"""Basic configuration and mappings

Here we define constants needed by mist.io

Also, the configuration from settings.py is exposed through this module.

"""

import logging


from libcloud.compute.types import Provider
from libcloud.compute.types import NodeState


# Parse user defined settings from settings.py in the top level project dir
log = logging.getLogger(__name__)
settings = {}
try:
    execfile("settings.py", settings)
except IOError:
    log.warning("No settings.py file found.")
except Exception as exc:
    log.error("Error parsing settings py: %r", exc)
CORE_URI = settings.get("CORE_URI", "https://mist.io")
SSL_VERIFY = settings.get("SSL_VERIFY", True)
JS_BUILD = settings.get("JS_BUILD", False)
CSS_BUILD = settings.get("CSS_BUILD", False)
JS_LOG_LEVEL = settings.get("JS_LOG_LEVEL", 3)
PY_LOG_LEVEL = settings.get("PY_LOG_LEVEL", logging.INFO)
PY_LOG_FORMAT = settings.get("PY_LOG_FORMAT", '%(asctime)s %(levelname)s %(threadName)s %(module)s - %(funcName)s: %(message)s')
PY_LOG_FORMAT_DATE = settings.get("PY_LOG_FORMAT_DATE", "%Y-%m-%d %H:%M:%S")
GOOGLE_ANALYTICS_ID = settings.get("GOOGLE_ANALYTICS_ID", "")
COMMAND_TIMEOUT = settings.get("COMMAND_TIMEOUT", 20)
ALLOW_CONNECT_LOCALHOST = settings.get('ALLOW_CONNECT_LOCALHOST', True)
ALLOW_CONNECT_PRIVATE = settings.get('ALLOW_CONNECT_PRIVATE', True)

# celery settings
CELERY_SETTINGS = {
    'BROKER_URL': 'amqp://guest:guest@127.0.0.1/',
    'CELERY_TASK_SERIALIZER': 'json',
    'CELERYD_LOG_FORMAT': PY_LOG_FORMAT,
    'CELERYD_TASK_LOG_FORMAT': PY_LOG_FORMAT,
    'CELERYD_CONCURRENCY': 32,
    'CELERYD_MAX_TASKS_PER_CHILD': 32,
}
CELERY_SETTINGS.update(settings.get('CELERY_SETTINGS', {}))

# App constants

STATES = {
    NodeState.RUNNING: 'running',
    NodeState.REBOOTING: 'rebooting',
    NodeState.TERMINATED: 'terminated',
    NodeState.PENDING: 'pending',
    # we assume unknown means stopped, especially for the EC2 case
    NodeState.UNKNOWN: 'unknown',
    NodeState.STOPPED: 'stopped',
    NodeState.ERROR: 'error',
    NodeState.PAUSED: 'paused',
    NodeState.SUSPENDED: 'suspended',
}


# All EC2 providers, useful for type checking
EC2_PROVIDERS = (
    Provider.EC2_US_EAST,
    Provider.EC2_AP_NORTHEAST,
    Provider.EC2_EU_WEST,
    Provider.EC2_EU_CENTRAL,
    Provider.EC2_US_WEST,
    Provider.EC2_AP_SOUTHEAST,
    Provider.EC2_AP_SOUTHEAST2,
    Provider.EC2_SA_EAST,
    Provider.EC2_US_WEST_OREGON
)


EC2_SECURITYGROUP = {
    'name': 'mistio',
    'description': 'Security group created by mist.io'
}


# Linode datacenter ids/names mapping
LINODE_DATACENTERS = {
    2: 'Dallas, TX, USA',
    3: 'Fremont, CA, USA',
    4: 'Atlanta, GA, USA',
    6: 'Newark, NJ, USA',
    7: 'London, UK',
    8: 'Tokyo, JP'
}

SUPPORTED_PROVIDERS_V_2 = [
    # BareMetal
    {
        'title': 'Other Server',
        'provider': 'bare_metal',
        'regions': []
    },
    # CoreOS
    {
        'title': 'CoreOS',
        'provider': 'coreos',
        'regions': [],
    },
    # Azure
    {
        'title': 'Azure',
        'provider': Provider.AZURE,
        'regions': []
    },
    # EC2
    {
        'title': 'EC2',
        'provider': 'ec2',
        'regions': [
            {
                'location': 'Tokyo',
                'id': Provider.EC2_AP_NORTHEAST
            },
            {
                'location': 'Singapore',
                'id': Provider.EC2_AP_SOUTHEAST
            },
            {
                'location': 'Sydney',
                'id': Provider.EC2_AP_SOUTHEAST2
            },
            {
                'location': 'Frankfurt',
                'id': Provider.EC2_EU_CENTRAL
            },
            {
                'location': 'Ireland',
                'id': Provider.EC2_EU_WEST
            },
            {
                'location': 'Sao Paulo',
                'id': Provider.EC2_SA_EAST
            },
            {
                'location': 'N. Virginia',
                'id': Provider.EC2_US_EAST
            },
            {
                'location': 'N. California',
                'id': Provider.EC2_US_WEST
            },
            {
                'location': 'Oregon',
                'id': Provider.EC2_US_WEST_OREGON
            },
        ]
    },
    # GCE
    {
        'title': 'Google Compute Engine',
        'provider': Provider.GCE,
        'regions': []
    },

    # NephoScale
    {
        'title': 'NephoScale',
        'provider': Provider.NEPHOSCALE,
        'regions': []
    },
    # DigitalOcean
    {
        'title': 'DigitalOcean',
        'provider': Provider.DIGITAL_OCEAN,
        'regions': []
    },
    # Linode
    {
        'title': 'Linode',
        'provider': Provider.LINODE,
        'regions': []
    },
    # OpenStack TODO: re-enable & test
    {
        'title': 'OpenStack',
        'provider': Provider.OPENSTACK,
        'regions': []
    },
    # Rackspace
    {
        'title': 'Rackspace',
        'provider': 'rackspace',
        'regions': [
            {
                'location': 'Dallas',
                'id': 'dfw'
            },
            {
                'location': 'Chicago',
                'id': 'ord'
            },
            {
                'location': 'N. Virginia',
                'id': 'iad'
            },
            {
                'location': 'London',
                'id': 'lon'
            },
            {
                'location': 'Sydney',
                'id': 'syd'
            },
            {
                'location': 'Hong Kong',
                'id': 'hkg'
            },
            {
                'location': 'US-First Gen',
                'id': 'rackspace_first_gen:us'
            },
            {
                'location': 'UK-First Gen',
                'id': 'rackspace_first_gen:uk'
            },
        ]
    },
    # Softlayer
    {
        'title': 'SoftLayer',
        'provider': Provider.SOFTLAYER,
        'regions': []
    },
    #HP Cloud
    {
        'title': 'HP Helion Cloud',
        'provider': Provider.HPCLOUD,
        'regions': [
            {
                'location': 'US West',
                'id': 'region-a.geo-1'
            },
            {
                'location': 'US East',
                'id': 'region-b.geo-1'
            }
        ]
    },
    # Docker
    {
        'title': 'Docker',
        'provider': Provider.DOCKER,
        'regions': []
    },
    # vCloud
    {
        'title': 'VMware vCloud',
        'provider': Provider.VCLOUD,
        'regions': []
    },
    # Indonesian vCloud
    {
        'title': 'Indonesian Cloud',
        'provider': Provider.INDONESIAN_VCLOUD,
        'regions': []
    },
    # libvirt
    {
        'title': 'KVM (via libvirt)',
        'provider' : Provider.LIBVIRT,
        'regions': []
    },
    # HostVirtual
    {
        'title': 'HostVirtual',
        'provider' : Provider.HOSTVIRTUAL,
        'regions': []
    },
<<<<<<< HEAD
	# Vultr
    {
        'title': 'Vultr',
        'provider' : Provider.VULTR,
=======
     # vSphere
    {
        'title': 'VMWare vSphere',
        'provider' : Provider.VSPHERE,
>>>>>>> 552fd199
        'regions': []
    }
]

SUPPORTED_PROVIDERS = [
    # BareMetal
    {
        'title': 'Bare Metal Server',
        'provider': 'bare_metal'
    },
    # CoreOS
    {
        'title': 'CoreOS',
        'provider': 'coreos'
    },
    # Azure
    {
        'title': 'Azure',
        'provider': Provider.AZURE
    },
    # EC2
    {
        'title': 'EC2 AP NORTHEAST',
        'provider': Provider.EC2_AP_NORTHEAST
    },
    {
        'title': 'EC2 AP SOUTHEAST',
        'provider': Provider.EC2_AP_SOUTHEAST
    },
    {
        'title': 'EC2 AP Sydney',
        'provider': Provider.EC2_AP_SOUTHEAST2
    },
    {
        'title': 'EC2 EU Frankfurt',
        'provider': Provider.EC2_EU_CENTRAL
    },

    {
        'title': 'EC2 EU Ireland',
        'provider': Provider.EC2_EU_WEST
    },
    {
        'title': 'EC2 SA EAST',
        'provider': Provider.EC2_SA_EAST
    },
    {
        'title': 'EC2 US EAST',
        'provider': Provider.EC2_US_EAST
    },
    {
        'title': 'EC2 US WEST',
        'provider': Provider.EC2_US_WEST
    },
    {
        'title': 'EC2 US WEST OREGON',
        'provider': Provider.EC2_US_WEST_OREGON
    },
    # GCE
    {
        'title': 'Google Compute Engine',
        'provider' : Provider.GCE
    },

    # NephoScale
    {
        'title': 'NephoScale',
        'provider' : Provider.NEPHOSCALE
    },
    # DigitalOcean
    {
        'title': 'DigitalOcean',
        'provider' : Provider.DIGITAL_OCEAN
    },
    # Linode
    {
        'title': 'Linode',
        'provider' : Provider.LINODE
    },
    # OpenStack TODO: re-enable & test
    {
        'title': 'OpenStack',
        'provider': Provider.OPENSTACK
    },
    # Rackspace
    {
        'title': 'Rackspace DFW',
        'provider': "%s:dfw" % Provider.RACKSPACE
    },
    {
        'title': 'Rackspace ORD',
        'provider' : "%s:ord" % Provider.RACKSPACE
    },
    {
        'title': 'Rackspace IAD',
        'provider' : "%s:iad" % Provider.RACKSPACE
    },
    {
        'title': 'Rackspace LON',
        'provider' : "%s:lon" % Provider.RACKSPACE
    },
    {
        'title': 'Rackspace AU',
        'provider' : "%s:syd" % Provider.RACKSPACE
    },
    {
        'title': 'Rackspace HKG',
        'provider' : "%s:hkg" % Provider.RACKSPACE
    },
    {
        'title': 'Rackspace US (OLD)',
        'provider' : "%s:us" % Provider.RACKSPACE_FIRST_GEN
    },
    {
        'title': 'Rackspace UK (OLD)',
        'provider' : "%s:uk" % Provider.RACKSPACE_FIRST_GEN
    },
    # Softlayer
    {
        'title': 'SoftLayer',
        'provider' : Provider.SOFTLAYER
    },
    #HP Cloud
    {
        'title': 'HP Helion Cloud - US West',
        'provider' : "%s:%s" % (Provider.HPCLOUD,'region-a.geo-1')
    },
    {
        'title': 'HP Helion Cloud - US East',
        'provider' : "%s:%s" % (Provider.HPCLOUD,'region-b.geo-1')
    },
    # Docker
    {
        'title': 'Docker',
        'provider' : Provider.DOCKER
    },
    # vCloud
    {
        'title': 'VMware vCloud',
        'provider' : Provider.VCLOUD
    }
]


# Base AMIs
EC2_IMAGES = {
    'eu-central-1': {
        'ami-a8221fb5': 'Amazon Linux AMI 2015.03 (HVM), SSD Volume Type',
        'ami-a22610bf': 'SUSE Linux Enterprise Server 12 (HVM), SSD Volume Type',
        'ami-fc0033e1': 'SUSE Linux Enterprise Server 11 SP3 (PV), SSD Volume Type',
        'ami-dafdcfc7': 'Red Hat Enterprise Linux 7.1 (HVM), SSD Volume Type',
        'ami-accff2b1': 'Ubuntu Server 14.04 LTS (HVM), SSD Volume Type',
        'ami-ac221fb1': 'Amazon Linux AMI 2015.03 (PV)',
        'ami-b6cff2ab': 'Ubuntu Server 14.04 LTS (PV), SSD Volume Type',
    },
    'us-east-1': {
        'ami-1ecae776': 'Amazon Linux AMI 2015.03 (HVM), SSD Volume Type',
        'ami-aeb532c6': 'SUSE Linux Enterprise Server 12 (HVM), SSD Volume Type',
        'ami-c08fcba8': 'SUSE Linux Enterprise Server 11 SP3 (PV), SSD Volume Type',
        'ami-12663b7a': 'Red Hat Enterprise Linux 7.1 (HVM), SSD Volume Type',
        'ami-d05e75b8': 'Ubuntu Server 14.04 LTS (HVM), SSD Volume Type',
        'ami-1ccae774': 'Amazon Linux AMI 2015.03 (PV)',
        'ami-d85e75b0': 'Ubuntu Server 14.04 LTS (PV), SSD Volume Type',
    },
    'us-west-2': {
        'ami-e7527ed7': 'Amazon Linux AMI 2015.03 (HVM), SSD Volume Type',
        'ami-d7450be7': 'SUSE Linux Enterprise Server 12 (HVM), SSD Volume Type',
        'ami-5df2ab6d': 'SUSE Linux Enterprise Server 11 SP3 (PV), SSD Volume Type',
        'ami-4dbf9e7d': 'Red Hat Enterprise Linux 7.1 (HVM), SSD Volume Type',
        'ami-5189a661': 'Ubuntu Server 14.04 LTS (HVM), SSD Volume Type',
        'ami-ff527ecf': 'Amazon Linux AMI 2015.03 (PV)',
        'ami-6989a659': 'Ubuntu Server 14.04 LTS (PV), SSD Volume Type',
    },
    'us-west-1': {
        'ami-d114f295': 'Amazon Linux AMI 2015.03 (HVM), SSD Volume Type',
        'ami-b95b4ffc': 'SUSE Linux Enterprise Server 12 (HVM), SSD Volume Type',
        'ami-fe8891bb': 'SUSE Linux Enterprise Server 11 SP3 (PV), SSD Volume Type',
        'ami-a540a5e1': 'Red Hat Enterprise Linux 7.1 (HVM), SSD Volume Type',
        'ami-df6a8b9b': 'Ubuntu Server 14.04 LTS (HVM), SSD Volume Type',
        'ami-d514f291': 'Amazon Linux AMI 2015.03 (PV)',
        'ami-d16a8b95': 'Ubuntu Server 14.04 LTS (PV), SSD Volume Type',
    },
    'eu-west-1': {
        'ami-a10897d6': 'Amazon Linux AMI 2015.03 (HVM), SSD Volume Type',
        'ami-e801af9f': 'SUSE Linux Enterprise Server 12 (HVM), SSD Volume Type',
        'ami-17c44860': 'SUSE Linux Enterprise Server 11 SP3 (PV), SSD Volume Type',
        'ami-25158352': 'Red Hat Enterprise Linux 7.1 (HVM), SSD Volume Type',
        'ami-47a23a30': 'Ubuntu Server 14.04 LTS (HVM), SSD Volume Type',
        'ami-bf0897c8': 'Amazon Linux AMI 2015.03 (PV)',
        'ami-5da23a2a': 'Ubuntu Server 14.04 LTS (PV), SSD Volume Type',
    },
    'ap-southeast-1': {
        'ami-68d8e93a': 'Amazon Linux AMI 2015.03 (HVM), SSD Volume Type',
        'ami-84b392d6': 'SUSE Linux Enterprise Server 12 (HVM), SSD Volume Type',
        'ami-3cbe956e': 'SUSE Linux Enterprise Server 11 SP3 (PV), SSD Volume Type',
        'ami-dc1c2b8e': 'Red Hat Enterprise Linux 7.1 (HVM), SSD Volume Type',
        'ami-96f1c1c4': 'Ubuntu Server 14.04 LTS (HVM), SSD Volume Type',
        'ami-acd9e8fe': 'Amazon Linux AMI 2015.03 (PV)',
        'ami-e8f1c1ba': 'Ubuntu Server 14.04 LTS (PV), SSD Volume Type',
    },
    'ap-northeast-1': {
        'ami-cbf90ecb': 'Amazon Linux AMI 2015.03 (HVM), SSD Volume Type',
        'ami-d54a79d4': 'SUSE Linux Enterprise Server 12 (HVM), SSD Volume Type',
        'ami-5cb8a65d': 'SUSE Linux Enterprise Server 11 SP3 (PV), SSD Volume Type',
        'ami-b1b458b1': 'Red Hat Enterprise Linux 7.1 (HVM), SSD Volume Type',
        'ami-936d9d93': 'Ubuntu Server 14.04 LTS (HVM), SSD Volume Type',
        'ami-27f90e27': 'Amazon Linux AMI 2015.03 (PV)',
        'ami-8d6d9d8d': 'Ubuntu Server 14.04 LTS (PV), SSD Volume Type',
    },
    'ap-southeast-2': {
        'ami-fd9cecc7': 'Amazon Linux AMI 2015.03 (HVM), SSD Volume Type',
        'ami-b90e6283': 'SUSE Linux Enterprise Server 12 (HVM), SSD Volume Type',
        'ami-ad0d7997': 'SUSE Linux Enterprise Server 11 SP3 (PV), SSD Volume Type',
        'ami-d3daace9': 'Red Hat Enterprise Linux 7.1 (HVM), SSD Volume Type',
        'ami-69631053': 'Ubuntu Server 14.04 LTS (HVM), SSD Volume Type',
        'ami-ff9cecc5': 'Amazon Linux AMI 2015.03 (PV)',
        'ami-7163104b': 'Ubuntu Server 14.04 LTS (PV), SSD Volume Type',
    },
    'sa-east-1': {
        'ami-b52890a8': 'Amazon Linux AMI 2015.03 (HVM), SSD Volume Type',
        'ami-f102b6ec': 'SUSE Linux Enterprise Server 12 (HVM), SSD Volume Type',
        'ami-23912d3e': 'SUSE Linux Enterprise Server 11 SP3 (PV), SSD Volume Type',
        'ami-09e25b14': 'Red Hat Enterprise Linux 7.1 (HVM), SSD Volume Type',
        'ami-4d883350': 'Ubuntu Server 14.04 LTS (HVM), SSD Volume Type',
        'ami-bb2890a6': 'Amazon Linux AMI 2015.03 (PV)',
        'ami-55883348': 'Ubuntu Server 14.04 LTS (PV), SSD Volume Type',
    },

}


EC2_IMAGES[Provider.EC2_EU_WEST] = EC2_IMAGES['eu-west-1']
EC2_IMAGES[Provider.EC2_SA_EAST] = EC2_IMAGES['sa-east-1']
EC2_IMAGES[Provider.EC2_AP_NORTHEAST] = EC2_IMAGES['ap-northeast-1']
EC2_IMAGES[Provider.EC2_AP_SOUTHEAST2] = EC2_IMAGES['ap-southeast-2']
EC2_IMAGES[Provider.EC2_AP_SOUTHEAST] = EC2_IMAGES['ap-southeast-1']
EC2_IMAGES[Provider.EC2_US_WEST] = EC2_IMAGES['us-west-1']
EC2_IMAGES[Provider.EC2_US_WEST_OREGON] = EC2_IMAGES['us-west-2']
EC2_IMAGES[Provider.EC2_US_EAST] = EC2_IMAGES['us-east-1']
EC2_IMAGES[Provider.EC2_EU_CENTRAL] = EC2_IMAGES['eu-central-1']


# Provider.EC2_EU_WEST etc naming is deprecated by libcloud.
#
# Now we call driver = get_driver(Providers.EC2_EU_WEST) in helpers.connect
# which calls the default EC2 driver passing datacenter argument. Instead we
# should call the default driver of EC2 passing the datacenter, example
#
# driver = get_driver(Providers.EC2)
# conn = driver(key, secret, datacenter='eu-west-1')
#
# What we gain:
# 1 Avoid using libcloud deprecated code
# 2 No need to keep a separate mapping of ec2 providers
#
# EC2 datacenters are ['us-east-1', 'us-west-2', 'us-west-1', 'eu-west-1',
# 'ap-southeast-1', 'ap-northeast-1', 'ap-southeast-2','sa-east-1']

DOCKER_IMAGES = {
    'mist/ubuntu-14.04': 'Ubuntu 14.04',
    'mist/debian-wheezy': 'Debian Wheezy',
    'mist/opensuse-13.1': 'OpenSUSE 13.1',
    'mist/fedora-20': 'Fedora 20',
}

GCE_IMAGES = ['debian-cloud',
              'centos-cloud',
              'suse-cloud',
              'rhel-cloud',
              'coreos-cloud',
              'gce-nvme',
              'google-containers',
              'opensuse-cloud',
              'suse-cloud',
              'ubuntu-os-cloud',
              'windows-cloud']<|MERGE_RESOLUTION|>--- conflicted
+++ resolved
@@ -275,17 +275,16 @@
         'provider' : Provider.HOSTVIRTUAL,
         'regions': []
     },
-<<<<<<< HEAD
 	# Vultr
     {
         'title': 'Vultr',
         'provider' : Provider.VULTR,
-=======
+        'regions': []
+    },
      # vSphere
     {
         'title': 'VMWare vSphere',
         'provider' : Provider.VSPHERE,
->>>>>>> 552fd199
         'regions': []
     }
 ]
