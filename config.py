--- conflicted
+++ resolved
@@ -1,11 +1,11 @@
 """Basic configuration and mappings
 
 Note:
-Provider.EC2_EU_WEST etc naming is deprecated by libcloud. 
+Provider.EC2_EU_WEST etc naming is deprecated by libcloud.
 
 Now we call driver = get_driver(Providers.EC2_EU_WEST) in helpers.connect which
 calls the default EC2 driver passing datacenter argument. Instead we should
-call the default driver of EC2 passing the datacenter, example 
+call the default driver of EC2 passing the datacenter, example
 
 driver = get_driver(Providers.EC2)
 conn = driver(key, secret, datacenter='eu-west-1')
@@ -74,7 +74,11 @@
 
 
 SUPPORTED_PROVIDERS = [
-<<<<<<< HEAD
+    # BareMetal
+    {
+        'title': 'Bare Metal Server',
+        'provider': 'bare_metal'
+    },
     # EC2
     {
         'title': 'EC2 AP NORTHEAST',
@@ -161,56 +165,8 @@
     {
         'title': 'SoftLayer',
         'provider' : Provider.SOFTLAYER
-    } 
+    }
 ]
-=======
-                       # BareMetal
-                       {'title': 'Bare Metal Server',
-                        'provider': 'bare_metal',
-                        },
-                       # EC2
-                       {'title': 'EC2 AP NORTHEAST',
-                        'provider': Provider.EC2_AP_NORTHEAST,
-                        },
-                       {'title': 'EC2 AP SOUTHEAST',
-                        'provider': Provider.EC2_AP_SOUTHEAST,
-                        },
-                       {'title': 'EC2 AP Sydney',
-                        'provider': Provider.EC2_AP_SOUTHEAST2,
-                        },
-                       {'title': 'EC2 EU Ireland',
-                        'provider': Provider.EC2_EU_WEST,
-                        },
-                       {'title': 'EC2 SA EAST',
-                        'provider': Provider.EC2_SA_EAST,
-                        },
-                       {'title': 'EC2 US EAST',
-                        'provider': Provider.EC2_US_EAST,
-                        },
-                       {'title': 'EC2 US WEST',
-                        'provider': Provider.EC2_US_WEST,
-                        },
-                       {'title': 'EC2 US WEST OREGON',
-                        'provider': Provider.EC2_US_WEST_OREGON,
-                        },
-
-                       # NephoScale
-                       {'title': 'NephoScale',
-                        'provider' : Provider.NEPHOSCALE},
-
-                       # DigitalOcean
-                       {'title': 'DigitalOcean',
-                        'provider' : Provider.DIGITAL_OCEAN},
-
-                       # Linode
-                       {'title': 'Linode',
-                        'provider' : Provider.LINODE},
-
-                       # OpenStack TODO: re-enable & test
-                       {'title': 'OpenStack',
-                        'provider': Provider.OPENSTACK,
-                       },
->>>>>>> a986dcdc
 
 
 # Base AMIs
@@ -351,9 +307,9 @@
 
 
 NOTE = '''
-Provider.EC2_EU_WEST etc naming is deprecated by libcloud. 
-
-Now we call driver = get_driver(Providers.EC2_EU_WEST) in helpers.connect which calls the default EC2 driver passing datacenter argument. Instead we should call the default driver of EC2 passing the datacenter, example 
+Provider.EC2_EU_WEST etc naming is deprecated by libcloud.
+
+Now we call driver = get_driver(Providers.EC2_EU_WEST) in helpers.connect which calls the default EC2 driver passing datacenter argument. Instead we should call the default driver of EC2 passing the datacenter, example
 
 driver = get_driver(Providers.EC2)
 conn = driver(key, secret, datacenter='eu-west-1')
