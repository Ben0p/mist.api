"""mist.io.socket.


Here we define the socketio Connection and handlers.

When a user loads mist.io or comes back online, their browser will request a
new socket and the initialize function will be triggered on the server within a
greenlet.

"""

import uuid
import json
import random
import traceback
import datetime

from sockjs.tornado import SockJSConnection, SockJSRouter
from mist.io.sockjs_mux import MultiplexConnection

try:
    from mist.core import config
    from mist.core.methods import get_stats
    from mist.core.cloud.models import Cloud, Machine
    from mist.core.keypair.models import Keypair
    multi_user = True
except ImportError:
    from mist.io import config
    from mist.io.methods import get_stats
    multi_user = False

from mist.core.auth.methods import auth_context_from_session_id

from mist.io.exceptions import BadRequestError
from mist.io.amqp_tornado import Consumer

from mist.io import methods
from mist.io import tasks
from mist.io.hub.tornado_shell_client import ShellHubClient

import logging
logging.basicConfig(level=config.PY_LOG_LEVEL,
                    format=config.PY_LOG_FORMAT,
                    datefmt=config.PY_LOG_FORMAT_DATE)
log = logging.getLogger(__name__)


# hold all open connections to properly clean them up in case of SIGTERM
CONNECTIONS = set()


def get_conn_info(conn_info):
    real_ip = forwarded_for = user_agent = ''
    for header in conn_info.headers:
        if header.lower() == 'x-real-ip':
            real_ip = conn_info.headers[header]
        elif header.lower() == 'x-forwarded-for':
            forwarded_for = conn_info.headers[header]
        elif header.lower() == 'user-agent':
            user_agent = conn_info.headers[header]
    ip = real_ip or forwarded_for or conn_info.ip
    session_id = ''
    if 'session.id' in conn_info.cookies.keys():
        session_id = conn_info.cookies['session.id'].value
    return ip, user_agent, session_id


class MistConnection(SockJSConnection):
    closed = False

    def on_open(self, conn_info):
        log.info("%s: Initializing", self.__class__.__name__)
        self.ip, self.user_agent, session_id = get_conn_info(conn_info)
        self.auth_context = auth_context_from_session_id(session_id)
        self.user = self.auth_context.user
        self.owner = self.auth_context.owner
        self.session_id = uuid.uuid4().hex
        CONNECTIONS.add(self)

    def send(self, msg, data=None):
        super(MistConnection, self).send(json.dumps({msg: data}))

    def on_close(self, stale=False):
        if not self.closed:
            log.info("%s: on_close event handler", self.__class__.__name__)
            if stale:
                log.warning("stale conn removed")
            CONNECTIONS.remove(self)
            self.closed = True
        else:
            log.warning("%s: called on_close AGAIN!", self.__class__.__name__)
            traceback.print_stack()

    def get_dict(self):
        return {
            'name': self.session.name,
            'last_rcv': self.session.base.last_rcv,
            'user': self.user.email,
            'ip': self.ip,
            'user_agent': self.user_agent,
            'closed': self.is_closed,
            'session_id': self.session_id,
        }

    def __repr__(self):
        parts = []
        dt_last_rcv = datetime.datetime.fromtimestamp(conn_dict['last_rcv'])
        conn_dict['last_rcv'] = dt_last_rcv
        for key in ('name', 'last_rcv', 'user', 'ip', 'user_agent', 'closed',
                    'session_id'):
            if key in conn_dict:
                parts.append(conn_dict.pop(key))
        parts.extend(conn_dict.values())
        return ' - '.join(map(str, parts))


class ShellConnection(MistConnection):
    def on_open(self, conn_info):
        super(ShellConnection, self).on_open(conn_info)
        self.hub_client = None
        self.ssh_info = {}

    def on_shell_open(self, data):
        if self.ssh_info:
            self.close()
        self.ssh_info = {
            'cloud_id': data['cloud_id'],
            'machine_id': data['machine_id'],
            'host': data['host'],
            'columns': data['cols'],
            'rows': data['rows'],
            'ip': self.ip,
            'user_agent': self.user_agent,
            'email': self.user.email,
            'provider': data.get('provider', '')
        }
        self.hub_client = ShellHubClient(worker_kwargs=self.ssh_info)
        self.hub_client.on_data = self.emit_shell_data
        self.hub_client.start()
        log.info('on_shell_open finished')

    def on_shell_data(self, data):
        self.hub_client.send_data(data)

    def on_shell_resize(self, columns, rows):
        self.hub_client.resize(columns, rows)

    def emit_shell_data(self, data):
        self.send('shell_data', data)

    def on_close(self, stale=False):
        if self.hub_client:
            self.hub_client.stop()
        super(ShellConnection, self).on_close(stale=stale)


class UserUpdatesConsumer(Consumer):
    def __init__(self, main_sockjs_conn,
                 amqp_url=config.BROKER_URL):
        self.sockjs_conn = main_sockjs_conn
        email = self.sockjs_conn.user.email or 'noone'
        super(UserUpdatesConsumer, self).__init__(
            amqp_url=amqp_url,
            exchange='mist-user_%s' % email.replace('@', ':'),
            queue='mist-socket-%d' % random.randrange(2 ** 20),
            exchange_type='fanout',
            exchange_kwargs={'auto_delete': True},
            queue_kwargs={'auto_delete': True, 'exclusive': True},
        )

    def on_message(self, unused_channel, basic_deliver, properties, body):
        super(UserUpdatesConsumer, self).on_message(
            unused_channel, basic_deliver, properties, body
        )
        self.sockjs_conn.process_update(
            unused_channel, basic_deliver, properties, body
        )

    def start_consuming(self):
        super(UserUpdatesConsumer, self).start_consuming()
        self.sockjs_conn.start()


class MainConnection(MistConnection):

    def on_open(self, conn_info):
        super(MainConnection, self).on_open(conn_info)
        self.running_machines = set()
        self.consumer = None

    def on_ready(self):
        log.info("Ready to go!")
        if self.consumer is None:
            self.consumer = UserUpdatesConsumer(self)
            self.consumer.run()
        else:
            log.error("It seems we have received 'on_ready' more than once.")

    def start(self):
        self.list_keys()
        self.list_clouds()
        self.check_monitoring()

    def list_keys(self):
        self.send('list_keys', methods.list_keys(self.user))

    def list_clouds(self):
        clouds_view = methods.list_clouds(self.user)
        self.send('list_clouds', clouds_view)
        clouds = Cloud.objects(owner=self.user, enabled=True)
        for key, task in (('list_machines', tasks.ListMachines()),
                          ('list_images', tasks.ListImages()),
                          ('list_sizes', tasks.ListSizes()),
                          ('list_networks', tasks.ListNetworks()),
                          ('list_locations', tasks.ListLocations()),
<<<<<<< HEAD
                          ('list_projects', tasks.ListProjects())):
            for cloud_id in self.user.clouds_dict:
                if self.user.clouds_dict[cloud_id].enabled:
                    cached = task.smart_delay(self.user.email, cloud_id)
                    if cached is not None:
                        log.info("Emitting %s from cache", key)
                        self.send(key, cached)
=======
                          ('list_projects', tasks.ListProjects()),):

            for cloud in clouds:
                cached = task.smart_delay(self.user.email, cloud.id)
                if cached is not None:
                    log.info("Emitting %s from cache", key)
                    self.send(key, cached)
>>>>>>> d664fa03

    def check_monitoring(self):
        try:
            from mist.core import methods as core_methods
            func = core_methods.check_monitoring
        except ImportError:
            func = methods.check_monitoring
        try:
            self.send('monitoring', func(self.user))
        except Exception as exc:
            log.warning("Check monitoring failed with: %r", exc)

    def on_stats(self, cloud_id, machine_id, start, stop, step, request_id,
                 metrics):
        error = False
        try:
            data = get_stats(self.user, cloud_id, machine_id,
                             start, stop, step)
        except BadRequestError as exc:
            error = str(exc)
            data = []
        except Exception as exc:
            log.error("Exception in get_stats: %r", exc)
            return

        ret = {
            'cloud_id': cloud_id,
            'machine_id': machine_id,
            'start': start,
            'stop': stop,
            'request_id': request_id,
            'metrics': data,
        }
        if error:
            ret['error'] = error
        self.send('stats', ret)

    def process_update(self, ch, method, properties, body):
        routing_key = method.routing_key
        try:
            result = json.loads(body)
        except:
            result = body
        log.info("Got %s", routing_key)
        if routing_key in set(['notify', 'probe', 'list_sizes', 'list_images',
                               'list_networks', 'list_machines',
                               'list_locations', 'list_projects', 'ping']):
            self.send(routing_key, result)
            if routing_key == 'probe':
                log.warn('send probe')

            if routing_key == 'list_networks':
                cloud_id = result['cloud_id']
                log.warn('Got networks from %s',
                         self.user.clouds_dict[cloud_id].title)
            if routing_key == 'list_machines':
                # probe newly discovered running machines
                machines = result['machines']
                cloud_id = result['cloud_id']
                # update cloud machine count in multi-user setups
                cloud = Cloud.objects.get(owner=self.user, id=cloud_id)
                try:
                    mcount = Machine.objects(cloud=cloud).count()
                    if multi_user and len(machines) != mcount:
                        tasks.update_machine_count.delay(self.user.email,
                                                         cloud_id,
                                                         len(machines))
                except Exception as exc:
                    log.warning("Error while update_machine_count.delay: %r",
                                exc)
                for machine in machines:
                    bmid = (cloud_id, machine['id'])
                    if bmid in self.running_machines:
                        # machine was running
                        if machine['state'] != 'running':
                            # machine no longer running
                            self.running_machines.remove(bmid)
                        continue
                    if machine['state'] != 'running':
                        # machine not running
                        continue
                    # machine just started running
                    self.running_machines.add(bmid)
                    ips = filter(lambda ip: ':' not in ip,
                                 machine.get('public_ips', []))
                    if not ips:
                        continue

                    has_key = False
                    keypairs = Keypair.objects(owner=self.user)
                    machine_obj = Machine.objects(cloud=cloud,
                                          machine_id=machine["id"],
                                          key_associations__not__size=0).first()
                    if machine_obj:
                        cached = tasks.ProbeSSH().smart_delay(
                            self.user.email, cloud_id, machine['id'], ips[0]
                        )
                        if cached is not None:
                            self.send('probe', cached)

                    cached = tasks.Ping().smart_delay(
                        self.user.email, cloud_id, machine['id'], ips[0]
                    )
                    if cached is not None:
                        self.send('ping', cached)

        elif routing_key == 'update':
            self.user.reload()
            sections = result
            if 'clouds' in sections:
                self.list_clouds()
            if 'keys' in sections:
                self.list_keys()
            if 'monitoring' in sections:
                self.check_monitoring()

    def on_close(self, stale=False):
        if self.consumer is not None:
            try:
                self.consumer.stop()
            except Exception as exc:
                log.error("Error closing pika consumer: %r", exc)
        super(MainConnection, self).on_close(stale=stale)


def make_router():
    return SockJSRouter(
        MultiplexConnection.get(
            main=MainConnection,
            shell=ShellConnection,
        ),
        '/socket'
    )<|MERGE_RESOLUTION|>--- conflicted
+++ resolved
@@ -213,15 +213,6 @@
                           ('list_sizes', tasks.ListSizes()),
                           ('list_networks', tasks.ListNetworks()),
                           ('list_locations', tasks.ListLocations()),
-<<<<<<< HEAD
-                          ('list_projects', tasks.ListProjects())):
-            for cloud_id in self.user.clouds_dict:
-                if self.user.clouds_dict[cloud_id].enabled:
-                    cached = task.smart_delay(self.user.email, cloud_id)
-                    if cached is not None:
-                        log.info("Emitting %s from cache", key)
-                        self.send(key, cached)
-=======
                           ('list_projects', tasks.ListProjects()),):
 
             for cloud in clouds:
@@ -229,7 +220,6 @@
                 if cached is not None:
                     log.info("Emitting %s from cache", key)
                     self.send(key, cached)
->>>>>>> d664fa03
 
     def check_monitoring(self):
         try:
