--- conflicted
+++ resolved
@@ -876,17 +876,10 @@
         
     key = {'public' : params.get('pub', ''),
            'private' : params.get('priv', '')}
-<<<<<<< HEAD
-
-    if not (key.get('public') and key.get('private')):
-        return Response('Need to specify public and private keys', 400)
-    
-=======
     
     if not validate_key_pair(key.get('public'), key.get('private')):
         return Response('Key pair is not valid', 409)
         
->>>>>>> a61424e2
     if not len(request.registry.settings['keypairs']):
         key['default'] = True
     
