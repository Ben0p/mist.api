"""Definition of the base class for Clouds

The `BaseController` contains the basic functionality for a given cloud,
such as adding, deleting, or editing. Cloud-specific controllers are in
`mist.io.clouds.main.controllers`.

"""


import ssl
import logging

import mongoengine as me

from libcloud.common.types import InvalidCredsError

from mist.io.exceptions import MistError
from mist.io.exceptions import BadRequestError
from mist.io.exceptions import CloudExistsError
from mist.io.exceptions import InternalServerError
from mist.io.exceptions import CloudUnavailableError
from mist.io.exceptions import CloudUnauthorizedError

<<<<<<< HEAD
from mist.io.clouds.compute.base import ComputeController
from mist.io.clouds.network.base import NetworkController

=======
>>>>>>> 8bf20edd
# from mist.core.cloud.models import Machine


log = logging.getLogger(__name__)


# TODO: This should be moved to the tags directory, once it's migrated.
def tags_to_dict(tags):
    """Return a dict with each key/value tag being a dict item

    This will handle:
    - dict {key1: value1, key2: value2, ...}
    - lists of {key: value} pairs
    - lists of {"key": key, "value": value} pairs, value field is optional

    It will return:
    dict {key1: value1, key2: value2, ...}

    """

    if isinstance(tags, dict):
        return tags
    tdict = {}
    for tag in tags:
        if isinstance(tag, dict):
            if len(tag) == 1:
                key = tag.keys()[0]
                tdict[tag] = tag[key]
            elif 'key' in tag:
                tdict[tag['key']] = tag.get('value')
    return tdict


def rename_kwargs(kwargs, old_key, new_key):
    """Given a `kwargs` dict rename `old_key` to `new_key`"""
    if old_key in kwargs:
        if new_key not in kwargs:
            log.warning("Got param '%s' when expecting '%s', trasforming.",
                        old_key, new_key)
            kwargs[new_key] = kwargs.pop(old_key)
        else:
            log.warning("Got both param '%s' and '%s', will not tranform.",
                        old_key, new_key)


class BaseController(object):
    """Abstract base class for every cloud/provider controller

    This base controller factors out all the basic steps common to all or
    most clouds into a base class, and defines an interface for provider or
    technology specific cloud controllers.

    Subclasses are meant to extend or override methods of this base class to
    account for differencies between different cloud types.

    Care should be taken when considering to add new methods to a subclass.
    All controllers should have the same interface, to the degree this is
    feasible. That is to say, don't add a new method to a subclass unless
    there is a very good reason to do so.

    The following convention is followed:

    Any methods and attributes that don't start with an underscore are the
    controller's public API.

    In the `BaseController`, these public methods will in most cases contain
    a basic implementation that works for most clouds, along with the proper
    logging and error handling. In almost all cases, subclasses SHOULD NOT
    override or extend the public methods of `BaseController`. To account for
    cloud/subclass specific behaviour, one is expected to override the
    internal/private methods of `BaseController`.

    Any methods and attributes that start with an underscore are the
    controller's internal/private API.

    To account for cloud/subclass specific behaviour, the public methods of
    `BaseController` call a number of private methods. These methods will
    always start with an underscore, such as `self._connect`. When an internal
    method is only ever used in the process of one public method, it is
    prefixed as such to make identification and purpose more obvious. For
    example, method `self._add__prepare_kwargs` is called in order to apply
    any special preprocessing of the params passed to `self.add`.

    This `BaseController` defines a strict interface to controlling clouds.
    For each different cloud type, a subclass needs to be defined. The subclass
    must at least define a proper `self._connect` method. For simple clouds,
    this may be enough. To provide cloud specific processing, hook the code on
    the appropriate private method. Each method defined here documents its
    intended purpose and use.

    """

    def __init__(self, cloud):
        """Initialize cloud controller given a cloud

        Most times one is expected to access a controller from inside the
        cloud, like this:

            cloud = mist.io.clouds.models.Cloud.objects.get(id=cloud_id)
            print cloud.ctl.disable()

        Subclasses SHOULD NOT override this method.

        If a subclass has to initialize a certain instance attribute, it SHOULD
        extend this method instead.

        """
<<<<<<< HEAD
        self.compute = ComputeController(self)
        self.network = NetworkController(self)

=======
>>>>>>> 8bf20edd
        self.cloud = cloud
        self._conn = None

    @property
    def connection(self):
        """Cached libcloud connection, accessible as attribute

        Subclasses SHOULD NOT have to override or extend this method.

        """
        if self._conn is None:
            self._conn = self.connect()
        return self._conn

    def connect(self):
        """Return libcloud-like connection to cloud

        This is a wrapper, an error handler, around cloud specific `_connect`
        methods.

        Subclasses SHOULD NOT override or extend this method.

        Instead, subclasses MUST override `_connect` method.

        """
        try:
            return self._connect()
        except (CloudUnavailableError, CloudUnauthorizedError) as exc:
            log.error("Error adding cloud %s: %r", self.cloud, exc)
            raise
        except InvalidCredsError as exc:
            log.warning("Invalid creds while connecting to %s: %s",
                        self.cloud, exc)
            raise CloudUnauthorizedError("Invalid creds.")
        except ssl.SSLError as exc:
            log.error("SSLError on connecting to %s: %s", self.cloud, exc)
            raise CloudUnavailableError(exc=exc)
        except Exception as exc:
            log.exception("Error while connecting to %s", self.cloud)
            raise CloudUnavailableError(exc=exc)

    def _connect(self):
        """Return libcloud-like connection to cloud

        This is called solely by `connect` which adds error handling.

        All subclasses MUST implement this method.

        """
        raise NotImplementedError()

    def check_connection(self):
        """Raise exception if we can't connect to cloud provider

        In case of error, an instance of `CloudUnavailableError` or
        `CloudUnauthorizedError` should be raised.

        For most cloud providers, who use an HTTP API, calling `connect`
        doesn't really establish a connection, so we also have to attempt to
        make an actual call such as `list_machines` to verify that the
        connection actually works.

        If a subclass's `connect` not raising errors is enough to make sure
        that establishing a connection works, then these subclasses should
        override this method and only call `connect`.

        In most cases, subclasses SHOULD NOT override or extend this method.

        """
        self.connect()
        self.compute.list_machines()

    def disconnect(self):
        """Close libcloud-like connection to cloud

        If a connection object has been initialized, this method will attempt
        to call its disconnect method.

        This method is automatically called by the class's destructor.
        This may however be unreliable, so users should call `disconnect`
        manually to be on the safe side.

        For cloud providers whose connection object is dummy in the sense that
        it doesn't represent an actual underlying connection, this method
        doesn't really do anything.

        Subclasses SHOULD NOT override this method.

        If a subclass has to perform some special clean up, like deleting
        temporary files, it SHOULD *extend* this method instead.

        """
        if self._conn is not None:
            log.debug("Closing libcloud-like connection for %s.", self.cloud)
            try:
                self._conn.disconnect()
            except AttributeError:
                pass
            except Exception as exc:
                log.error("Error disconnecting cloud '%s': %r", self, exc)
            self._conn = None

    def add(self, fail_on_error=True, fail_on_invalid_params=True, **kwargs):
        """Add new Cloud to the database

        This is only expected to be called by `Cloud.add` classmethod to create
        a cloud. Fields `owner` and `title` are already populated in
        `self.cloud`. The `self.cloud` model is not yet saved.

        Params:
        fail_on_error: If True, then a connection to the cloud will be
            established and if it fails, a `CloudUnavailableError` or
            `CloudUnauthorizedError` will be raised and the cloud will be
            deleted.
        fail_on_invalid_params: If True, then invalid keys in `kwargs` will
            raise an Error.

        Subclasses SHOULD NOT override or extend this method.

        If a subclass has to perform special parsing of `kwargs`, it can
        override `self._add__preparse_kwargs`.

        """
        # Transform params with extra underscores for compatibility.
        rename_kwargs(kwargs, 'api_key', 'apikey')
        rename_kwargs(kwargs, 'api_secret', 'apisecret')

        # Cloud specific kwargs preparsing.
        try:
            self._add__preparse_kwargs(kwargs)
        except MistError as exc:
            log.error("Error while adding cloud %s: %r", self.cloud, exc)
            raise
        except Exception as exc:
            log.exception("Error while preparsing kwargs on add %s",
                          self.cloud)
            raise InternalServerError(exc=exc)

        try:
            self.update(fail_on_error=fail_on_error,
                        fail_on_invalid_params=fail_on_invalid_params,
                        **kwargs)
        except (CloudUnavailableError, CloudUnauthorizedError) as exc:
            # FIXME: Move this to top of the file once Machine model is
            # migrated.  The import statement is currently here to avoid
            # circular import issues.
            from mist.core.cloud.models import Machine
            # Remove any machines created from check_connection performing a
            # list_machines.
            Machine.objects(cloud=self.cloud).delete()
            # Propagate original error.
            raise

    def _add__preparse_kwargs(self, kwargs):
        """Preparse keyword arguments to `self.add`

        This is called by `self.add` when adding a new cloud, in order to apply
        preprocessing to the given params. Any subclass that requires any
        special preprocessing of the params passed to `self.add`, SHOULD
        override this method.

        Params:
        kwargs: A dict of the keyword arguments that will be set as attributes
            to the `Cloud` model instance stored in `self.cloud`. This method
            is expected to modify `kwargs` in place.

        Subclasses MAY override this method.

        """
        return

    def update(self, fail_on_error=True, fail_on_invalid_params=True,
               **kwargs):
        """Edit an existing Cloud

        Params:
        fail_on_error: If True, then a connection to the cloud will be
            established and if it fails, a `CloudUnavailableError` or
            `CloudUnauthorizedError` will be raised and the cloud changes will
            not be saved.
        fail_on_invalid_params: If True, then invalid keys in `kwargs` will
            raise an Error.

        Subclasses SHOULD NOT override or extend this method.

        If a subclass has to perform special parsing of `kwargs`, it can
        override `self._update__preparse_kwargs`.

        """

        # Close previous connection.
        self.disconnect()

        # Transform params with extra underscores for compatibility.
        rename_kwargs(kwargs, 'api_key', 'apikey')
        rename_kwargs(kwargs, 'api_secret', 'apisecret')

        # Cloud specific kwargs preparsing.
        try:
            self._update__preparse_kwargs(kwargs)
        except MistError as exc:
            log.error("Error while updating cloud %s: %r", self.cloud, exc)
            raise
        except Exception as exc:
            log.exception("Error while preparsing kwargs on update %s",
                          self.cloud)
            raise InternalServerError(exc=exc)

        # Check for invalid `kwargs` keys.
        errors = {}
        for key in kwargs.keys():
            if key not in self.cloud._cloud_specific_fields:
                error = "Invalid parameter %s=%r." % (key, kwargs[key])
                if fail_on_invalid_params:
                    errors[key] = error
                else:
                    log.warning(error)
                    kwargs.pop(key)
        if errors:
            log.error("Error updating %s: %s", self.cloud, errors)
            raise BadRequestError({
                'msg': "Invalid parameters %s." % errors.keys(),
                'errors': errors,
            })

        # Set fields to cloud model and perform early validation.
        for key, value in kwargs.iteritems():
            setattr(self.cloud, key, value)
        try:
            self.cloud.validate(clean=True)
        except me.ValidationError as exc:
            log.error("Error updating %s: %s", self.cloud, exc.to_dict())
            raise BadRequestError({'msg': exc.message,
                                   'errors': exc.to_dict()})

        # Try to connect to cloud.
        if fail_on_error:
            try:
                self.check_connection()
            except (CloudUnavailableError, CloudUnauthorizedError) as exc:
                log.error("Will not update cloud %s because "
                          "we couldn't connect: %r", self.cloud, exc)
                raise
            except Exception as exc:
                log.exception("Will not update cloud %s because "
                              "we couldn't connect.", self.cloud)
                raise CloudUnavailableError(exc=exc)

        # Attempt to save.
        try:
            self.cloud.save()
        except me.ValidationError as exc:
            log.error("Error updating %s: %s", self.cloud, exc.to_dict())
            raise BadRequestError({'msg': exc.message,
                                   'errors': exc.to_dict()})
        except me.NotUniqueError as exc:
            log.error("Cloud %s not unique error: %s", self.cloud, exc)
            raise CloudExistsError()

    def _update__preparse_kwargs(self, kwargs):
        """Preparse keyword arguments to `self.update`

        This is called by `self.update` when updating a cloud and it is also
        indirectly called during `self.add`, in order to apply preprocessing to
        the given params. Any subclass that requires any special preprocessing
        of the params passed to `self.update`, SHOULD override this method.

        Params:
        kwargs: A dict of the keyword arguments that will be set as attributes
            to the `Cloud` model instance stored in `self.cloud`. This method
            is expected to modify `kwargs` in place.

        Subclasses MAY override this method.

        """
        return

    def rename(self, title):
        self.cloud.title = title
        self.cloud.save()

    def enable(self):
        self.cloud.enabled = True
        self.cloud.save()

    def disable(self):
        self.cloud.enabled = False
        self.cloud.save()

    def __del__(self):
        """Disconnect libcloud connection upon garbage collection"""
        self.disconnect()<|MERGE_RESOLUTION|>--- conflicted
+++ resolved
@@ -21,12 +21,6 @@
 from mist.io.exceptions import CloudUnavailableError
 from mist.io.exceptions import CloudUnauthorizedError
 
-<<<<<<< HEAD
-from mist.io.clouds.compute.base import ComputeController
-from mist.io.clouds.network.base import NetworkController
-
-=======
->>>>>>> 8bf20edd
 # from mist.core.cloud.models import Machine
 
 
@@ -134,12 +128,6 @@
         extend this method instead.
 
         """
-<<<<<<< HEAD
-        self.compute = ComputeController(self)
-        self.network = NetworkController(self)
-
-=======
->>>>>>> 8bf20edd
         self.cloud = cloud
         self._conn = None
 
