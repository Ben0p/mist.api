--- conflicted
+++ resolved
@@ -177,10 +177,7 @@
             for rec in records:
                 if rec.record_id == record.record_id:
                     records.remove(rec)
-<<<<<<< HEAD
-=======
                     break
->>>>>>> 40a45378
             records.append(record)
 
         # Then delete any records that are in the DB for this zone but were not
