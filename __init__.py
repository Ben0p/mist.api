"""Routes and wsgi app creation"""

import os

from pyramid.config import Configurator
from pyramid.renderers import JSON

from mist.io.resources import Root
from mist.io import config

import logging

logging.basicConfig(level=config.PY_LOG_LEVEL,
                    format=config.PY_LOG_FORMAT,
                    datefmt=config.PY_LOG_FORMAT_DATE)
log = logging.getLogger(__name__)


def main(global_config, **settings):
    """This function returns a Pyramid WSGI application."""
    settings = {}

    configurator = Configurator(root_factory=Root, settings=settings)

    # Add custom adapter to the JSON renderer to avoid serialization errors
    json_renderer = JSON()

    def string_adapter(obj, request):
        return str(obj)

    json_renderer.add_adapter(object, string_adapter)
    configurator.add_renderer('json', json_renderer)
    configurator.add_static_view('resources', 'mist.io:static')
    configurator.add_static_view('src', path='../../../ui/src')
    configurator.add_static_view('assets', path='../../../ui/assets')

    configurator.add_static_view('docs', path='../../../docs/build')

    # polymer resources
    configurator.add_static_view('bower_components', path='../../../ui/bower_components')

    configurator.include(add_routes)
    configurator.scan()
    app = configurator.make_wsgi_app()

    return app


def add_routes(configurator):
    """This function defines pyramid routes.

    Takes a Configurator instance as argument and changes it's configuration.
    Any return value is ignored. This was put in a separate function so that it
    can easily be imported and extended upon.
    Just use: config.include(add_routes)

    """

    configurator.add_route('home', '/')
    configurator.add_route('clouds', '/clouds')
    configurator.add_route('cloud', '/clouds/{cloud}')
    configurator.add_route('machines', '/machines')
    configurator.add_route('machine', '/machines/{machine}')
    configurator.add_route('networks', '/networks')
    configurator.add_route('network', '/networks/{network}')
    configurator.add_route('keys', '/keys')
    configurator.add_route('key', '/keys/{key}')
    configurator.add_route('images', '/images')
    configurator.add_route('image', '/images/{image}')

    configurator.add_route('api_v1_providers', '/api/v1/providers')
    configurator.add_route('api_v1_clouds', '/api/v1/clouds')
    configurator.add_route('api_v1_cloud_action', '/api/v1/clouds/{cloud}')

    configurator.add_route('api_v1_machines', '/api/v1/clouds/{cloud}/machines')
    configurator.add_route('api_v1_machine',
                           '/api/v1/clouds/{cloud}/machines/{machine}')
    configurator.add_route('api_v1_machine_rdp',
                           '/api/v1/clouds/{cloud}/machines/{machine}/rdp')
    configurator.add_route('api_v1_machine_tags',
                           '/api/v1/clouds/{cloud}/machines/{machine}/tags')
    configurator.add_route('api_v1_machine_tag',
                           '/api/v1/clouds/{cloud}/machines/{machine}/tags/{tag}')
    configurator.add_route('api_v1_tags', '/api/v1/tags')
    configurator.add_route('api_v1_probe',
                           '/api/v1/clouds/{cloud}/machines/{machine}/probe')

    configurator.add_route('api_v1_monitoring', '/api/v1/monitoring')
    configurator.add_route('api_v1_update_monitoring',
                           '/api/v1/clouds/{cloud}/machines/{machine}/monitoring')
    configurator.add_route('api_v1_stats',
                           '/api/v1/clouds/{cloud}/machines/{machine}/stats')
    configurator.add_route('api_v1_metrics',
                           '/api/v1/clouds/{cloud}/machines/{machine}/metrics')
    configurator.add_route('api_v1_metric', '/api/v1/metrics/{metric}')
    configurator.add_route('api_v1_deploy_plugin',
                           '/api/v1/clouds/{cloud}/machines/{machine}/plugins/{plugin}')

    configurator.add_route('api_v1_images', '/api/v1/clouds/{cloud}/images')
    configurator.add_route('api_v1_image',
                           '/api/v1/clouds/{cloud}/images/{image:.*}')
    configurator.add_route('api_v1_sizes', '/api/v1/clouds/{cloud}/sizes')
    configurator.add_route('api_v1_locations',
                           '/api/v1/clouds/{cloud}/locations')
    configurator.add_route('api_v1_networks', '/api/v1/clouds/{cloud}/networks')
    configurator.add_route('api_v1_network',
                           '/api/v1/clouds/{cloud}/networks/{network}')

    configurator.add_route('api_v1_keys', '/api/v1/keys')
    configurator.add_route('api_v1_key_action', '/api/v1/keys/{key}')
    configurator.add_route('api_v1_key_public', '/api/v1/keys/{key}/public')
    configurator.add_route('api_v1_key_private', '/api/v1/keys/{key}/private')
    configurator.add_route('api_v1_key_association',
                           '/api/v1/clouds/{cloud}/machines/{machine}/keys/{key}')

    configurator.add_route('api_v1_rules', '/api/v1/rules')
    configurator.add_route('api_v1_rule', '/api/v1/rules/{rule}')
<<<<<<< HEAD
    configurator.add_route('rule', '/rules/{rule}')
    configurator.add_route('api_v1_check_auth', '/api/v1/auth')
    configurator.add_route('check_auth', '/auth')
    configurator.add_route('account', '/account')

    configurator.add_route('api_v1_zones',
                           '/api/v1/clouds/{cloud}/dns/zones')
    configurator.add_route('api_v1_zone',
                           '/api/v1/clouds/{cloud}/dns/zones/{zone}')
    configurator.add_route('api_v1_records',
                           '/api/v1/clouds/{cloud}/dns/zones/{zone}/records')
    configurator.add_route('api_v1_record',
                           '/api/v1/clouds/{cloud}/dns/zones/{zone}/records/{record}')
=======
    configurator.add_route('api_v1_check_auth', '/api/v1/auth')
>>>>>>> 6fc55204
<|MERGE_RESOLUTION|>--- conflicted
+++ resolved
@@ -115,11 +115,7 @@
 
     configurator.add_route('api_v1_rules', '/api/v1/rules')
     configurator.add_route('api_v1_rule', '/api/v1/rules/{rule}')
-<<<<<<< HEAD
-    configurator.add_route('rule', '/rules/{rule}')
     configurator.add_route('api_v1_check_auth', '/api/v1/auth')
-    configurator.add_route('check_auth', '/auth')
-    configurator.add_route('account', '/account')
 
     configurator.add_route('api_v1_zones',
                            '/api/v1/clouds/{cloud}/dns/zones')
@@ -128,7 +124,4 @@
     configurator.add_route('api_v1_records',
                            '/api/v1/clouds/{cloud}/dns/zones/{zone}/records')
     configurator.add_route('api_v1_record',
-                           '/api/v1/clouds/{cloud}/dns/zones/{zone}/records/{record}')
-=======
-    configurator.add_route('api_v1_check_auth', '/api/v1/auth')
->>>>>>> 6fc55204
+                           '/api/v1/clouds/{cloud}/dns/zones/{zone}/records/{record}')