import paramiko
import json
import uuid
import tempfile
import functools

import libcloud.security
from libcloud.compute.types import NodeState

from time import time, sleep
from uuid import uuid4

from base64 import b64encode

from memcache import Client as MemcacheClient

from celery import Celery, Task
from celery.exceptions import SoftTimeLimitExceeded

from amqp import Message
from amqp.connection import Connection

from paramiko.ssh_exception import SSHException

import ansible.playbook
import ansible.utils.template
from ansible import callbacks
from ansible import utils

from mist.io.exceptions import ServiceUnavailableError, MachineNotFoundError
from mist.io.exceptions import MistError
from mist.io.shell import Shell
from mist.io.helpers import get_auth_header


try:  # Multi-user environment
    from mist.core.helpers import user_from_email
    from mist.core import config
    multi_user = True
    cert_path = "src/mist.io/cacert.pem"
    celery_cfg = 'mist.core.celery_config'
except ImportError:  # Standalone mist.io
    from mist.io.helpers import user_from_email
    from mist.io import config
    multi_user = False
    cert_path = "cacert.pem"
    celery_cfg = 'mist.io.celery_config'

from mist.io.helpers import amqp_publish_user
from mist.io.helpers import amqp_user_listening
from mist.io.helpers import amqp_log


# libcloud certificate fix for OS X
libcloud.security.CA_CERTS_PATH.append(cert_path)

import logging
logging.basicConfig(level=config.PY_LOG_LEVEL,
                    format=config.PY_LOG_FORMAT,
                    datefmt=config.PY_LOG_FORMAT_DATE)
log = logging.getLogger(__name__)


app = Celery('tasks')
app.conf.update(**config.CELERY_SETTINGS)


@app.task
def update_machine_count(email, cloud_id, machine_count):
    if not multi_user:
        return

    user = user_from_email(email)
    with user.lock_n_load():
        user.clouds[cloud_id].machine_count = machine_count
        user.total_machine_count = sum(
            [cloud.machine_count for cloud in user.clouds.values()]
        )
        user.save()


@app.task
def ssh_command(email, cloud_id, machine_id, host, command,
                      key_id=None, username=None, password=None, port=22):
    user = user_from_email(email)
    shell = Shell(host)
    key_id, ssh_user = shell.autoconfigure(user, cloud_id, machine_id,
                                           key_id, username, password, port)
    retval, output = shell.command(command)
    shell.disconnect()
    if retval:
        from mist.io.methods import notify_user
        notify_user(user, "Async command failed for machine %s (%s)" %
                    (machine_id, host), output)


@app.task(bind=True, default_retry_delay=3*60)
def post_deploy_steps(self, email, cloud_id, machine_id, monitoring, command='',
                      key_id=None, username=None, password=None, port=22,
                      script_id='', script_params='', job_id=None,
                      hostname='', plugins=None, script=None,
                      post_script_id='', post_script_params='', cronjob={}):


    from mist.io.methods import connect_provider, probe_ssh_only
    from mist.io.methods import notify_user, notify_admin
    from mist.io.methods import create_dns_a_record
    if multi_user:
        from mist.core.methods import enable_monitoring
        from mist.core.tasks import run_script
        from mist.core.helpers import log_event
    else:
        from mist.io.methods import enable_monitoring
        log_event = lambda *args, **kwargs: None
    job_id = job_id or uuid.uuid4().hex

    user = user_from_email(email)
    tmp_log = lambda msg, *args: log.error('Post deploy: %s' % msg, *args)
    tmp_log('Entering post deploy steps for %s %s %s',
            user.email, cloud_id, machine_id)

    try:
        # find the node we're looking for and get its hostname
        node = None
        try:
            conn = connect_provider(user.clouds[cloud_id])
            nodes = conn.list_nodes() # TODO: use cache
            for n in nodes:
                if n.id == machine_id:
                    node = n
                    break
            tmp_log('run list_machines')
        except:
            raise self.retry(exc=Exception(), countdown=10, max_retries=10)

        if node and len(node.public_ips):
            # filter out IPv6 addresses
            ips = filter(lambda ip: ':' not in ip, node.public_ips)
            host = ips[0]
        else:
            tmp_log('ip not found, retrying')
            raise self.retry(exc=Exception(), countdown=60, max_retries=20)

        if node.state != NodeState.RUNNING:
            tmp_log('not running state')
            raise self.retry(exc=Exception(), countdown=60, max_retries=20)

        try:
            from mist.io.shell import Shell
            shell = Shell(host)
            # connect with ssh even if no command, to create association
            # to be able to enable monitoring
            tmp_log('attempting to connect to shell')
            key_id, ssh_user = shell.autoconfigure(
                user, cloud_id, node.id, key_id, username, password, port
            )
            tmp_log('connected to shell')
            result = probe_ssh_only(user, cloud_id, machine_id, host=None,
                           key_id=key_id, ssh_user=ssh_user, shell=shell)
            log_dict = {
                    'email': email,
                    'event_type': 'job',
                    'cloud_id': cloud_id,
                    'machine_id': machine_id,
                    'job_id': job_id,
                    'host': host,
                    'key_id': key_id,
                    'ssh_user': ssh_user,
                }

            log_event(action='probe', result=result, **log_dict)
            cloud = user.clouds[cloud_id]
            msg = "Cloud:\n  Name: %s\n  Id: %s\n" % (cloud.title,
                                                        cloud_id)
            msg += "Machine:\n  Name: %s\n  Id: %s\n" % (node.name,
                                                             node.id)

            if hostname:
                try:
                    record = create_dns_a_record(user, hostname, host)
                    hostname = '.'.join((record.name, record.zone.domain))
                    log_event(action='create_dns_a_record', hostname=hostname,
                              **log_dict)
                except Exception as exc:
                    log_event(action='create_dns_a_record', error=str(exc),
                              **log_dict)

            error = False
            if script_id and multi_user:
                tmp_log('will run script_id %s', script_id)
                ret = run_script.run(
                    user.email, script_id, cloud_id, machine_id,
                    params=script_params, host=host, job_id=job_id
                )
                error = ret['error']
                tmp_log('executed script_id %s', script_id)
            elif command:
                tmp_log('will run command %s', command)
                log_event(action='deployment_script_started', command=command, **log_dict)
                start_time = time()
                retval, output = shell.command(command)
                tmp_log('executed command %s', command)
                execution_time = time() - start_time
                output = output.decode('utf-8','ignore')
                title = "Deployment script %s" % ('failed' if retval
                                                  else 'succeeded')
                error = retval > 0
                notify_user(user, title,
                            cloud_id=cloud_id,
                            machine_id=machine_id,
                            machine_name=node.name,
                            command=command,
                            output=output,
                            duration=execution_time,
                            retval=retval,
                            error=retval > 0)
                log_event(action='deployment_script_finished',
                          error=retval > 0,
                          return_value=retval,
                          command=command,
                          stdout=output,
                          **log_dict)

            shell.disconnect()

            if monitoring:
                try:
                    enable_monitoring(user, cloud_id, node.id,
                        name=node.name, dns_name=node.extra.get('dns_name',''),
                        public_ips=ips, no_ssh=False, dry=False, job_id=job_id,
                        plugins=plugins, deploy_async=False,
                    )
                except Exception as e:
                    print repr(e)
                    error = True
                    notify_user(user, "Enable monitoring failed for machine %s"
                                % machine_id, repr(e))
                    notify_admin('Enable monitoring on creation failed for '
                                 'user %s machine %s: %r'
                                 % (email, machine_id, e))
                    log_event(action='enable_monitoring_failed', error=repr(e),
                              **log_dict)

            if post_script_id and multi_user:
                tmp_log('will run post_script_id %s', post_script_id)
                ret = run_script.run(
                    user.email, post_script_id, cloud_id, machine_id,
                    params=post_script_params, host=host, job_id=job_id,
                    action_prefix='post_',
                )
                error = ret['error']
                tmp_log('executed post_script_id %s', script_id)

            # only for mist.core, set cronjob entry as a post deploy step
            if cronjob:
                try:
                    from mist.core.methods import add_cronjob_entry
                    tmp_log('Add cronjob entry %s', cronjob["name"])
                    cronjob["machines_per_cloud"] = [[cloud_id, machine_id]]
                    cronjob_info = add_cronjob_entry(user, cronjob)
                    tmp_log("A cronjob entry was added")
                    log_event(action='add cronjob entry',
                              cronjob=cronjob_info.to_json(), **log_dict)

                except Exception as e:
                    print repr(e)
                    error = True
                    notify_user(user, "add cronjob entry failed for machine %s"
                                % machine_id, repr(e))
                    log_event(action='Add cronjob entry failed', error=repr(e),
                              **log_dict)

            log_event(action='post_deploy_finished', error=error, **log_dict)

        except (ServiceUnavailableError, SSHException) as exc:
            tmp_log(repr(exc))
            raise self.retry(exc=exc, countdown=60, max_retries=15)
    except Exception as exc:
        tmp_log(repr(exc))
        if str(exc).startswith('Retry'):
            raise
        notify_user(user, "Deployment script failed for machine %s" % machine_id)
        notify_admin("Deployment script failed for machine %s in cloud "
                     "%s by user %s" % (machine_id, cloud_id, email), repr(exc))
        log_event(
            email=email,
            event_type='job',
            action='post_deploy_finished',
            cloud_id=cloud_id,
            machine_id=machine_id,
            enable_monitoring=bool(monitoring),
            command=command,
            error="Couldn't connect to run post deploy steps.",
            job_id=job_id
        )


@app.task(bind=True, default_retry_delay=2*60)
def openstack_post_create_steps(self, email, cloud_id, machine_id, monitoring,
                                command, key_id, username, password, public_key,
                                script_id='', script_params='', job_id=None,
                                hostname='', plugins=None,
                                post_script_id='', post_script_params='',
                                networks=[], cronjob={}):

    from mist.io.methods import connect_provider
    user = user_from_email(email)

    try:
        conn = connect_provider(user.clouds[cloud_id])
        nodes = conn.list_nodes()
        node = None

        for n in nodes:
            if n.id == machine_id:
                node = n
                break

        if node and node.state == 0 and len(node.public_ips):
            # filter out IPv6 addresses
            ips = filter(lambda ip: ':' not in ip, node.public_ips)
            host = ips[0]

            post_deploy_steps.delay(
                email, cloud_id, machine_id, monitoring, command, key_id,
                script_id=script_id, script_params=script_params,
                job_id=job_id, hostname=hostname, plugins=plugins,
                post_script_id=post_script_id,
                post_script_params=post_script_params, cronjob=cronjob
            )

        else:
            try:
                created_floating_ips = []
                for network in networks['public']:
                    created_floating_ips += [floating_ip for floating_ip in network['floating_ips']]

                # From the already created floating ips try to find one that
                # is not associated to a node
                unassociated_floating_ip = None
                for ip in created_floating_ips:
                    if not ip['node_id']:
                        unassociated_floating_ip = ip
                        break

                # Find the ports which are associated to the machine
                # (e.g. the ports of the private ips)
                # and use one to associate a floating ip
                ports = conn.ex_list_ports()
                machine_port_id = None
                for port in ports:
                    if port.get('device_id') == node.id:
                        machine_port_id = port.get('id')
                        break

                if unassociated_floating_ip:
                    log.info("Associating floating ip with machine: %s" % node.id)
                    ip = conn.ex_associate_floating_ip_to_node(unassociated_floating_ip['id'], machine_port_id)
                else:
                    # Find the external network
                    log.info("Create and associating floating ip with machine: %s" % node.id)
                    ext_net_id = networks['public'][0]['id']
                    ip = conn.ex_create_floating_ip(ext_net_id, machine_port_id)

                post_deploy_steps.delay(
                    email, cloud_id, machine_id, monitoring, command, key_id,
                    script_id=script_id, script_params=script_params,
                    job_id=job_id, hostname=hostname, plugins=plugins,
                    post_script_id=post_script_id,
                    post_script_params=post_script_params,
                )

            except:
                raise self.retry(exc=Exception(), max_retries=20)
    except Exception as exc:
        if str(exc).startswith('Retry'):
            raise


@app.task(bind=True, default_retry_delay=2*60)
def azure_post_create_steps(self, email, cloud_id, machine_id, monitoring,
                            command, key_id, username, password, public_key,
                            script_id='', script_params='', job_id=None,
                            hostname='', plugins=None,
                            post_script_id='', post_script_params='',cronjob={}):
    from mist.io.methods import connect_provider
    user = user_from_email(email)

    try:
        # find the node we're looking for and get its hostname
        conn = connect_provider(user.clouds[cloud_id])
        nodes = conn.list_nodes()
        node = None
        for n in nodes:
            if n.id == machine_id:
                node = n
                break

        if node and node.state == 0 and len(node.public_ips):
            # filter out IPv6 addresses
            ips = filter(lambda ip: ':' not in ip, node.public_ips)
            host = ips[0]
        else:
            raise self.retry(exc=Exception(), max_retries=20)

        try:
            # login with user, password. Deploy the public key, enable sudo
            # access for username, disable password authentication
            # and reload ssh.
            # After this is done, call post_deploy_steps if deploy script
            # or monitoring is provided
            ssh = paramiko.SSHClient()
            ssh.load_system_host_keys()
            ssh.set_missing_host_key_policy(paramiko.AutoAddPolicy())
            ssh.connect(host, username=username, password=password, timeout=None, allow_agent=False, look_for_keys=False)

            ssh.exec_command('mkdir -p ~/.ssh && echo "%s" >> ~/.ssh/authorized_keys && chmod -R 700 ~/.ssh/' % public_key)

            chan = ssh.get_transport().open_session()
            chan.get_pty()
            chan.exec_command('sudo su -c \'echo "%s ALL=(ALL) NOPASSWD:ALL" >> /etc/sudoers\' ' % username)
            chan.send('%s\n' % password)

            check_sudo_command = 'sudo su -c \'whoami\''

            chan = ssh.get_transport().open_session()
            chan.get_pty()
            chan.exec_command(check_sudo_command)
            output = chan.recv(1024)

            if not output.startswith('root'):
                raise
            cmd = 'sudo su -c \'sed -i "s|[#]*PasswordAuthentication yes|PasswordAuthentication no|g" /etc/ssh/sshd_config &&  /etc/init.d/ssh reload; service ssh reload\' '
            ssh.exec_command(cmd)

            ssh.close()

            post_deploy_steps.delay(
                email, cloud_id, machine_id, monitoring, command, key_id,
                script_id=script_id, script_params=script_params,
                job_id=job_id, hostname=hostname, plugins=plugins,
                post_script_id=post_script_id,
                post_script_params=post_script_params, cronjob=cronjob,
            )

        except Exception as exc:
            raise self.retry(exc=exc, countdown=10, max_retries=15)
    except Exception as exc:
        if str(exc).startswith('Retry'):
            raise


@app.task(bind=True, default_retry_delay=2*60)
def rackspace_first_gen_post_create_steps(
    self, email, cloud_id, machine_id, monitoring, command, key_id,
    password, public_key, username='root', script_id='', script_params='',
    job_id=None, hostname='', plugins=None, post_script_id='',
    post_script_params='', cronjob={}
):
    from mist.io.methods import connect_provider
    user = user_from_email(email)

    try:
        # find the node we're looking for and get its hostname
        conn = connect_provider(user.clouds[cloud_id])
        nodes = conn.list_nodes()
        node = None
        for n in nodes:
            if n.id == machine_id:
                node = n
                break

        if node and node.state == 0 and len(node.public_ips):
            # filter out IPv6 addresses
            ips = filter(lambda ip: ':' not in ip, node.public_ips)
            host = ips[0]
        else:
            raise self.retry(exc=Exception(), max_retries=20)

        try:
            # login with user, password and deploy the ssh public key.
            # Disable password authentication and reload ssh.
            # After this is done, call post_deploy_steps
            # if deploy script or monitoring
            # is provided
            ssh=paramiko.SSHClient()
            ssh.load_system_host_keys()
            ssh.set_missing_host_key_policy(paramiko.AutoAddPolicy())
            ssh.connect(host, username=username, password=password, timeout=None, allow_agent=False, look_for_keys=False)

            ssh.exec_command('mkdir -p ~/.ssh && echo "%s" >> ~/.ssh/authorized_keys && chmod -R 700 ~/.ssh/' % public_key)

            cmd = 'sudo su -c \'sed -i "s|[#]*PasswordAuthentication yes|PasswordAuthentication no|g" /etc/ssh/sshd_config &&  /etc/init.d/ssh reload; service ssh reload\' '
            ssh.exec_command(cmd)

            ssh.close()

            post_deploy_steps.delay(
                email, cloud_id, machine_id, monitoring, command, key_id,
                script_id=script_id, script_params=script_params,
                job_id=job_id, hostname=hostname, plugins=plugins,
                post_script_id=post_script_id,
                post_script_params=post_script_params, cronjob=cronjob
            )

        except Exception as exc:
            raise self.retry(exc=exc, countdown=10, max_retries=15)
    except Exception as exc:
        if str(exc).startswith('Retry'):
            raise


class UserTask(Task):
    abstract = True
    task_key = ''
    result_expires = 0
    result_fresh = 0
    polling = False
    _ut_cache = None

    @property
    def memcache(self):
        if self._ut_cache is None:
            self._ut_cache = MemcacheClient(config.MEMCACHED_HOST)
        return self._ut_cache

    def smart_delay(self, *args,  **kwargs):
        """Return cached result if it exists, send job to celery if needed"""
        # check cache
        id_str = json.dumps([self.task_key, args, kwargs])
        cache_key = b64encode(id_str)
        cached = self.memcache.get(cache_key)
        if cached:
            age = time() - cached['timestamp']
            if age > self.result_fresh:
                amqp_log("%s: scheduling task" % id_str)
                if kwargs.pop('blocking', None):
                    return self.execute(*args, **kwargs)
                else:
                    self.delay(*args, **kwargs)
            if age < self.result_expires:
                amqp_log("%s: smart delay cache hit" % id_str)
                return cached['payload']
        else:
            if kwargs.pop('blocking', None):
                return self.execute(*args, **kwargs)
            else:
                self.delay(*args, **kwargs)

    def clear_cache(self, *args, **kwargs):
        id_str = json.dumps([self.task_key, args, kwargs])
        cache_key = b64encode(id_str)
        log.info("Clearing cache for '%s'", id_str)
        return self.memcache.delete(cache_key)

    def run(self, *args, **kwargs):
        email = args[0]
        # seq_id is an id for the sequence of periodic tasks, to avoid
        # running multiple concurrent sequences of the same task with the
        # same arguments. it is empty on first run, constant afterwards
        seq_id = kwargs.pop('seq_id', '')
        id_str = json.dumps([self.task_key, args, kwargs])
        cache_key = b64encode(id_str)
        cached_err = self.memcache.get(cache_key + 'error')
        if cached_err:
            # task has been failing recently
            if seq_id != cached_err['seq_id']:
                if seq_id:
                    # other sequence of tasks has taken over
                    return
                else:
                    # taking over from other sequence
                    cached_err = None
                    # cached err will be deleted or overwritten in a while
                    #self.memcache.delete(cache_key + 'error')
        if not amqp_user_listening(email):
            # noone is waiting for result, stop trying, but flush cached erros
            self.memcache.delete(cache_key + 'error')
            return
        # check cache to stop iteration if other sequence has started
        cached = self.memcache.get(cache_key)
        if cached:
            if seq_id and seq_id != cached['seq_id']:
                amqp_log("%s: found new cached seq_id [%s], "
                         "stopping iteration of [%s]" % (id_str,
                                                         cached['seq_id'],
                                                         seq_id))
                return
            elif not seq_id and time() - cached['timestamp'] < self.result_fresh:
                amqp_log("%s: fresh task submitted with fresh cached result "
                         ", dropping" % id_str)
                return
        if not seq_id:
            # this task is called externally, not a rerun, create a seq_id
            amqp_log("%s: fresh task submitted [%s]" % (id_str, seq_id))
            seq_id = uuid4().hex
        # actually run the task
        try:
            data = self.execute(*args, **kwargs)
        except Exception as exc:
            # error handling
            if isinstance(exc, SoftTimeLimitExceeded):
                log.error("SoftTimeLimitExceeded: %s", id_str)
            now = time()
            if not cached_err:
                cached_err = {'seq_id': seq_id, 'timestamps': []}
            cached_err['timestamps'].append(now)
            x0 = cached_err['timestamps'][0]
            rel_points = [x - x0 for x in cached_err['timestamps']]
            rerun = self.error_rerun_handler(exc, rel_points, *args, **kwargs)
            if rerun is not None:
                self.memcache.set(cache_key + 'error', cached_err)
                kwargs['seq_id'] = seq_id
                self.apply_async(args, kwargs, countdown=rerun)
            else:
                self.memcache.delete(cache_key + 'error')
            amqp_log("%s: error %r, rerun %s" % (id_str, exc, rerun))
            return
        else:
            self.memcache.delete(cache_key + 'error')
        cached = {'timestamp': time(), 'payload': data, 'seq_id': seq_id}
        ok = amqp_publish_user(email, routing_key=self.task_key, data=data)
        if not ok:
            # echange closed, no one gives a shit, stop repeating, why try?
            amqp_log("%s: exchange closed" % id_str)
            return
        kwargs['seq_id'] = seq_id
        self.memcache.set(cache_key, cached)
        if self.polling:
            amqp_log("%s: will rerun in %d secs [%s]" % (id_str,
                                                         self.result_fresh,
                                                         seq_id))
            self.apply_async(args, kwargs, countdown=self.result_fresh)

    def execute(self, *args, **kwargs):
        raise NotImplementedError()

    def error_rerun_handler(self, exc, errors, *args, **kwargs):
        """Accepts a list of relative time points of consecutive errors,
        returns number of seconds to retry in or None to stop retrying."""
        if len(errors) == 1:
            return 30  # Retry in 30sec after the first error
        if len(errors) == 2:
            return 120  # Retry in 120sec after the second error
        if len(errors) == 3:
            return 60 * 10  # Retry in 10mins after the third error


class ListSizes(UserTask):
    abstract = False
    task_key = 'list_sizes'
    result_expires = 60 * 60 * 24 * 7
    result_fresh = 60 * 60
    polling = False
    soft_time_limit = 30

    def execute(self, email, cloud_id):
        from mist.io import methods
        user = user_from_email(email)
        sizes = methods.list_sizes(user, cloud_id)
        return {'cloud_id': cloud_id, 'sizes': sizes}


class ListLocations(UserTask):
    abstract = False
    task_key = 'list_locations'
    result_expires = 60 * 60 * 24 * 7
    result_fresh = 60 * 60
    polling = False
    soft_time_limit = 30

    def execute(self, email, cloud_id):
        from mist.io import methods
        user = user_from_email(email)
        locations = methods.list_locations(user, cloud_id)
        return {'cloud_id': cloud_id, 'locations': locations}


class ListNetworks(UserTask):
    abstract = False
    task_key = 'list_networks'
    result_expires = 60 * 60 * 24
    result_fresh = 0
    polling = False
    soft_time_limit = 30

    def execute(self, email, cloud_id):
        log.warn('Running list networks for user %s cloud %s' % (email, cloud_id))
        from mist.io import methods
        user = user_from_email(email)
        networks = methods.list_networks(user, cloud_id)
        log.warn('Returning list networks for user %s cloud %s' % (email, cloud_id))
        return {'cloud_id': cloud_id, 'networks': networks}


class ListImages(UserTask):
    abstract = False
    task_key = 'list_images'
    result_expires = 60 * 60 * 24 * 7
    result_fresh = 60 * 60
    polling = False
    soft_time_limit = 60*2

    def execute(self, email, cloud_id):
        log.warn('Running list images for user %s cloud %s' % (email, cloud_id))
        from mist.io import methods
        user = user_from_email(email)
        images = methods.list_images(user, cloud_id)
        log.warn('Returning list images for user %s cloud %s' % (email, cloud_id))
        return {'cloud_id': cloud_id, 'images': images}


class ListProjects(UserTask):
    abstract = False
    task_key = 'list_projects'
    result_expires = 60 * 60 * 24 * 7
    result_fresh = 60 * 60
    polling = False
    soft_time_limit = 30

    def execute(self, email, cloud_id):
        log.warn('Running list projects for user %s cloud %s' % (email, cloud_id))
        from mist.io import methods
        user = user_from_email(email)
        projects = methods.list_projects(user, cloud_id)
        log.warn('Returning list projects for user %s cloud %s' % (email, cloud_id))
        return {'cloud_id': cloud_id, 'projects': projects}


class ListMachines(UserTask):
    abstract = False
    task_key = 'list_machines'
    result_expires = 60 * 60 * 24
    result_fresh = 10
    polling = True
    soft_time_limit = 60

    if multi_user:
        from mist.core.helpers import log_event
    else:
        log_event = lambda *args, **kwargs: None

    def execute(self, email, cloud_id):
        log.warn('Running list machines for user %s cloud %s' % (email, cloud_id))
        from mist.io import methods
        user = user_from_email(email)
        machines = methods.list_machines(user, cloud_id)
        if multi_user:
            for machine in machines:
                kwargs = {}
                kwargs['cloud_id'] = cloud_id
                kwargs['machine_id'] = machine.get('id')
                from mist.core.methods import list_tags
                mistio_tags = list_tags(user, resource_type='machine', **kwargs)
                # optimized for js
                for tag in mistio_tags:
                    for key, value in tag.items():
                        tag_dict = {'key': key, 'value': value}
                        if tag_dict not in machine['tags']:
                            machine['tags'].append(tag_dict)
                # FIXME: optimize!
        log.warn('Returning list machines for user %s cloud %s'
                 % (email, cloud_id))
        return {'cloud_id': cloud_id, 'machines': machines}

    def error_rerun_handler(self, exc, errors, email, cloud_id):
        from mist.io.methods import notify_user

        if len(errors) < 6:
            return self.result_fresh  # Retry when the result is no longer fresh

        user = user_from_email(email)

        if len(errors) == 6:  # If does not respond for a minute
            notify_user(user, 'Cloud %s does not respond'
                        % user.clouds[cloud_id].title,
                        email_notify=False, cloud_id=cloud_id)

        # Keep retrying every 30 secs for 10 minutes, then every 60 secs for
        # 20 minutes and finally every 20 minutes
        times = [30]*20 + [60]*20
        index = len(errors) - 6
        if index < len(times):
            return times[index]
        else:
            return 20*60


class ProbeSSH(UserTask):
    abstract = False
    task_key = 'probe'
    result_expires = 60 * 60 * 2
    result_fresh = 60 * 2
    polling = True
    soft_time_limit = 60

    def execute(self, email, cloud_id, machine_id, host):
        user = user_from_email(email)
        from mist.io.methods import probe_ssh_only
        res = probe_ssh_only(user, cloud_id, machine_id, host)
        return {'cloud_id': cloud_id,
                'machine_id': machine_id,
                'host': host,
                'result': res}

    def error_rerun_handler(self, exc, errors, *args, **kwargs):
        # Retry in 2, 4, 8, 16, 32, 32, 32, 32, 32, 32 minutes
        t = 60 * 2 ** len(errors)
        return t if t < 60 * 32 else 60 * 32


class Ping(UserTask):
    abstract = False
    task_key = 'ping'
    result_expires = 60 * 60 * 2
    result_fresh = 60 * 15
    polling = True
    soft_time_limit = 30

    def execute(self, email, cloud_id, machine_id, host):
        from mist.io import methods
        res = methods.ping(host)
        return {'cloud_id': cloud_id,
                'machine_id': machine_id,
                'host': host,
                'result': res}

    def error_rerun_handler(self, exc, errors, *args, **kwargs):
        return self.result_fresh


@app.task
def deploy_collectd(email, cloud_id, machine_id, extra_vars):
    import mist.io.methods
    user = user_from_email(email)
    mist.io.methods.deploy_collectd(user, cloud_id, machine_id, extra_vars)


@app.task
def undeploy_collectd(email, cloud_id, machine_id):
    user = user_from_email(email)
    import mist.io.methods
    mist.io.methods.undeploy_collectd(user, cloud_id, machine_id)


@app.task
def create_machine_async(email, cloud_id, key_id, machine_name, location_id,
                         image_id, size_id, script, image_extra, disk,
                         image_name, size_name, location_name, ips, monitoring,
                         networks, docker_env, docker_command,
                         script_id='', script_params='',
                         post_script_id='', post_script_params='',
                         quantity=1, persist=False, job_id=None,
                         docker_port_bindings={}, docker_exposed_ports={},
                         azure_port_bindings='', hostname='', plugins=None,
                         disk_size=None, disk_path=None,
                         cloud_init='', associate_floating_ip=False,
                         associate_floating_ip_subnet=None, project_id=None,
                         bare_metal=False, hourly=True,
                         cronjob={}):
    from multiprocessing.dummy import Pool as ThreadPool
    from mist.io.methods import create_machine
    from mist.io.exceptions import MachineCreationError
    log.warn('MULTICREATE ASYNC %d' % quantity)

    if multi_user:
        from mist.core.helpers import log_event
    else:
        log_event = lambda *args, **kwargs: None
    job_id = job_id or uuid.uuid4().hex

    if quantity == 1:
        names = [machine_name]
    else:
        names = []
        for i in range(1, quantity+1):
            names.append('%s-%d' % (machine_name, i))

    log_event(email, 'job', 'async_machine_creation_started', job_id=job_id,
              cloud_id=cloud_id, script=script, script_id=script_id,
              script_params=script_params, monitoring=monitoring,
              persist=persist, quantity=quantity, key_id=key_id,
              machine_names=names)

    THREAD_COUNT = 5
    pool = ThreadPool(THREAD_COUNT)

<<<<<<< HEAD
    names = []
    if quantity == 1:
        names.append(machine_name)
    else:
        for i in range(1, quantity + 1):
            names.append('%s-%d' % (machine_name, i))

=======
>>>>>>> 93c143c4
    user = user_from_email(email)
    specs = []
    for name in names:
        specs.append((
            (user, cloud_id, key_id, name, location_id, image_id,
             size_id, script, image_extra, disk, image_name, size_name,
             location_name, ips, monitoring, networks, docker_env,
             docker_command, 22, script_id, script_params, job_id),
            {'hostname': hostname, 'plugins': plugins,
             'post_script_id': post_script_id,
             'post_script_params': post_script_params,
             'azure_port_bindings': azure_port_bindings,
             'associate_floating_ip': associate_floating_ip,
             'cloud_init': cloud_init,
             'disk_size': disk_size,
             'disk_path': disk_path,
             'project_id': project_id,
             'cronjob': cronjob}
        ))

    def create_machine_wrapper(args_kwargs):
        args, kwargs = args_kwargs
        error = False
        node = {}
        try:
            node = create_machine(*args, **kwargs)
        except MachineCreationError as exc:
            error = str(exc)
        except Exception as exc:
            error = repr(exc)
        finally:
            name = args[3]
            log_event(email, 'job', 'machine_creation_finished', job_id=job_id,
                      cloud_id=cloud_id, machine_name=name, error=error,
                      machine_id=node.get('id', ''))

    pool.map(create_machine_wrapper, specs)
    pool.close()
    pool.join()<|MERGE_RESOLUTION|>--- conflicted
+++ resolved
@@ -885,16 +885,6 @@
     THREAD_COUNT = 5
     pool = ThreadPool(THREAD_COUNT)
 
-<<<<<<< HEAD
-    names = []
-    if quantity == 1:
-        names.append(machine_name)
-    else:
-        for i in range(1, quantity + 1):
-            names.append('%s-%d' % (machine_name, i))
-
-=======
->>>>>>> 93c143c4
     user = user_from_email(email)
     specs = []
     for name in names:
