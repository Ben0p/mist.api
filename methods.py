import os
import shutil
import random
import socket
import tempfile
import json
import requests
import subprocess
import re
from time import sleep, time
from datetime import datetime
from hashlib import sha256
from StringIO import StringIO
from tempfile import NamedTemporaryFile
from netaddr import IPSet, IPNetwork

from libcloud.compute.providers import get_driver
from libcloud.compute.base import Node, NodeSize, NodeImage, NodeLocation
from libcloud.compute.base import NodeAuthSSHKey
from libcloud.compute.deployment import MultiStepDeployment, ScriptDeployment
from libcloud.compute.deployment import SSHKeyDeployment
from libcloud.compute.types import Provider, NodeState
from libcloud.common.types import InvalidCredsError
from libcloud.utils.networking import is_private_subnet
from libcloud.dns.types import Provider as DnsProvider
from libcloud.dns.types import RecordType
from libcloud.dns.providers import get_driver as get_dns_driver

import ansible.playbook
import ansible.utils.template
import ansible.callbacks
import ansible.utils
import ansible.constants

try:
    from mist.core import config, model
except ImportError:
    from mist.io import config, model

from mist.io.shell import Shell
from mist.io.helpers import get_temp_file
from mist.io.helpers import get_auth_header
from mist.io.helpers import parse_ping
from mist.io.bare_metal import BareMetalDriver, CoreOSDriver
<<<<<<< HEAD
from mist.io.helpers import check_host
=======
from mist.io.helpers import check_host, sanitize_host
>>>>>>> 82388750
from mist.io.exceptions import *


from mist.io.helpers import trigger_session_update
from mist.io.helpers import amqp_publish_user
from mist.io.helpers import StdStreamCapture

import mist.io.tasks
import mist.io.inventory


## # add curl ca-bundle default path to prevent libcloud certificate error
import libcloud.security
libcloud.security.CA_CERTS_PATH.append('cacert.pem')
libcloud.security.CA_CERTS_PATH.append('./src/mist.io/cacert.pem')

import logging
logging.basicConfig(level=config.PY_LOG_LEVEL,
                    format=config.PY_LOG_FORMAT,
                    datefmt=config.PY_LOG_FORMAT_DATE)
log = logging.getLogger(__name__)

HPCLOUD_AUTH_URL = 'https://region-a.geo-1.identity.hpcloudsvc.com:35357/v2.0/tokens'


def add_backend(user, title, provider, apikey, apisecret, apiurl, tenant_name,
                machine_hostname="", region="", machine_key="", machine_user="",
                compute_endpoint="", port=22, docker_port=4243, remove_on_error=True):
    """Adds a new backend to the user and returns the new backend_id."""
    if not provider:
        raise RequiredParameterMissingError("provider")
    log.info("Adding new backend in provider '%s'", provider)

    baremetal = provider == 'bare_metal'

    if provider == 'bare_metal':
        if not machine_hostname:
            raise RequiredParameterMissingError('machine_hostname')
        if remove_on_error:
            if not machine_key:
                raise RequiredParameterMissingError('machine_key')
            if machine_key not in user.keypairs:
                raise KeypairNotFoundError(machine_key)
            if not machine_user:
                machine_user = 'root'

        machine = model.Machine()
        machine.dns_name = machine_hostname
        machine.ssh_port = port
        machine.public_ips = [machine_hostname]
        machine_id = machine_hostname.replace('.', '').replace(' ', '')
        machine.name = machine_hostname
        backend = model.Backend()
        backend.title = machine_hostname
        backend.provider = provider
        backend.enabled = True
        backend.machines[machine_id] = machine
        backend_id = backend.get_id()
        with user.lock_n_load():
            if backend_id in user.backends:
                raise BackendExistsError(backend_id)
            user.backends[backend_id] = backend
            # try to connect. this will either fail and we'll delete the
            # backend, or it will work and it will create the association
            if remove_on_error:
                try:
                    ssh_command(
                        user, backend_id, machine_id, machine_hostname, 'uptime',
                        key_id=machine_key, username=machine_user, password=None,
                        port=port
                    )
                except MachineUnauthorizedError as exc:
                    # remove backend
                    del user.backends[backend_id]
                    user.save()
                    raise BackendUnauthorizedError(exc)
            user.save()
    else:
        # if api secret not given, search if we already know it
        # FIXME: just pass along an empty apisecret
        if apisecret == 'getsecretfromdb':
            for backend_id in user.backends:
                if apikey == user.backends[backend_id].apikey:
                    apisecret = user.backends[backend_id].apisecret
                    break

        if not provider.__class__ is int and ':' in provider:
            provider, region = provider.split(':')[0], provider.split(':')[1]

        #docker url is the only piece needed in docker
        if remove_on_error and provider != 'docker':
            #a few providers need only the apisecret
            if not apikey and provider not in ['digitalocean', 'linode']:
                raise RequiredParameterMissingError("apikey")
            if not apisecret:
                raise RequiredParameterMissingError("apisecret")

        backend = model.Backend()
        backend.title = title
        backend.provider = provider
        backend.apikey = apikey
        backend.apisecret = apisecret
        backend.apiurl = apiurl
        backend.tenant_name = tenant_name
        backend.region = region
        if provider == 'docker':
            backend.docker_port = docker_port
        #For digital ocean v2 of the API, only apisecret is needed.
        #However, in v1 both api_key and api_secret are needed. In order
        #for both versions to be supported (existing v1, and new v2 which
        #is now the default) we set api_key same to api_secret to
        #distinguish digitalocean v2 logins, to avoid adding another
        #arguement on digital ocean libcloud driver

        if provider == 'digitalocean':
            backend.apikey = backend.apisecret
        #OpenStack specific: compute_endpoint is passed only when there is a
        # custom endpoint for the compute/nova-compute service
        backend.compute_endpoint = compute_endpoint
        backend.enabled = True

        #OpenStack does not like trailing slashes
        #so https://192.168.1.101:5000 will work but https://192.168.1.101:5000/ won't!
        if backend.provider == 'openstack':
            #Strip the v2.0 or v2.0/ at the end of the url if they are there
            if backend.apiurl.endswith('/v2.0/'):
                backend.apiurl = backend.apiurl.split('/v2.0/')[0]
            elif backend.apiurl.endswith('/v2.0'):
                backend.apiurl = backend.apiurl.split('/v2.0')[0]

            backend.apiurl = backend.apiurl.rstrip('/')

        #for HP Cloud
        if 'hpcloudsvc' in apiurl:
            backend.apiurl = HPCLOUD_AUTH_URL

        if provider == 'vcloud':
            for prefix in ['https://', 'http://']:
                backend.apiurl = backend.apiurl.replace(prefix, '')
            backend.apiurl = backend.apiurl.split('/')[0] #need host, not url

        backend_id = backend.get_id()
        if backend_id in user.backends:
            raise BackendExistsError(backend_id)

        # validate backend before adding
        if remove_on_error:
            try:
                conn = connect_provider(backend)
            except Exception as exc:
                raise BackendUnauthorizedError(exc=exc)
            try:
                machines = conn.list_nodes()
            except InvalidCredsError:
                raise BackendUnauthorizedError()
            except Exception as exc:
                log.error("Error while trying list_nodes: %r", exc)
                raise BackendUnavailableError(exc=exc)

        with user.lock_n_load():
            user.backends[backend_id] = backend
            user.save()
    log.info("Backend with id '%s' added succesfully.", backend_id)
    trigger_session_update(user.email, ['backends'])
    return backend_id


def add_backend_v_2(user, title, provider, params):
    """
    Version 2 of add_backend
    Adds a new backend to the user and returns the backend_id
    """
    if not provider:
        raise RequiredParameterMissingError("provider")
    log.info("Adding new backend in provider '%s' with Api-Version: 2", provider)

    # perform hostname validation if hostname is supplied
    if provider in ['vcloud', 'bare_metal', 'docker', 'libvirt', 'openstack', 'vsphere', 'coreos']:
        if provider == 'vcloud':
            hostname = params.get('host', '')
        elif provider == 'bare_metal':
            hostname = params.get('machine_ip', '')
        elif provider == 'docker':
            hostname = params.get('docker_host', '')
        elif provider == 'libvirt':
            hostname = params.get('machine_hostname', '')
        elif provider == 'openstack':
            hostname = params.get('auth_url', '')
        elif provider == 'vsphere':
            hostname = params.get('host', '')
        elif provider == 'coreos':
            hostname = params.get('machine_ip', '')

        if hostname:
<<<<<<< HEAD
            check_host(hostname)
=======
            check_host(sanitize_host(hostname))
>>>>>>> 82388750

    baremetal = provider == 'bare_metal'

    if provider == 'bare_metal':
        backend_id, mon_dict = _add_backend_bare_metal(user, title, provider, params)
        log.info("Backend with id '%s' added succesfully.", backend_id)
        trigger_session_update(user.email, ['backends'])
        return {'backend_id': backend_id, 'monitoring': mon_dict}
    elif provider == 'coreos':
        backend_id, mon_dict = _add_backend_coreos(user, title, provider, params)
        log.info("Backend with id '%s' added succesfully.", backend_id)
        trigger_session_update(user.email, ['backends'])
        return {'backend_id': backend_id, 'monitoring': mon_dict}
    elif provider == 'ec2':
        backend_id, backend = _add_backend_ec2(user, title, params)
    elif provider == 'rackspace':
        backend_id, backend = _add_backend_rackspace(user, title, provider, params)
    elif provider == 'nephoscale':
        backend_id, backend = _add_backend_nephoscale(title, provider, params)
    elif provider == 'digitalocean':
        backend_id, backend = _add_backend_digitalocean(title, provider, params)
    elif provider == 'softlayer':
        backend_id, backend = _add_backend_softlayer(title, provider, params)
    elif provider == 'gce':
        backend_id, backend = _add_backend_gce(title, provider, params)
    elif provider == 'azure':
        backend_id, backend = _add_backend_azure(title, provider, params)
    elif provider == 'linode':
        backend_id, backend = _add_backend_linode(title, provider, params)
    elif provider == 'docker':
        backend_id, backend = _add_backend_docker(title, provider, params)
    elif provider == 'hpcloud':
        backend_id, backend = _add_backend_hp(user, title, provider, params)
    elif provider == 'openstack':
        backend_id, backend = _add_backend_openstack(title, provider, params)
    elif provider in ['vcloud', 'indonesian_vcloud']:
        backend_id, backend = _add_backend_vcloud(title, provider, params)
    elif provider == 'libvirt':
        backend_id, backend = _add_backend_libvirt(user, title, provider, params)
    elif provider == 'hostvirtual':
        backend_id, backend = _add_backend_hostvirtual(title, provider, params)
<<<<<<< HEAD
=======
    elif provider == 'vultr':
        backend_id, backend = _add_backend_vultr(title, provider, params)
>>>>>>> 82388750
    elif provider == 'vsphere':
        backend_id, backend = _add_backend_vsphere(title, provider, params)
    else:
        raise BadRequestError("Provider unknown.")

    if backend_id in user.backends:
        raise BackendExistsError(backend_id)
    remove_on_error = params.get('remove_on_error', True)
    # validate backend before adding
    if remove_on_error:
        try:
            conn = connect_provider(backend)
        except InvalidCredsError as exc:
            log.error("Error while adding backend: %r" % exc)
            raise BackendUnauthorizedError(exc)
        except Exception as exc:
            log.error("Error while adding backend%r" % exc)
            raise BackendUnavailableError(exc)
        if provider not in ['vshere']:
            # in some providers -eg vSphere- this is not needed
            # as we are sure we got a succesfull connection with
            # the provider if connect_provider doesn't fail
            try:
                machines = conn.list_nodes()
            except InvalidCredsError as exc:
                raise BackendUnauthorizedError(exc)
            except Exception as exc:
                log.error("Error while trying list_nodes: %r", exc)
                raise BackendUnavailableError(exc=exc)

    with user.lock_n_load():
        user.backends[backend_id] = backend
        user.save()
    log.info("Backend with id '%s' added succesfully with Api-Version: 2.", backend_id)
    trigger_session_update(user.email, ['backends'])

    if provider == 'libvirt' and backend.apisecret:
    # associate libvirt hypervisor witht the ssh key, if on qemu+ssh
        key_id = params.get('machine_key')
        node_id = backend.apiurl # id of the hypervisor is the hostname provided
        username = backend.apikey
        associate_key(user, key_id, backend_id, node_id, username=username)

    return {'backend_id': backend_id}


def _add_backend_bare_metal(user, title, provider, params):
    """
    Add a bare metal backend
    """
    remove_on_error = params.get('remove_on_error', True)
    machine_key = params.get('machine_key', '')
    machine_user = params.get('machine_user', '')
    is_windows = params.get('windows', False)
    if is_windows:
        os_type = 'windows'
    else:
        os_type = 'unix'
    try:
        port = int(params.get('machine_port', 22))
    except:
        port = 22
    try:
        rdp_port = int(params.get('remote_desktop_port', 3389))
    except:
        rdp_port = 3389
    machine_hostname = params.get('machine_ip', '')

    use_ssh = remove_on_error and os_type == 'unix' and machine_key
    if use_ssh:
        if machine_key not in user.keypairs:
            raise KeypairNotFoundError(machine_key)
        if not machine_hostname:
            raise BadRequestError("You have specified an SSH key but machine "
                                  "hostname is empty.")
        if not machine_user:
            machine_user = 'root'

    machine_hostname = sanitize_host(machine_hostname)
    machine = model.Machine()
    machine.ssh_port = port
    machine.remote_desktop_port = rdp_port
    if machine_hostname:
        machine.dns_name = machine_hostname
        machine.public_ips = [machine_hostname]
    machine_id = title.replace('.', '').replace(' ', '')
    machine.name = title
    machine.os_type = os_type
    backend = model.Backend()
    backend.title = title
    backend.provider = provider
    backend.enabled = True
    backend.machines[machine_id] = machine
    backend_id = backend.get_id()

    with user.lock_n_load():
        if backend_id in user.backends:
            raise BackendExistsError(backend_id)
        user.backends[backend_id] = backend
        # try to connect. this will either fail and we'll delete the
        # backend, or it will work and it will create the association
        if use_ssh:
            try:
                ssh_command(
                    user, backend_id, machine_id, machine_hostname, 'uptime',
                    key_id=machine_key, username=machine_user, password=None,
                    port=port
                )
            except MachineUnauthorizedError as exc:
                raise BackendUnauthorizedError(exc)
            except ServiceUnavailableError as exc:
                raise MistError("Couldn't connect to host '%s'."
                                % machine_hostname)
        user.save()
    if params.get('monitoring'):
        try:
            from mist.core.methods import enable_monitoring as _en_monitoring
        except ImportError:
            _en_monitoring = enable_monitoring
        mon_dict = _en_monitoring(user, backend_id, machine_id,
                                  no_ssh=not use_ssh)
    else:
        mon_dict = {}

    return backend_id, mon_dict


def _add_backend_coreos(user, title, provider, params):
    remove_on_error = params.get('remove_on_error', True)
    machine_key = params.get('machine_key', '')
    machine_user = params.get('machine_user', '')
    os_type = 'coreos'

    try:
        port = int(params.get('machine_port', 22))
    except:
        port = 22
    machine_hostname = str(params.get('machine_ip', ''))

    if not machine_hostname:
        raise RequiredParameterMissingError('machine_ip')
<<<<<<< HEAD

    try:
        socket.gethostbyname(machine_hostname)
    except socket.gaierror:
        raise BadRequestError("Hostname '%s' isn't resolvable/accessible."
                              % machine_hostname)
=======
    machine_hostname = sanitize_host(machine_hostname)
>>>>>>> 82388750

    use_ssh = remove_on_error and machine_key
    if use_ssh:
        if machine_key not in user.keypairs:
            raise KeypairNotFoundError(machine_key)
        if not machine_user:
            machine_user = 'root'

    machine = model.Machine()
    machine.ssh_port = port
    if machine_hostname:
        machine.dns_name = machine_hostname
        machine.public_ips = [machine_hostname]
    machine_id = machine_hostname.replace('.', '').replace(' ', '')
    machine.name = title
    machine.os_type = os_type
    backend = model.Backend()
    backend.title = title
    backend.provider = provider
    backend.enabled = True
    backend.machines[machine_id] = machine
    backend_id = backend.get_id()

    with user.lock_n_load():
        if backend_id in user.backends:
            raise BackendExistsError(backend_id)
        user.backends[backend_id] = backend
        # try to connect. this will either fail and we'll delete the
        # backend, or it will work and it will create the association
        if use_ssh:
            try:
                ssh_command(
                    user, backend_id, machine_id, machine_hostname, 'uptime',
                    key_id=machine_key, username=machine_user, password=None,
                    port=port
                )
            except MachineUnauthorizedError as exc:
                raise BackendUnauthorizedError(exc)
            except ServiceUnavailableError as exc:
                raise MistError("Couldn't connect to host '%s'."
                                % machine_hostname)
        user.save()

    if params.get('monitoring'):
        try:
            from mist.core.methods import enable_monitoring as _en_monitoring
        except ImportError:
            _en_monitoring = enable_monitoring
        mon_dict = _en_monitoring(user, backend_id, machine_id,
                                  no_ssh=not use_ssh)
    else:
        mon_dict = {}

    return backend_id, mon_dict


def _add_backend_vcloud(title, provider, params):
    username = params.get('username', '')
    if not username:
        raise RequiredParameterMissingError('username')

    password = params.get('password', '')
    if not password:
        raise RequiredParameterMissingError('password')

    organization = params.get('organization', '')
    if not organization:
        raise RequiredParameterMissingError('organization')

    username = '%s@%s' % (username, organization)

    host = params.get('host', '')
    if provider == 'vcloud':
        if not host:
            raise RequiredParameterMissingError('host')
        host = sanitize_host(host)
    elif provider == 'indonesian_vcloud':
        host = 'compute.idcloudonline.com'

    backend = model.Backend()
    backend.title = title
    backend.provider = provider
    backend.apikey = username
    backend.apisecret = password
    backend.apiurl = host
    backend.enabled = True
    backend_id = backend.get_id()

    return backend_id, backend


def _add_backend_ec2(user, title, params):
        api_key = params.get('api_key', '')
        if not api_key:
            raise RequiredParameterMissingError('api_key')

        api_secret = params.get('api_secret', '')
        if not api_secret:
            raise RequiredParameterMissingError('api_secret')

        region = params.get('region', '')
        if not region:
            raise RequiredParameterMissingError('region')

        if api_secret == 'getsecretfromdb':
            for backend_id in user.backends:
                if api_key == user.backends[backend_id].apikey:
                    api_secret = user.backends[backend_id].apisecret
                    break

        backend = model.Backend()
        backend.title = title
        backend.provider = region
        backend.apikey = api_key
        backend.apisecret = api_secret
        backend.enabled = True
        backend_id = backend.get_id()

        return backend_id, backend


def _add_backend_rackspace(user, title, provider, params):
    username = params.get('username', '')
    if not username:
        raise RequiredParameterMissingError('username')

    api_key = params.get('api_key', '')
    if not api_key:
        raise RequiredParameterMissingError('api_key')

    region = params.get('region', '')
    if not region:
        raise RequiredParameterMissingError('region')

    if 'rackspace_first_gen' in region:
        provider, region = region.split(':')[0], region.split(':')[1]

    if api_key == 'getsecretfromdb':
        for backend_id in user.backends:
            if username == user.backends[backend_id].apikey:
                api_key = user.backends[backend_id].apisecret
                break

    backend = model.Backend()
    backend.title = title
    backend.provider = provider
    backend.apikey = username
    backend.apisecret = api_key
    backend.enabled = True
    backend.region = region
    backend_id = backend.get_id()

    return backend_id, backend


def _add_backend_nephoscale(title, provider, params):
    username = params.get('username', '')
    if not username:
        raise RequiredParameterMissingError('username')

    password = params.get('password', '')
    if not password:
        raise RequiredParameterMissingError('password')

    backend = model.Backend()
    backend.title = title
    backend.provider = provider
    backend.apikey = username
    backend.apisecret = password
    backend.enabled = True
    backend_id = backend.get_id()

    return backend_id, backend


def _add_backend_softlayer(title, provider, params):
    username = params.get('username', '')
    if not username:
        raise RequiredParameterMissingError('username')

    api_key = params.get('api_key', '')
    if not api_key:
        raise RequiredParameterMissingError('api_key')

    backend = model.Backend()
    backend.title = title
    backend.provider = provider
    backend.apikey = username
    backend.apisecret = api_key
    backend.enabled = True
    backend_id = backend.get_id()

    return backend_id, backend


def _add_backend_digitalocean(title, provider, params):
    token = params.get('token', '')
    if not token:
        raise RequiredParameterMissingError('token')

    backend = model.Backend()
    backend.title = title
    backend.provider = provider
    backend.apikey = token
    backend.apisecret = token
    backend.enabled = True
    backend_id = backend.get_id()

    return backend_id, backend


def _add_backend_gce(title, provider, params):
    private_key = params.get('private_key', '')
    if not private_key:
        raise RequiredParameterMissingError('private_key')

    project_id = params.get('project_id', '')
    if not project_id:
        raise RequiredParameterMissingError('project_id')

    email = params.get('email', '')
    if not email:
        # support both ways to authenticate a service account,
        # by either using a project id and json key file (highly reccomended)
        # and also by specifying email, project id and private key file
        try:
            creds = json.loads(private_key)
            email = creds['client_email']
            private_key = creds['private_key']
        except:
            raise MistError("Make sure you upload a valid json file")

    backend = model.Backend()
    backend.title = title
    backend.provider = provider
    backend.apikey = email
    backend.apisecret = private_key
    backend.tenant_name = project_id
    backend.enabled = True
    backend_id = backend.get_id()

    return backend_id, backend


def _add_backend_azure(title, provider, params):
    subscription_id = params.get('subscription_id', '')
    if not subscription_id:
        raise RequiredParameterMissingError('subscription_id')

    certificate = params.get('certificate', '')
    if not certificate:
        raise RequiredParameterMissingError('certificate')

    backend = model.Backend()
    backend.title = title
    backend.provider = provider
    backend.apikey = subscription_id
    backend.apisecret = certificate
    backend.enabled = True
    backend_id = backend.get_id()

    return backend_id, backend


def _add_backend_linode(title, provider, params):
    api_key = params.get('api_key', '')
    if not api_key:
        raise RequiredParameterMissingError('api_key')

    backend = model.Backend()
    backend.title = title
    backend.provider = provider
    backend.apikey = api_key
    backend.apisecret = api_key
    backend.enabled = True
    backend_id = backend.get_id()

    return backend_id, backend


def _add_backend_docker(title, provider, params):
    try:
        docker_port = int(params.get('docker_port', 4243))
    except:
        docker_port = 4243

    docker_host = params.get('docker_host', '')
    if not docker_host:
        raise RequiredParameterMissingError('docker_host')

    auth_user = params.get('auth_user', '')
    auth_password = params.get('auth_password', '')

    # tls auth
    key_file = params.get('key_file', '')
    cert_file = params.get('cert_file', '')
    ca_cert_file = params.get('ca_cert_file', '')

    backend = model.Backend()
    backend.title = title
    backend.provider = provider
    backend.docker_port = docker_port
    backend.apikey = auth_user
    backend.key_file = key_file
    backend.cert_file = cert_file
    backend.ca_cert_file = ca_cert_file
    backend.apisecret = auth_password
    backend.apiurl = docker_host
    backend.enabled = True
    backend_id = backend.get_id()

    return backend_id, backend


def _add_backend_libvirt(user, title, provider, params):
    machine_hostname = params.get('machine_hostname', '')
    if not machine_hostname:
        raise RequiredParameterMissingError('machine_hostname')
    machine_hostname = sanitize_host(machine_hostname)
    apikey = params.get('machine_user', 'root')

    apisecret = params.get('machine_key', '')
    if apisecret:
        if apisecret not in user.keypairs:
            raise KeypairNotFoundError(apisecret)
        apisecret = user.keypairs[apisecret].private

    try:
        port = int(params.get('ssh_port', 22))
    except:
        port = 22
    backend = model.Backend()
    backend.title = title
    backend.provider = provider
    backend.apikey = apikey
    backend.apisecret = apisecret
    backend.apiurl = machine_hostname
    backend.enabled = True
    backend.ssh_port = port
    backend_id = backend.get_id()

    return backend_id, backend


def _add_backend_hp(user, title, provider, params):
    username = params.get('username', '')
    if not username:
        raise RequiredParameterMissingError('username')

    password = params.get('password', '')
    if not password:
        raise RequiredParameterMissingError('password')

    tenant_name = params.get('tenant_name', '')
    if not tenant_name:
        raise RequiredParameterMissingError('tenant_name')

    apiurl = params.get('apiurl') or ''
    if 'hpcloudsvc' in apiurl:
            apiurl = HPCLOUD_AUTH_URL

    region = params.get('region', '')
    if not region:
        raise RequiredParameterMissingError('region')

    if password == 'getsecretfromdb':
        for backend_id in user.backends:
            if username == user.backends[backend_id].apikey:
                password = user.backends[backend_id].apisecret
                break

    backend = model.Backend()
    backend.title = title
    backend.provider = provider
    backend.apikey = username
    backend.apisecret = password
    backend.apiurl = apiurl
    backend.region = region
    backend.tenant_name = tenant_name
    backend.enabled = True
    backend_id = backend.get_id()

    return backend_id, backend


def _add_backend_openstack(title, provider, params):
    username = params.get('username', '')
    if not username:
        raise RequiredParameterMissingError('username')

    password = params.get('password', '')
    if not password:
        raise RequiredParameterMissingError('password')

    auth_url = params.get('auth_url')
    if not auth_url:
        raise RequiredParameterMissingError('auth_url')

    if auth_url.endswith('/v2.0/'):
        auth_url = auth_url.split('/v2.0/')[0]
    elif auth_url.endswith('/v2.0'):
        auth_url = auth_url.split('/v2.0')[0]

    auth_url = auth_url.rstrip('/')

    tenant_name = params.get('tenant_name', '')
    if not tenant_name:
        raise RequiredParameterMissingError('tenant_name')

    region = params.get('region', '')
    compute_endpoint = params.get('compute_endpoint', '')


    backend = model.Backend()
    backend.title = title
    backend.provider = provider
    backend.apikey = username
    backend.apisecret = password
    backend.apiurl = auth_url
    backend.tenant_name = tenant_name
    backend.region = region
    backend.compute_endpoint = compute_endpoint
    backend.enabled = True
    backend_id = backend.get_id()

    return backend_id, backend


def _add_backend_hostvirtual(title, provider, params):
    api_key = params.get('api_key', '')
    if not api_key:
        raise RequiredParameterMissingError('api_key')

    backend = model.Backend()
    backend.title = title
    backend.provider = provider
    backend.apikey = api_key
    backend.apisecret = api_key
    backend.enabled = True
    backend_id = backend.get_id()

    return backend_id, backend


def _add_backend_vultr(title, provider, params):
    api_key = params.get('api_key', '')
    if not api_key:
        raise RequiredParameterMissingError('api_key')

    backend = model.Backend()
    backend.title = title
    backend.provider = provider
    backend.apikey = api_key
    backend.apisecret = api_key
    backend.enabled = True
    backend_id = backend.get_id()

    return backend_id, backend


def _add_backend_vsphere(title, provider, params):
    username = params.get('username', '')
    if not username:
        raise RequiredParameterMissingError('username')

    password = params.get('password', '')
    if not password:
        raise RequiredParameterMissingError('password')

    host = params.get('host', '')
    if not host:
        raise RequiredParameterMissingError('host')
    host = sanitize_host(host)

    backend = model.Backend()
    backend.title = title
    backend.provider = provider
    backend.apikey = username
    backend.apisecret = password
    backend.apiurl = host
    backend.enabled = True
    backend_id = backend.get_id()

    return backend_id, backend


def rename_backend(user, backend_id, new_name):
    """Renames backend with given backend_id."""

    log.info("Renaming backend: %s", backend_id)
    if backend_id not in user.backends:
        raise BackendNotFoundError(backend_id)
    for backend in user.backends:
        if backend.title == new_name:
            raise BackendNameExistsError(new_name)
    with user.lock_n_load():
        user.backends[backend_id].title = new_name
        user.save()
    log.info("Succesfully renamed backend '%s'", backend_id)
    trigger_session_update(user.email, ['backends'])


def delete_backend(user, backend_id):
    """Deletes backend with given backend_id."""

    log.info("Deleting backend: %s", backend_id)

    # if a core/io installation, disable monitoring for machines
    try:
        from mist.core.methods import disable_monitoring_backend
    except ImportError:
        # this is a standalone io installation, don't bother
        pass
    else:
        # this a core/io installation, disable directly using core's function
        log.info("Disabling monitoring before deleting backend.")
        try:
            disable_monitoring_backend(user, backend_id)
        except Exception as exc:
            log.warning("Couldn't disable monitoring before deleting backend. "
                        "Error: %r", exc)

    if backend_id not in user.backends:
        raise BackendNotFoundError(backend_id)
    with user.lock_n_load():
        del user.backends[backend_id]
        user.save()
    log.info("Succesfully deleted backend '%s'", backend_id)
    trigger_session_update(user.email, ['backends'])


def add_key(user, key_id, private_key):
    """Adds a new keypair and returns the new key_id."""

    log.info("Adding key with id '%s'.", key_id)
    if not key_id:
        raise KeypairParameterMissingError(key_id)
    if not private_key:
        raise RequiredParameterMissingError("Private key is not provided")

    if key_id in user.keypairs:
        raise KeypairExistsError(key_id)

    keypair = model.Keypair()
    keypair.private = private_key
    keypair.construct_public_from_private()
    keypair.default = not len(user.keypairs)
    keypair.machines = []

    if not keypair.isvalid():
        raise KeyValidationError()

    with user.lock_n_load():
        user.keypairs[key_id] = keypair
        user.save()

    log.info("Added key with id '%s'", key_id)
    trigger_session_update(user.email, ['keys'])
    return key_id


def delete_key(user, key_id):
    """Deletes given keypair.

    If key was default, then it checks
    if there are still keys left and assignes another one as default.

    @param user: The User
    @param key_id: The key_id to be deleted
    @return: Returns nothing

    """

    log.info("Deleting key with id '%s'.", key_id)
    if key_id not in user.keypairs:
        raise KeypairNotFoundError(key_id)

    keypair = user.keypairs[key_id]

    with user.lock_n_load():
        keypair = user.keypairs[key_id]
        del user.keypairs[key_id]

        if keypair.default and len(user.keypairs):
            other_key = user.keypairs.keys()[0]
            user.keypairs[other_key].default = True

        user.save()
    log.info("Deleted key with id '%s'.", key_id)
    trigger_session_update(user.email, ['keys'])


def set_default_key(user, key_id):
    """Sets a new default key

    @param user: The user
    @param key_id: The id of the key we want to set as default
    @return: Nothing. Raises only exceptions if needed.

    """

    log.info("Setting key with id '%s' as default.", key_id)
    keypairs = user.keypairs

    if not key_id in keypairs:
        raise KeypairNotFoundError(key_id)

    with user.lock_n_load():
        keypairs = user.keypairs
        for key in keypairs:
            if keypairs[key].default:
                keypairs[key].default = False
        keypairs[key_id].default = True
        user.save()
    log.info("Succesfully set key with id '%s' as default.", key_id)
    trigger_session_update(user.email, ['keys'])


def edit_key(user, new_key, old_key):
    """
    Edits a given key's name from old_key ---> new_key
    @param user: The User
    @param new_key: The new Key name (id)
    @param old_key: The old key name (id)
    @return: Nothing, only raises exceptions if needed

    """

    log.info("Renaming key '%s' to '%s'.", old_key, new_key)
    if not new_key:
        raise KeypairParameterMissingError("new name")
    if old_key not in user.keypairs:
        raise KeypairNotFoundError(old_key)

    if old_key == new_key:
        log.warning("Same name provided, will not edit key. No reason")
        return

    old_keypair = user.keypairs[old_key]
    with user.lock_n_load():
        del user.keypairs[old_key]
        user.keypairs[new_key] = old_keypair
        user.save()
    log.info("Renamed key '%s' to '%s'.", old_key, new_key)
    trigger_session_update(user.email, ['keys'])


def associate_key(user, key_id, backend_id, machine_id, host='', username=None, port=22):
    """Associates a key with a machine.

    If host is set it will also attempt to actually deploy it to the
    machine. To do that it requires another keypair (existing_key) that can
    connect to the machine.

    """

    log.info("Associating key %s to host %s", key_id, host)
    if not host:
        log.info("Host not given so will only create association without "
                 "actually deploying the key to the server.")
    if key_id not in user.keypairs:
        raise KeypairNotFoundError(key_id)
    if backend_id not in user.backends:
        raise BackendNotFoundError(backend_id)

    keypair = user.keypairs[key_id]
    machine_uid = [backend_id, machine_id]

    # check if key already associated
    associated = False
    for machine in keypair.machines:
        if machine[:2] == machine_uid:
            log.warning("Keypair '%s' already associated with machine '%s' "
                        "in backend '%s'", key_id, backend_id, machine_id)
            associated = True
    # if not already associated, create the association
    # this is only needed if association doesn't exist and host is not provided
    # associations will otherwise be created by shell.autoconfigure upon
    # succesful connection
    if not host:
        if not associated:
            for i in range(3):
                try:
                    with user.lock_n_load():
                        assoc = [backend_id,
                                 machine_id,
                                 0,
                                 username,
                                 False,
                                 port]
                        user.keypairs[key_id].machines.append(assoc)
                        user.save()
                except:
                    if i == 2:
                        log.error('RACE CONDITION: failed to recover from previous race conditions')
                        raise
                    else:
                        log.error('RACE CONDITION: trying to recover from race condition')
                else:
                    break
            trigger_session_update(user.email, ['keys'])
        return

    # if host is specified, try to actually deploy
    log.info("Deploying key to machine.")
    filename = '~/.ssh/authorized_keys'
    grep_output = '`grep \'%s\' %s`' % (keypair.public, filename)
    new_line_check_cmd = (
        'if [ "$(tail -c1 %(file)s; echo x)" != "\\nx" ];'
        ' then echo "" >> %(file)s; fi' % {'file': filename}
    )
    append_cmd = ('if [ -z "%s" ]; then echo "%s" >> %s; fi'
                  % (grep_output, keypair.public, filename))
    command = new_line_check_cmd + " ; " + append_cmd
    log.debug("command = %s", command)

    try:
        # deploy key
        ssh_command(user, backend_id, machine_id, host, command, username=username, port=port)
    except MachineUnauthorizedError:
        # couldn't deploy key
        try:
            # maybe key was already deployed?
            ssh_command(user, backend_id, machine_id, host, 'uptime', key_id=key_id, username=username, port=port)
            log.info("Key was already deployed, local association created.")
        except MachineUnauthorizedError:
            # oh screw this
            raise MachineUnauthorizedError(
                "Couldn't connect to deploy new SSH keypair."
            )
    else:
        # deployment probably succeeded
        # attemp to connect with new key
        # if it fails to connect it'll raise exception
        # there is no need to manually set the association in keypair.machines
        # that is automatically handled by Shell, if it is configured by
        # shell.autoconfigure (which ssh_command does)
        ssh_command(user, backend_id, machine_id, host, 'uptime', key_id=key_id, username=username, port=port)
        log.info("Key associated and deployed succesfully.")


def disassociate_key(user, key_id, backend_id, machine_id, host=None):
    """Disassociates a key from a machine.

    If host is set it will also attempt to actually remove it from
    the machine.

    """

    log.info("Disassociating key, undeploy = %s" % host)

    if key_id not in user.keypairs:
        raise KeypairNotFoundError(key_id)
    ## if backend_id not in user.backends:
        ## raise BackendNotFoundError(backend_id)

    keypair = user.keypairs[key_id]
    machine_uid = [backend_id, machine_id]
    key_found = False
    for machine in keypair.machines:
        if machine[:2] == machine_uid:
            key_found = True
            break
    # key not associated
    if not key_found:
        raise BadRequestError("Keypair '%s' is not associated with "
                              "machine '%s'" % (key_id, machine_id))

    if host:
        log.info("Trying to actually remove key from authorized_keys.")
        command = 'grep -v "' + keypair.public +\
                  '" ~/.ssh/authorized_keys ' +\
                  '> ~/.ssh/authorized_keys.tmp ; ' +\
                  'mv ~/.ssh/authorized_keys.tmp ~/.ssh/authorized_keys ' +\
                  '&& chmod go-w ~/.ssh/authorized_keys'
        try:
            ssh_command(user, backend_id, machine_id, host, command)
        except:
            pass

    # removing key association
    with user.lock_n_load():
        keypair = user.keypairs[key_id]
        for machine in keypair.machines:
            if machine[:2] == machine_uid:
                keypair.machines.remove(machine)
                user.save()
                break
    trigger_session_update(user.email, ['keys'])


def connect_provider(backend):
    """Establishes backend connection using the credentials specified.

    It has been tested with:

        * EC2, and the alternative providers like EC2_EU,
        * Rackspace, old style and the new Nova powered one,
        * Openstack Diablo through Trystack, should also try Essex,
        * Linode

    Backend is expected to be a mist.io.model.Backend

    """
    if backend.provider not in ['bare_metal', 'coreos']:
        driver = get_driver(backend.provider)
    if backend.provider == Provider.AZURE:
        #create a temp file and output the cert there, so that
        #Azure driver is instantiated by providing a string with the key instead of
        #a cert file
        temp_key_file = NamedTemporaryFile(delete=False)
        temp_key_file.write(backend.apisecret)
        temp_key_file.close()
        conn = driver(backend.apikey, temp_key_file.name)
    elif backend.provider == Provider.OPENSTACK:
        #keep this for backend compatibility, however we now use HPCLOUD
        #as separate provider
        if 'hpcloudsvc' in backend.apiurl:
            conn = driver(
                backend.apikey,
                backend.apisecret,
                ex_force_auth_version=backend.auth_version or '2.0_password',
                ex_force_auth_url=backend.apiurl,
                ex_tenant_name=backend.tenant_name or backend.apikey,
                ex_force_service_region = backend.region,
                ex_force_service_name='Compute'
            )
        else:
            conn = driver(
                backend.apikey,
                backend.apisecret,
                ex_force_auth_version=backend.auth_version or '2.0_password',
                ex_force_auth_url=backend.apiurl,
                ex_tenant_name=backend.tenant_name,
                ex_force_service_region=backend.region,
                ex_force_base_url=backend.compute_endpoint,
            )
    elif backend.provider == Provider.HPCLOUD:
        conn = driver(backend.apikey, backend.apisecret, backend.tenant_name,
                      region=backend.region)
    elif backend.provider in [Provider.LINODE, Provider.HOSTVIRTUAL, Provider.VULTR]:
        conn = driver(backend.apisecret)
    elif backend.provider == Provider.GCE:
        conn = driver(backend.apikey, backend.apisecret, project=backend.tenant_name)
    elif backend.provider == Provider.DOCKER:
        libcloud.security.VERIFY_SSL_CERT = False;
        if backend.key_file and backend.cert_file:
            # tls auth, needs to pass the key and cert as files
            key_temp_file = NamedTemporaryFile(delete=False)
            key_temp_file.write(backend.key_file)
            key_temp_file.close()
            cert_temp_file = NamedTemporaryFile(delete=False)
            cert_temp_file.write(backend.cert_file)
            cert_temp_file.close()
            if backend.ca_cert_file:
                # docker started with tlsverify
                ca_cert_temp_file = NamedTemporaryFile(delete=False)
                ca_cert_temp_file.write(backend.ca_cert_file)
                ca_cert_temp_file.close()
                libcloud.security.VERIFY_SSL_CERT = True;
                libcloud.security.CA_CERTS_PATH.insert(0,ca_cert_temp_file.name)
            conn = driver(host=backend.apiurl, port=backend.docker_port, key_file=key_temp_file.name, cert_file=cert_temp_file.name)
        else:
            conn = driver(backend.apikey, backend.apisecret, backend.apiurl, backend.docker_port)
    elif backend.provider in [Provider.RACKSPACE_FIRST_GEN,
                              Provider.RACKSPACE]:
        conn = driver(backend.apikey, backend.apisecret,
                      region=backend.region)
    elif backend.provider in [Provider.NEPHOSCALE, Provider.SOFTLAYER]:
        conn = driver(backend.apikey, backend.apisecret)
    elif backend.provider in [Provider.VCLOUD, Provider.INDONESIAN_VCLOUD]:
        libcloud.security.VERIFY_SSL_CERT = False;
        conn = driver(backend.apikey, backend.apisecret, host=backend.apiurl)
    elif backend.provider == Provider.DIGITAL_OCEAN:
        if backend.apikey == backend.apisecret:  # API v2
            conn = driver(backend.apisecret)
        else:   # API v1
            driver = get_driver('digitalocean_first_gen')
            conn = driver(backend.apikey, backend.apisecret)
    elif backend.provider == Provider.VSPHERE:
        conn = driver(host=backend.apiurl, username=backend.apikey, password=backend.apisecret)
    elif backend.provider == 'bare_metal':
        conn = BareMetalDriver(backend.machines)
    elif backend.provider == 'coreos':
        conn = CoreOSDriver(backend.machines)
    elif backend.provider == Provider.LIBVIRT:
        # support the three ways to connect: local system, qemu+tcp, qemu+ssh
        if backend.apisecret:
            with get_temp_file(backend.apisecret) as tmp_key_path:
                conn = driver(backend.apiurl, user=backend.apikey, ssh_key=tmp_key_path, ssh_port=backend.ssh_port)
        else:
            conn = driver(backend.apiurl, user=backend.apikey)
    else:
        # ec2
        conn = driver(backend.apikey, backend.apisecret)
        # Account for sub-provider regions (EC2_US_WEST, EC2_US_EAST etc.)
        conn.type = backend.provider
    return conn


def get_machine_actions(machine_from_api, conn, extra):
    """Returns available machine actions based on backend type.

    Rackspace, Linode and openstack support the same options, but EC2 also
    supports start/stop.

    The available actions are based on the machine state. The state
    codes supported by mist.io are those of libcloud, check config.py.

    """

    # defaults for running state
    can_start = False
    can_stop = True
    can_destroy = True
    can_reboot = True
    can_tag = True

    if conn.type in (Provider.RACKSPACE_FIRST_GEN, Provider.LINODE,
                     Provider.NEPHOSCALE, Provider.SOFTLAYER,
                     Provider.DIGITAL_OCEAN, Provider.DOCKER, Provider.AZURE,
                     Provider.VCLOUD, Provider.INDONESIAN_VCLOUD, Provider.LIBVIRT, Provider.HOSTVIRTUAL, Provider.VSPHERE, Provider.VULTR):
        can_tag = False

    # for other states
    if machine_from_api.state in (NodeState.REBOOTING, NodeState.PENDING):
        can_start = False
        can_stop = False
        can_reboot = False
    elif machine_from_api.state in (NodeState.UNKNOWN, NodeState.STOPPED):
        # We assume unknown state mean stopped
        can_stop = False
        can_start = True
        can_reboot = False
    elif machine_from_api.state in (NodeState.TERMINATED,):
        can_start = False
        can_destroy = False
        can_stop = False
        can_reboot = False
        can_tag = False

    if conn.type in ['bare_metal', 'coreos']:
        can_start = False
        can_destroy = False
        can_stop = False
        can_reboot = False
        can_tag = False

        if extra.get('can_reboot', False):
        # allow reboot action for bare metal with key associated
            can_reboot = True


    if conn.type in [Provider.LINODE]:
        if machine_from_api.state is NodeState.PENDING:
        #after resize, node gets to pending mode, needs to be started
            can_start = True

    if conn.type in [Provider.LIBVIRT]:
        if machine_from_api.state is NodeState.TERMINATED:
        # in libvirt a terminated machine can be started
            can_start = True

    if conn.type in [Provider.VCLOUD, Provider.INDONESIAN_VCLOUD] and machine_from_api.state is NodeState.PENDING:
        can_start = True
        can_stop = True

    if conn.type == Provider.LIBVIRT and extra.get('tags', {}).get('type', None) == 'hypervisor':
        # allow only reboot action for libvirt hypervisor
        can_stop = False
        can_destroy = False
        can_start = False

    if conn.type in (Provider.LINODE, Provider.NEPHOSCALE, Provider.DIGITAL_OCEAN,
                     Provider.DOCKER, Provider.OPENSTACK, Provider.RACKSPACE) or conn.type in config.EC2_PROVIDERS:
        can_rename = True
    else:
        can_rename = False


    return {'can_stop': can_stop,
            'can_start': can_start,
            'can_destroy': can_destroy,
            'can_reboot': can_reboot,
            'can_tag': can_tag,
            'can_rename': can_rename}


def list_machines(user, backend_id):
    """List all machines in this backend via API call to the provider."""

    if backend_id not in user.backends:
        raise BackendNotFoundError(backend_id)
    conn = connect_provider(user.backends[backend_id])

    try:
        machines = conn.list_nodes()
    except InvalidCredsError:
        raise BackendUnauthorizedError()
    except Exception as exc:
        log.error("Error while running list_nodes: %r", exc)
        raise BackendUnavailableError(exc=exc)

    ret = []
    for m in machines:
        if m.driver.type == 'gce':
            #tags and metadata exist in GCE
            tags = m.extra.get('tags')
        else:
            tags = m.extra.get('tags') or m.extra.get('metadata') or {}
        if type(tags) == dict:
            tags = [value for key, value in tags.iteritems() if key != 'Name']

        if m.extra.get('availability', None):
            # for EC2
            tags.append(m.extra['availability'])
        elif m.extra.get('DATACENTERID', None):
            # for Linode
            tags.append(config.LINODE_DATACENTERS[m.extra['DATACENTERID']])
        elif m.extra.get('vdc', None):
            # for vCloud
            tags.append(m.extra['vdc'])

        image_id = m.image or m.extra.get('imageId', None)
        size = m.size or m.extra.get('flavorId', None)
        size = size or m.extra.get('instancetype', None)

        if m.driver.type is Provider.GCE:
                # show specific extra metadata for GCE. Wrap in try/except
                # to prevent from future GCE API changes

                # identify Windows servers
                os_type = 'linux'
                try:
                    if 'windows-cloud' in m.extra['disks'][0].get('licenses')[0]:
                        os_type = 'windows'
                except:
                    pass
                m.extra['os_type'] = os_type

                # windows specific metadata including user/password
                try:
                    for item in m.extra.get('metadata', {}).get('items', []):
                        if item.get('key') in ['gce-initial-windows-password', 'gce-initial-windows-user']:
                            m.extra[item.get('key')] = item.get('value')
                except:
                    pass

                try:
                    if m.extra.get('boot_disk'):
                        m.extra['boot_disk_size'] = m.extra.get('boot_disk').size
                        m.extra['boot_disk_type'] = m.extra.get('boot_disk').extra.get('type')
                        m.extra.pop('boot_disk')
                except:
                    pass

                try:
                    if m.extra.get('zone'):
                        m.extra['zone'] = m.extra.get('zone').name
                except:
                    pass

                try:
                    if m.extra.get('machineType'):
                        m.extra['machineType'] = m.extra.get('machineType').split('/')[-1]
                except:
                    pass
        for k in m.extra.keys():
            try:
                json.dumps(m.extra[k])
            except TypeError:
                m.extra[k] = str(m.extra[k])

<<<<<<< HEAD
=======
        if m.driver.type is Provider.AZURE:
            if m.extra.get('endpoints'):
                m.extra['endpoints'] = json.dumps(m.extra.get('endpoints', {}))

>>>>>>> 82388750
        if m.driver.type == 'bare_metal':
            can_reboot = False
            keypairs = user.keypairs
            for key_id in keypairs:
                for machine in keypairs[key_id].machines:
                    if [backend_id, m.id] == machine[:2]:
                        can_reboot = True
            m.extra['can_reboot'] = can_reboot
<<<<<<< HEAD
=======

        if m.driver.type in [Provider.NEPHOSCALE, Provider.SOFTLAYER]:
            if 'windows' in m.extra.get('image', '').lower():
                os_type = 'windows'
            else:
                os_type = 'linux'
            m.extra['os_type'] = os_type

        if m.driver.type in config.EC2_PROVIDERS:
            # this is windows for windows servers and None for Linux
            m.extra['os_type'] = m.extra.get('platform', 'linux')

>>>>>>> 82388750
        machine = {'id': m.id,
                   'uuid': m.get_uuid(),
                   'name': m.name,
                   'imageId': image_id,
                   'size': size,
                   'state': config.STATES[m.state],
                   'private_ips': m.private_ips,
                   'public_ips': m.public_ips,
                   'tags': tags,
                   'extra': m.extra}
        machine.update(get_machine_actions(m, conn, m.extra))
        ret.append(machine)
    if conn.type == 'libvirt':
        # close connection with libvirt
        conn.disconnect()
    return ret


def create_machine(user, backend_id, key_id, machine_name, location_id,
                   image_id, size_id, script, image_extra, disk, image_name,
                   size_name, location_name, ips, monitoring, networks=[],
                   docker_env=[], docker_command=None, ssh_port=22,
                   script_id='', script_params='', job_id=None,
                   docker_port_bindings={}, docker_exposed_ports={},
                   azure_port_bindings='', hostname='', plugins=None,
                   post_script_id='', post_script_params=''):

    """Creates a new virtual machine on the specified backend.

    If the backend is Rackspace it attempts to deploy the node with an ssh key
    provided in config. the method used is the only one working in the old
    Rackspace backend. create_node(), from libcloud.compute.base, with 'auth'
    kwarg doesn't do the trick. Didn't test if you can upload some ssh related
    files using the 'ex_files' kwarg from openstack 1.0 driver.

    In Linode creation is a bit different. There you can pass the key file
    directly during creation. The Linode API also requires to set a disk size
    and doesn't get it from size.id. So, send size.disk from the client and
    use it in all cases just to avoid provider checking. Finally, Linode API
    does not support association between a machine and the image it came from.
    We could set this, at least for machines created through mist.io in
    ex_comment, lroot or lconfig. lroot seems more appropriate. However,
    liblcoud doesn't support linode.config.list at the moment, so no way to
    get them. Also, it will create inconsistencies for machines created
    through mist.io and those from the Linode interface.

    """
    log.info('Creating machine %s on backend %s' % (machine_name, backend_id))

    if backend_id not in user.backends:
        raise BackendNotFoundError(backend_id)
    conn = connect_provider(user.backends[backend_id])

    if key_id and key_id not in user.keypairs:
        raise KeypairNotFoundError(key_id)

    # if key_id not provided, search for default key
    if conn.type != Provider.DOCKER:
        if not key_id:
            for kid in user.keypairs:
                if user.keypairs[kid].default:
                    key_id = kid
                    break
        if key_id is None:
            raise KeypairNotFoundError("Couldn't find default keypair")

    if key_id:
        keypair = user.keypairs[key_id]
        private_key = keypair.private
        public_key = keypair.public

    size = NodeSize(size_id, name=size_name, ram='', disk=disk,
                    bandwidth='', price='', driver=conn)
    image = NodeImage(image_id, name=image_name, extra=image_extra, driver=conn)
    location = NodeLocation(location_id, name=location_name, country='', driver=conn)
    machine_name = machine_name_validator(conn.type, machine_name)
    if conn.type is Provider.DOCKER:
        if key_id:
            node = _create_machine_docker(conn, machine_name, image_id, '', public_key=public_key,
                                          docker_env=docker_env, docker_command=docker_command,
                                          docker_port_bindings=docker_port_bindings,
                                          docker_exposed_ports=docker_exposed_ports)
        else:
            node = _create_machine_docker(conn, machine_name, image_id, script, docker_env=docker_env,
                                          docker_command=docker_command, docker_port_bindings=docker_port_bindings,
                                          docker_exposed_ports=docker_exposed_ports)
        if key_id and key_id in user.keypairs:
            node_info = conn.inspect_node(node)
            try:
                ssh_port = int(node_info.extra['network_settings']['Ports']['22/tcp'][0]['HostPort'])
            except:
                pass
    elif conn.type in [Provider.RACKSPACE_FIRST_GEN,
                     Provider.RACKSPACE]:
        node = _create_machine_rackspace(conn, public_key, machine_name, image,
                                         size, location)
    elif conn.type in [Provider.OPENSTACK]:
        node = _create_machine_openstack(conn, private_key, public_key,
                                         machine_name, image, size, location, networks)
    elif conn.type is Provider.HPCLOUD:
        node = _create_machine_hpcloud(conn, private_key, public_key,
                                       machine_name, image, size, location)
    elif conn.type in config.EC2_PROVIDERS and private_key:
        locations = conn.list_locations()
        for loc in locations:
            if loc.id == location_id:
                location = loc
                break
        node = _create_machine_ec2(conn, key_id, private_key, public_key,
                                   machine_name, image, size, location)
    elif conn.type is Provider.NEPHOSCALE:
        node = _create_machine_nephoscale(conn, key_id, private_key, public_key,
                                          machine_name, image, size,
                                          location, ips)
    elif conn.type is Provider.GCE:
        sizes = conn.list_sizes(location=location_name)
        for size in sizes:
            if size.id == size_id:
                size = size
                break
        node = _create_machine_gce(conn, key_id, private_key, public_key,
                                         machine_name, image, size, location)
    elif conn.type is Provider.SOFTLAYER:
        node = _create_machine_softlayer(conn, key_id, private_key, public_key,
                                         machine_name, image, size,
                                         location)
    elif conn.type is Provider.DIGITAL_OCEAN:
        node = _create_machine_digital_ocean(conn, key_id, private_key,
                                             public_key, machine_name,
                                             image, size, location)
    elif conn.type == Provider.AZURE:
        node = _create_machine_azure(conn, key_id, private_key,
                                             public_key, machine_name,
                                             image, size, location, cloud_service_name=None, azure_port_bindings=azure_port_bindings)
    elif conn.type in [Provider.VCLOUD, Provider.INDONESIAN_VCLOUD]:
        node = _create_machine_vcloud(conn, machine_name, image, size, public_key, networks)
    elif conn.type is Provider.LINODE and private_key:
        node = _create_machine_linode(conn, key_id, private_key, public_key,
                                      machine_name, image, size,
                                      location)
    elif conn.type == Provider.HOSTVIRTUAL:
        node = _create_machine_hostvirtual(conn, public_key, machine_name, image,
                                         size, location)
    elif conn.type == Provider.VULTR:
        node = _create_machine_vultr(conn, public_key, machine_name, image,
                                         size, location)
    else:
        raise BadRequestError("Provider unknown.")

    if conn.type == Provider.AZURE:
        #we have the username
        associate_key(user, key_id, backend_id, node.id,
                      username=node.extra.get('username'), port=ssh_port)
    elif key_id:
        associate_key(user, key_id, backend_id, node.id, port=ssh_port)


    if conn.type == Provider.AZURE:
        # for Azure, connect with the generated password, deploy the ssh key
        # when this is ok, it calss post_deploy for script/monitoring
        mist.io.tasks.azure_post_create_steps.delay(
            user.email, backend_id, node.id, monitoring, script, key_id,
            node.extra.get('username'), node.extra.get('password'), public_key,
            script_id=script_id, script_params=script_params, job_id = job_id,
            hostname=hostname, plugins=plugins,
            post_script_id=post_script_id,
            post_script_params=post_script_params,
        )
    elif conn.type == Provider.RACKSPACE_FIRST_GEN:
        # for Rackspace First Gen, cannot specify ssh keys. When node is
        # created we have the generated password, so deploy the ssh key
        # when this is ok and call post_deploy for script/monitoring
        mist.io.tasks.rackspace_first_gen_post_create_steps.delay(
            user.email, backend_id, node.id, monitoring, script, key_id,
            node.extra.get('password'), public_key,
            script_id=script_id, script_params=script_params, job_id = job_id,
            hostname=hostname, plugins=plugins,
            post_script_id=post_script_id,
            post_script_params=post_script_params,
        )
    elif key_id:
        mist.io.tasks.post_deploy_steps.delay(
            user.email, backend_id, node.id, monitoring, script, key_id,
            script_id=script_id, script_params=script_params,
            job_id=job_id, hostname=hostname, plugins=plugins,
            post_script_id=post_script_id,
            post_script_params=post_script_params,
        )


    ret = {'id': node.id,
            'name': node.name,
            'extra': node.extra,
            'public_ips': node.public_ips,
            'private_ips': node.private_ips,
            'job_id': job_id,
            }

    return ret


def _create_machine_rackspace(conn, public_key, machine_name,
                             image, size, location):
    """Create a machine in Rackspace.

    Here there is no checking done, all parameters are expected to be
    sanitized by create_machine.

    """

    key = str(public_key).replace('\n','')

    try:
        server_key = ''
        keys = conn.ex_list_keypairs()
        for k in keys:
            if key == k.public_key:
                server_key = k.name
                break
        if not server_key:
            server_key = conn.ex_import_keypair_from_string(name=machine_name, key_material=key)
            server_key = server_key.name
    except:
        try:
            server_key = conn.ex_import_keypair_from_string(name='mistio'+str(random.randint(1,100000)), key_material=key)
            server_key = server_key.name
        except AttributeError:
            # RackspaceFirstGenNodeDriver based on OpenStack_1_0_NodeDriver
            # has no support for keys. So don't break here, since create_node won't
            # include it anyway
            server_key = None

    try:
        node = conn.create_node(name=machine_name, image=image, size=size,
                                location=location, ex_keyname=server_key)
        return node
    except Exception as e:
        raise MachineCreationError("Rackspace, got exception %r" % e, exc=e)


def _create_machine_openstack(conn, private_key, public_key, machine_name,
                             image, size, location, networks):
    """Create a machine in Openstack.

    Here there is no checking done, all parameters are expected to be
    sanitized by create_machine.

    """
    key = str(public_key).replace('\n','')

    try:
        server_key = ''
        keys = conn.ex_list_keypairs()
        for k in keys:
            if key == k.public_key:
                server_key = k.name
                break
        if not server_key:
            server_key = conn.ex_import_keypair_from_string(name=machine_name, key_material=key)
            server_key = server_key.name
    except:
        server_key = conn.ex_import_keypair_from_string(name='mistio'+str(random.randint(1,100000)), key_material=key)
        server_key = server_key.name

    # select the right OpenStack network object
    available_networks = conn.ex_list_networks()
    try:
        chosen_networks = []
        for net in available_networks:
            if net.id in networks:
                chosen_networks.append(net)
    except:
        chosen_networks = []

    with get_temp_file(private_key) as tmp_key_path:
        try:
            node = conn.create_node(
                name=machine_name,
                image=image,
                size=size,
                location=location,
                ssh_key=tmp_key_path,
                ssh_alternate_usernames=['ec2-user', 'ubuntu'],
                max_tries=1,
                ex_keyname=server_key,
                networks=chosen_networks)
        except Exception as e:
            raise MachineCreationError("OpenStack, got exception %s" % e, e)
    return node


def _create_machine_hpcloud(conn, private_key, public_key, machine_name,
                             image, size, location):
    """Create a machine in HP Cloud.

    Here there is no checking done, all parameters are expected to be
    sanitized by create_machine.

    """
    key = str(public_key).replace('\n','')

    try:
        server_key = ''
        keys = conn.ex_list_keypairs()
        for k in keys:
            if key == k.public_key:
                server_key = k.name
                break
        if not server_key:
            server_key = conn.ex_import_keypair_from_string(name=machine_name, key_material=key)
            server_key = server_key.name
    except:
        server_key = conn.ex_import_keypair_from_string(name='mistio'+str(random.randint(1,100000)), key_material=key)
        server_key = server_key.name

    #FIXME: Neutron API not currently supported by libcloud
    #need to pass the network on create node - can only omitted if one network only exists

    with get_temp_file(private_key) as tmp_key_path:
        try:
            node = conn.create_node(name=machine_name,
                image=image,
                size=size,
                location=location,
                ssh_key=tmp_key_path,
                ssh_alternate_usernames=['ec2-user', 'ubuntu'],
                max_tries=1,
                ex_keyname=server_key)
        except Exception as e:
            raise MachineCreationError("HP Cloud, got exception %s" % e, e)
    return node


def _create_machine_ec2(conn, key_name, private_key, public_key,
                       machine_name, image, size, location):
    """Create a machine in Amazon EC2.

    Here there is no checking done, all parameters are expected to be
    sanitized by create_machine.

    """

    # import key. This is supported only for EC2 at the moment.
    with get_temp_file(public_key) as tmp_key_path:
        try:
            log.info("Attempting to import key (ec2-only)")
            conn.ex_import_keypair(name=key_name, keyfile=tmp_key_path)
        except Exception as exc:
            if 'Duplicate' in exc.message:
                log.debug('Key already exists, not importing anything.')
            else:
                log.error('Failed to import key.')
                raise BackendUnavailableError("Failed to import key "
                                              "(ec2-only): %r" % exc, exc=exc)

    # create security group
    name = config.EC2_SECURITYGROUP.get('name', '')
    description = config.EC2_SECURITYGROUP.get('description', '')
    try:
        log.info("Attempting to create security group")
        conn.ex_create_security_group(name=name, description=description)
        conn.ex_authorize_security_group_permissive(name=name)
    except Exception as exc:
        if 'Duplicate' in exc.message:
            log.info('Security group already exists, not doing anything.')
        else:
            raise InternalServerError("Couldn't create security group", exc)

    with get_temp_file(private_key) as tmp_key_path:
        #deploy_node wants path for ssh private key
        try:
            node = conn.create_node(
                name=machine_name,
                image=image,
                size=size,
                location=location,
                ssh_key=tmp_key_path,
                max_tries=1,
                ex_keyname=key_name,
                ex_securitygroup=config.EC2_SECURITYGROUP['name']
            )
        except Exception as e:
            raise MachineCreationError("EC2, got exception %s" % e, e)

    return node


def _create_machine_nephoscale(conn, key_name, private_key, public_key,
                              machine_name, image, size, location, ips):
    """Create a machine in Nephoscale.

    Here there is no checking done, all parameters are expected to be
    sanitized by create_machine.

    """
    machine_name = machine_name[:64].replace(' ', '-')
    # name in NephoScale must start with a letter, can contain mixed
    # alpha-numeric characters, hyphen ('-') and underscore ('_')
    # characters, cannot exceed 64 characters, and can end with a
    # letter or a number."

    # Hostname must start with a letter, can contain mixed alpha-numeric
    # characters and the hyphen ('-') character, cannot exceed 15 characters,
    # and can end with a letter or a number.
    key = public_key.replace('\n', '')

    # NephoScale has 2 keys that need be specified, console and ssh key
    # get the id of the ssh key if it exists, otherwise add the key
    try:
        server_key = ''
        keys = conn.ex_list_keypairs(ssh=True, key_group=1)
        for k in keys:
            if key == k.public_key:
                server_key = k.id
                break
        if not server_key:
            server_key = conn.ex_create_keypair(machine_name, public_key=key)
    except:
        server_key = conn.ex_create_keypair(
            'mistio' + str(random.randint(1, 100000)),
            public_key=key
        )

    # mist.io does not support console key add through the wizzard.
    # Try to add one
    try:
        console_key = conn.ex_create_keypair(
            'mistio' + str(random.randint(1, 100000)),
            key_group=4
        )
    except:
        console_keys = conn.ex_list_keypairs(key_group=4)
        if console_keys:
            console_key = console_keys[0].id
    if size.name and size.name.startswith('D'):
        baremetal=True
    else:
        baremetal=False

    with get_temp_file(private_key) as tmp_key_path:
        try:
            node = conn.create_node(
                name=machine_name,
                hostname=machine_name[:15],
                image=image,
                size=size,
                zone=location.id,
                server_key=server_key,
                console_key=console_key,
                ssh_key=tmp_key_path,
                baremetal=baremetal,
                ips=ips
            )
        except Exception as e:
            raise MachineCreationError("Nephoscale, got exception %s" % e, e)
        return node


def _create_machine_softlayer(conn, key_name, private_key, public_key,
                             machine_name, image, size, location):
    """Create a machine in Softlayer.

    Here there is no checking done, all parameters are expected to be
    sanitized by create_machine.

    """

    key = str(public_key).replace('\n','')
    try:
        server_key = ''
        keys = conn.list_key_pairs()
        for k in keys:
            if key == k.key:
                server_key = k.id
                break
        if not server_key:
            server_key = conn.create_key_pair(machine_name, key)
            server_key = server_key.id
    except:
        server_key = conn.create_key_pair('mistio'+str(random.randint(1,100000)), key)
        server_key = server_key.id


    if '.' in machine_name:
        domain = '.'.join(machine_name.split('.')[1:])
        name = machine_name.split('.')[0]
    else:
        domain = None
        name = machine_name

    with get_temp_file(private_key) as tmp_key_path:
        try:
            node = conn.create_node(
                name=name,
                ex_domain=domain,
                image=image,
                size=size,
                location=location,
                sshKeys=server_key
            )
        except Exception as e:
            raise MachineCreationError("Softlayer, got exception %s" % e, e)
    return node

def _create_machine_docker(conn, machine_name, image, script=None, public_key=None, docker_env={}, docker_command=None,
                           tty_attach=True, docker_port_bindings={}, docker_exposed_ports={}):
    """Create a machine in docker.

    """

    try:
        if public_key:
            environment = ['PUBLIC_KEY=%s' % public_key.strip()]
        else:
            environment = []

        if docker_env:
            # docker_env is a dict, and we must convert it ot be in the form:
            # [ "key=value", "key=value"...]
            docker_environment = ["%s=%s" % (key, value) for key, value in docker_env.iteritems()]
            environment += docker_environment

        node = conn.create_node(
            name=machine_name,
            image=image,
            command=docker_command,
            environment=environment,
            tty=tty_attach,
            ports=docker_exposed_ports,
            port_bindings=docker_port_bindings,
        )
    except Exception as e:
        raise MachineCreationError("Docker, got exception %s" % e, e)

    return node

def _create_machine_digital_ocean(conn, key_name, private_key, public_key,
                                  machine_name, image, size, location):
    """Create a machine in Digital Ocean.

    Here there is no checking done, all parameters are expected to be
    sanitized by create_machine.

    """
    key = public_key.replace('\n', '')

    #on API v1 list keys returns only ids, without actual public keys
    #So the check fails. If there's already a key with the same pub key,
    #create key call will fail!
    try:
        server_key = ''
        keys = conn.ex_list_ssh_keys()
        for k in keys:
            if key == k.pub_key:
                server_key = k
                break
        if not server_key:
            server_key = conn.ex_create_ssh_key(machine_name, key)
    except:
        try:
            server_key = conn.ex_create_ssh_key('mistio'+str(random.randint(1,100000)), key)
        except:
            #on API v1 if we can't create that key, means that key is already
            #on our account. Since we don't know the id, we pass all the ids
            server_keys = [str(key.id) for key in keys]

    if not server_key:
        ex_ssh_key_ids = server_keys
    else:
        ex_ssh_key_ids = [str(server_key.id)]

    # check if location allows the private_networking setting
    private_networking = False
    try:
        locations = conn.list_locations()
        for loc in locations:
            if loc.id == location.id:
                if 'private_networking' in loc.extra:
                    private_networking = True
                break
    except:
        # do not break if this fails for some reason
        pass

    with get_temp_file(private_key) as tmp_key_path:
        try:
            node = conn.create_node(
                name=machine_name,
                image=image,
                size=size,
                ex_ssh_key_ids=ex_ssh_key_ids,
                location=location,
                ssh_key=tmp_key_path,
                private_networking=private_networking,
            )
        except Exception as e:
            raise MachineCreationError("Digital Ocean, got exception %s" % e, e)

        return node


def _create_machine_hostvirtual(conn, public_key, machine_name, image, size, location):
    """Create a machine in HostVirtual.

    Here there is no checking done, all parameters are expected to be
    sanitized by create_machine.

    """
    key = public_key.replace('\n', '')

    auth = NodeAuthSSHKey(pubkey=key)

    try:
        node = conn.create_node(
            name=machine_name,
            image=image,
            size=size,
            auth=auth,
            location=location
        )
    except Exception as e:
        raise MachineCreationError("HostVirtual, got exception %s" % e, e)

    return node

def _create_machine_vultr(conn, public_key, machine_name, image, size, location):
    """Create a machine in Vultr.

    Here there is no checking done, all parameters are expected to be
    sanitized by create_machine.

    """
    key = public_key.replace('\n', '')

    auth = NodeAuthSSHKey(pubkey=key)

    try:
        node = conn.create_node(
            name=machine_name,
            image=image,
            size=size,
            auth=auth,
            location=location
        )
    except Exception as e:
        raise MachineCreationError("Vultr, got exception %s" % e, e)

    return node



def _create_machine_vultr(conn, public_key, machine_name, image, size, location):
    """Create a machine in Vultr.

    Here there is no checking done, all parameters are expected to be
    sanitized by create_machine.

    """
    key = public_key.replace('\n', '')

    try:
        server_key = ''
        keys = conn.ex_list_ssh_keys()
        for k in keys:
            if key == k.ssh_key.replace('\n', ''):
                server_key = k
                break
        if not server_key:
            server_key = conn.ex_create_ssh_key(machine_name, key)
    except:
        server_key = conn.ex_create_ssh_key('mistio'+str(random.randint(1,100000)), key)

    try:
        server_key = server_key.id
    except:
        pass

    try:
        node = conn.create_node(
            name=machine_name,
            size=size,
            image=image,
            location=location,
            ssh_key=[server_key]
        )
    except Exception as e:
        raise MachineCreationError("Vultr, got exception %s" % e, e)

    return node


def _create_machine_azure(conn, key_name, private_key, public_key,
                                  machine_name, image, size, location, cloud_service_name, azure_port_bindings):
    """Create a machine Azure.

    Here there is no checking done, all parameters are expected to be
    sanitized by create_machine.

    """
    key = public_key.replace('\n', '')

    port_bindings = []
    if azure_port_bindings and type(azure_port_bindings) in [str, unicode]:
    # we receive something like: http tcp 80:80, smtp tcp 25:25, https tcp 443:443
    # and transform it to [{'name':'http', 'protocol': 'tcp', 'local_port': 80, 'port': 80},
    # {'name':'smtp', 'protocol': 'tcp', 'local_port': 25, 'port': 25}]

        for port_binding in azure_port_bindings.split(','):
            try:
                port_dict = port_binding.split()
                port_name = port_dict[0]
                protocol = port_dict[1]
                ports = port_dict[2]
                local_port = ports.split(':')[0]
                port = ports.split(':')[1]
                binding = {'name': port_name, 'protocol': protocol, 'local_port': local_port, 'port': port}
                port_bindings.append(binding)
            except:
                pass


    with get_temp_file(private_key) as tmp_key_path:
        try:
            node = conn.create_node(
                name=machine_name,
                size=size,
                image=image,
                location=location,
                ex_cloud_service_name=cloud_service_name,
                endpoint_ports=port_bindings
            )
        except Exception as e:
            try:
                # try to get the message only out of the XML response
                msg = re.search(r"(<Message>)(.*?)(</Message>)", e.value)
                if not msg:
                    msg = re.search(r"(Message: ')(.*?)(', Body)", e.value)
                if msg:
                    msg = msg.group(2)
            except:
                msg = e
            raise MachineCreationError('Azure, got exception %s' % msg)

        return node


def _create_machine_vcloud(conn, machine_name, image, size, public_key, networks):
    """Create a machine vCloud.

    Here there is no checking done, all parameters are expected to be
    sanitized by create_machine.

    """
    key = public_key.replace('\n', '')
    #we have the option to pass a guest customisation script as ex_vm_script. We'll pass
    #the ssh key there

    deploy_script = NamedTemporaryFile(delete=False)
    deploy_script.write('mkdir -p ~/.ssh && echo "%s" >> ~/.ssh/authorized_keys && chmod -R 700 ~/.ssh/' % key)
    deploy_script.close()

    # select the right network object
    ex_network = None
    try:
        if networks:
            network = networks[0]
            available_networks = conn.ex_list_networks()
            available_networks_ids = [net.id for net in available_networks]
            if network in available_networks_ids:
                ex_network = network
    except:
        pass

    try:
        node = conn.create_node(
            name=machine_name,
            image=image,
            size=size,
            ex_vm_script=deploy_script.name,
            ex_vm_network=ex_network,
            ex_vm_fence='bridged',
            ex_vm_ipmode='DHCP'
        )
    except Exception as e:
            raise MachineCreationError("vCloud, got exception %s" % e, e)

    return node


def _create_machine_gce(conn, key_name, private_key, public_key, machine_name,
                        image, size, location):
    """Create a machine in GCE.

    Here there is no checking done, all parameters are expected to be
    sanitized by create_machine.

    """
    key = public_key.replace('\n', '')

    metadata = {#'startup-script': script,
                'sshKeys': 'user:%s' % key}
    #metadata for ssh user, ssh key and script to deploy

    with get_temp_file(private_key) as tmp_key_path:
        try:
            node = conn.create_node(
                name=machine_name,
                image=image,
                size=size,
                location=location,
                ex_metadata=metadata
            )
        except Exception as e:
            raise MachineCreationError("Google Compute Engine, got exception %s" % e, e)
    return node


def _create_machine_linode(conn, key_name, private_key, public_key,
                          machine_name, image, size, location):
    """Create a machine in Linode.

    Here there is no checking done, all parameters are expected to be
    sanitized by create_machine.

    """

    auth = NodeAuthSSHKey(public_key)

    with get_temp_file(private_key) as tmp_key_path:
        try:
            node = conn.create_node(
                name=machine_name,
                image=image,
                size=size,
                location=location,
                auth=auth,
                ssh_key=tmp_key_path
            )
        except Exception as e:
            raise MachineCreationError("Linode, got exception %s" % e, e)
    return node


def _machine_action(user, backend_id, machine_id, action, plan_id=None, name=None):
    """Start, stop, reboot, resize and destroy have the same logic underneath, the only
    thing that changes is the action. This helper function saves us some code.

    """
    actions = ('start', 'stop', 'reboot', 'destroy', 'resize', 'rename')

    if action not in actions:
        raise BadRequestError("Action '%s' should be one of %s" % (action,
                                                                   actions))

    if backend_id not in user.backends:
        raise BackendNotFoundError()

    bare_metal = False
    if user.backends[backend_id].provider == 'bare_metal':
        bare_metal = True
    conn = connect_provider(user.backends[backend_id])
    #GCE needs machine.extra as well, so we need the real machine object
    machine = None
    try:
        if conn.type == 'azure':
            #Azure needs the cloud service specified as well as the node
            cloud_service = conn.get_cloud_service_from_node_id(machine_id)
            nodes = conn.list_nodes(ex_cloud_service_name=cloud_service)
            for node in nodes:
                if node.id == machine_id:
                    machine = node
                    break
        else:
            for node in conn.list_nodes():
                if node.id == machine_id:
                    machine = node
                    break
        if machine is None:
            #did not find the machine_id on the list of nodes, still do not fail
            raise MachineUnavailableError("Error while attempting to %s machine"
                                  % action)
    except:
        machine = Node(machine_id,
                   name=machine_id,
                   state=0,
                   public_ips=[],
                   private_ips=[],
                   driver=conn)
    try:
        if action is 'start':
            # In liblcoud it is not possible to call this with machine.start()
            if conn.type == 'azure':
                conn.ex_start_node(machine, ex_cloud_service_name=cloud_service)
            else:
                conn.ex_start_node(machine)

            if conn.type is Provider.DOCKER:
                node_info = conn.inspect_node(node)
                try:
                    port = node_info.extra['network_settings']['Ports']['22/tcp'][0]['HostPort']
                except KeyError:
                    port = 22

                with user.lock_n_load():
                    machine_uid = [backend_id, machine_id]

                    for keypair in user.keypairs:
                        for machine in user.keypairs[keypair].machines:
                            if machine[:2] == machine_uid:
                                key_id = keypair
                                machine[-1] = int(port)
                    user.save()

        elif action is 'stop':
            # In libcloud it is not possible to call this with machine.stop()
            if conn.type == 'azure':
                conn.ex_stop_node(machine, ex_cloud_service_name=cloud_service)
            else:
                conn.ex_stop_node(machine)
        elif action is 'resize':
            conn.ex_resize_node(node, plan_id)
        elif action is 'rename':
            conn.ex_rename_node(node, name)
        elif action is 'reboot':
            if bare_metal:
                try:
                    hostname = user.backends[backend_id].machines[machine_id].public_ips[0]
                    command = '$(command -v sudo) shutdown -r now'
                    ssh_command(user, backend_id, machine_id, hostname, command)
                    return True
                except:
                    return False
            else:
                if conn.type == 'libvirt':
                    if machine.extra.get('tags', {}).get('type', None) == 'hypervisor':
                         # issue an ssh command for the libvirt hypervisor
                        try:
                            hostname = machine.public_ips[0]
                            command = '$(command -v sudo) shutdown -r now'
                            ssh_command(user, backend_id, machine_id, hostname, command)
                            return True
                        except:
                            return False

                    else:
                       machine.reboot()
                if conn.type == 'azure':
                    conn.reboot_node(machine, ex_cloud_service_name=cloud_service)
                else:
                    machine.reboot()
                if conn.type is Provider.DOCKER:
                    node_info = conn.inspect_node(node)
                    try:
                        port = node_info.extra['network_settings']['Ports']['22/tcp'][0]['HostPort']
                    except KeyError:
                        port = 22

                    with user.lock_n_load():
                        machine_uid = [backend_id, machine_id]

                        for keypair in user.keypairs:
                            for machine in user.keypairs[keypair].machines:
                                if machine[:2] == machine_uid:
                                    key_id = keypair
                                    machine[-1] = int(port)
                        user.save()

        elif action is 'destroy':
            if conn.type is Provider.DOCKER and node.state == 0:
                conn.ex_stop_node(node)
                machine.destroy()
            elif conn.type == 'azure':
                conn.destroy_node(machine, ex_cloud_service_name=cloud_service)
            else:
                machine.destroy()
    except AttributeError:
        raise BadRequestError("Action %s not supported for this machine"
                              % action)

    except Exception as e:
        log.error("%r", e)
        raise MachineUnavailableError("Error while attempting to %s machine"
                                  % action)


def start_machine(user, backend_id, machine_id):
    """Starts a machine on backends that support it.

    Currently only EC2 supports that.
    Normally try won't get an AttributeError exception because this
    action is not allowed for machines that don't support it. Check
    helpers.get_machine_actions.

    """
    _machine_action(user, backend_id, machine_id, 'start')


def stop_machine(user, backend_id, machine_id):
    """Stops a machine on backends that support it.

    Currently only EC2 supports that.
    Normally try won't get an AttributeError exception because this
    action is not allowed for machines that don't support it. Check
    helpers.get_machine_actions.

    """
    _machine_action(user, backend_id, machine_id, 'stop')


def reboot_machine(user, backend_id, machine_id):
    """Reboots a machine on a certain backend."""
    _machine_action(user, backend_id, machine_id, 'reboot')


def rename_machine(user, backend_id, machine_id, name):
    """Renames a machine on a certain backend."""
    _machine_action(user, backend_id, machine_id, 'rename', name=name)


def resize_machine(user, backend_id, machine_id, plan_id):
    """Resize a machine on an other plan."""
    _machine_action(user, backend_id, machine_id, 'resize', plan_id=plan_id)


def destroy_machine(user, backend_id, machine_id):
    """Destroys a machine on a certain backend.

    After destroying a machine it also deletes all key associations. However,
    it doesn't undeploy the keypair. There is no need to do it because the
    machine will be destroyed.

    """

    log.info('Destroying machine %s in backend %s' % (machine_id, backend_id))
    # if machine has monitoring, disable it. the way we disable depends on
    # whether this is a standalone io installation or not
    disable_monitoring_function = None
    try:
        from mist.core.methods import disable_monitoring as dis_mon_core
        disable_monitoring_function = dis_mon_core
    except ImportError:
        # this is a standalone io installation, using io's disable_monitoring
        # if we have an authentication token for the core service
        if user.mist_api_token:
            disable_monitoring_function = disable_monitoring
    if disable_monitoring_function is not None:
        log.info("Will try to disable monitoring for machine before "
                 "destroying it (we don't bother to check if it "
                 "actually has monitoring enabled.")
        try:
            # we don't actually bother to undeploy collectd
            disable_monitoring_function(user, backend_id, machine_id,
                                        no_ssh=True)
        except Exception as exc:
            log.warning("Didn't manage to disable monitoring, maybe the "
                        "machine never had monitoring enabled. Error: %r", exc)

    _machine_action(user, backend_id, machine_id, 'destroy')

    pair = [backend_id, machine_id]
    with user.lock_n_load():
        for key_id in user.keypairs:
            keypair = user.keypairs[key_id]
            for machine in keypair.machines:
                if machine[:2] == pair:
                    disassociate_key(user, key_id, backend_id, machine_id)


def ssh_command(user, backend_id, machine_id, host, command,
                key_id=None, username=None, password=None, port=22):
    """
    We initialize a Shell instant (for mist.io.shell).

    Autoconfigures shell and returns command's output as string.
    Raises MachineUnauthorizedError if it doesn't manage to connect.

    """

    if backend_id not in user.backends:
        raise BackendNotFoundError(backend_id)
    else:
        backend = user.backends[backend_id]

    shell = Shell(host)
    key_id, ssh_user = shell.autoconfigure(user, backend_id, machine_id,
                                           key_id, username, password, port)
    retval, output = shell.command(command)
    shell.disconnect()
    return output


def list_images(user, backend_id, term=None):
    """List images from each backend.

    Furthermore if a search_term is provided, we loop through each
    backend and search for that term in the ids and the names of
    the community images

    """

    if backend_id not in user.backends:
        raise BackendNotFoundError(backend_id)

    backend = user.backends[backend_id]
    conn = connect_provider(backend)
    try:
        starred = list(backend.starred)
        # Initialize arrays
        starred_images = []
        ec2_images = []
        rest_images = []
        images = []
        if conn.type in config.EC2_PROVIDERS:
            imgs = config.EC2_IMAGES[conn.type].keys() + starred
            ec2_images = conn.list_images(None, imgs)
            for image in ec2_images:
                image.name = config.EC2_IMAGES[conn.type].get(image.id, image.name)
            ec2_images += conn.list_images(ex_owner="amazon")
            ec2_images += conn.list_images(ex_owner="self")
        elif conn.type == Provider.GCE:
            rest_images = conn.list_images()
            for gce_image in rest_images:
                if gce_image.extra.get('licenses'):
                    gce_image.extra['licenses'] = None
            # GCE has some objects in extra so we make sure they are not passed
        elif conn.type == Provider.AZURE:
            # do not show Microsoft Windows images
            # from Azure's response we can't know which images are default
            rest_images = conn.list_images()
            rest_images = [image for image in rest_images if 'windows' not in image.name.lower()
                           and 'RightImage' not in image.name and 'Barracuda' not in image.name and 'BizTalk' not in image.name]
            temp_dict = {}
            for image in rest_images:
                temp_dict[image.name] = image
            #there are many builds for some images -eg Ubuntu). All have the same name!
            rest_images = sorted(temp_dict.values(), key=lambda k: k.name)
        elif conn.type == Provider.DOCKER:
            #get mist.io default docker images from config
            rest_images = [NodeImage(id=image, name=name, driver=conn, extra={})
                              for image, name in config.DOCKER_IMAGES.items()]
            rest_images += conn.list_images()
        else:
            rest_images = conn.list_images()
            starred_images = [image for image in rest_images
                              if image.id in starred]
        if term and conn.type in config.EC2_PROVIDERS:
            ec2_images += conn.list_images(ex_owner="aws-marketplace")

        images = starred_images + ec2_images + rest_images
        images = [img for img in images
                  if img.name and img.id[:3] not in ['aki', 'ari']
                  and 'windows' not in img.name.lower()]

        if term and conn.type == 'docker':
            images = conn.search_images(term=term)[:40]
        #search directly on docker registry for the query
        elif term:
            images = [img for img in images
                      if term in img.id.lower()
                      or term in img.name.lower()][:40]
    except Exception as e:
        log.error(repr(e))
        raise BackendUnavailableError(backend_id, e)

    ret = [{'id': image.id,
            'extra': image.extra,
            'name': image.name,
            'star': _image_starred(user, backend_id, image.id)}
           for image in images]
    return ret


def _image_starred(user, backend_id, image_id):
    """Check if an image should appear as starred or not to the user"""
    backend = user.backends[backend_id]
    if backend.provider.startswith('ec2'):
        default = False
        if backend.provider in config.EC2_IMAGES:
            if image_id in config.EC2_IMAGES[backend.provider]:
                default = True
    elif backend.provider == 'docker':
        # do not consider docker backend's images as default
        default = False
        if image_id in config.DOCKER_IMAGES:
            default = True
    else:
        # consider all images default for backends with few images
        default = True
    starred = image_id in backend.starred
    unstarred = image_id in backend.unstarred
    return starred or (default and not unstarred)


def star_image(user, backend_id, image_id):
    """Toggle image star (star/unstar)"""

    with user.lock_n_load():
        backend = user.backends[backend_id]
        star = _image_starred(user, backend_id, image_id)
        if star:
            if image_id in backend.starred:
                backend.starred.remove(image_id)
            if image_id not in backend.unstarred:
                backend.unstarred.append(image_id)
        else:
            if image_id not in backend.starred:
                backend.starred.append(image_id)
            if image_id in backend.unstarred:
                backend.unstarred.remove(image_id)
        user.save()
    task = mist.io.tasks.ListImages()
    task.clear_cache(user.email, backend_id)
    task.delay(user.email, backend_id)
    return not star


def list_backends(user):
    ret = []
    for backend_id in user.backends:
        backend = user.backends[backend_id]
        info = {'id': backend_id,
                    'apikey': backend.apikey,
                    'title': backend.title or backend.provider,
                    'provider': backend.provider,
                    'poll_interval': backend.poll_interval,
                    'state': 'online' if backend.enabled else 'offline',
                    # for Provider.RACKSPACE_FIRST_GEN
                    'region': backend.region,
                    # for Provider.RACKSPACE (the new Nova provider)
                    ## 'datacenter': backend.datacenter,
                    'enabled': backend.enabled,
                    'tenant_name': backend.tenant_name}

        if backend.provider == 'docker':
            info['docker_port'] = backend.docker_port

        ret.append(info)

    return ret


def list_keys(user):
    return [{'id': key,
             'machines': user.keypairs[key].machines,
             'isDefault': user.keypairs[key].default}
            for key in user.keypairs]


def list_sizes(user, backend_id):
    """List sizes (aka flavors) from each backend."""

    if backend_id not in user.backends:
        raise BackendNotFoundError(backend_id)
    backend = user.backends[backend_id]
    conn = connect_provider(backend)

    try:
        if conn.type == Provider.GCE:
            #have to get sizes for one location only, since list_sizes returns
            #sizes for all zones (currently 88 sizes)
            sizes = conn.list_sizes(location='us-central1-a')
            sizes = [s for s in sizes if s.name and not s.name.endswith('-d')]
            #deprecated sizes for GCE
        elif conn.type == Provider.NEPHOSCALE:
            sizes = conn.list_sizes(baremetal=False)
            dedicated = conn.list_sizes(baremetal=True)
            sizes.extend(dedicated)
        else:
            sizes = conn.list_sizes()
    except Exception as exc:
        raise BackendUnavailableError(backend_id, exc)

    ret = []
    for size in sizes:
        ret.append({'id': size.id,
                    'bandwidth': size.bandwidth,
                    'disk': size.disk,
                    'driver': size.driver.name,
                    'name': size.name,
                    'price': size.price,
                    'ram': size.ram})

    if conn.type == 'libvirt':
        # close connection with libvirt
        conn.disconnect()
    return ret


def list_locations(user, backend_id):
    """List locations from each backend.

    Locations mean different things in each backend. e.g. EC2 uses it as a
    datacenter in a given availability zone, whereas Linode lists availability
    zones. However all responses share id, name and country eventhough in some
    cases might be empty, e.g. Openstack.

    In EC2 all locations by a provider have the same name, so the availability
    zones are listed instead of name.

    """

    if backend_id not in user.backends:
        raise BackendNotFoundError(backend_id)
    backend = user.backends[backend_id]
    conn = connect_provider(backend)

    try:
        locations = conn.list_locations()
    except:
        locations = [NodeLocation('', name='default', country='', driver=conn)]

    ret = []
    for location in locations:
        if conn.type in config.EC2_PROVIDERS:
            try:
                name = location.availability_zone.name
            except:
                name = location.name
        else:
            name = location.name

        ret.append({'id': location.id,
                    'name': name,
                    'country': location.country})

    if conn.type == 'libvirt':
        # close connection with libvirt
        conn.disconnect()
    return ret


def list_networks(user, backend_id):
    """List networks from each backend.
    Currently NephoScale and Openstack networks are supported. For other providers
    this returns an empty list

    """

    if backend_id not in user.backends:
        raise BackendNotFoundError(backend_id)
    backend = user.backends[backend_id]
    conn = connect_provider(backend)

    ret = []

    ## Get the ip addreses of running machines to begin with, use cached
    ## list_machines response if there's a fresh one
    #task = mist.io.tasks.ListMachines()
    #task_result = task.smart_delay(user.email, backend_id, blocking=True)
    #machines = task_result.get('machines', [])

    ## Separate public & private ips, create ip2machine map
    #public_ips = IPSet()
    #private_ips = IPSet()
    #ips = []
    #ip2machine = {}
    #for machine in machines:
    #    for i in machine['public_ips']:
    #        public_ips.add(i)
    #    for i in machine['private_ips']:
    #        private_ips.add(i)
    #    #for i in machine['public_ips'] + machine['private_ips']:
    #    #    ip2machine[i] = machine['id']

    # Get the actual networks
    if conn.type in [Provider.NEPHOSCALE]:
        networks = conn.ex_list_networks()
        for network in networks:
            ret.append(nephoscale_network_to_dict(network))
    elif conn.type in [Provider.VCLOUD, Provider.INDONESIAN_VCLOUD]:
        networks = conn.ex_list_networks()
        for network in networks:
            ret.append({
                'id': network.id,
                'name': network.name,
                'extra': network.extra,
            })
    elif conn.type in [Provider.OPENSTACK]:
        networks = conn.ex_list_neutron_networks()
        for network in networks:
            ret.append(openstack_network_to_dict(network))
    elif conn.type in [Provider.GCE]:
        networks = conn.ex_list_networks()
        for network in networks:
            ret.append(gce_network_to_dict(network))
    elif conn.type in [Provider.EC2, Provider.EC2_AP_NORTHEAST,
                       Provider.EC2_AP_SOUTHEAST, Provider.EC2_AP_SOUTHEAST2,
                       Provider.EC2_EU, Provider.EC2_EU_WEST,
                       Provider.EC2_SA_EAST, Provider.EC2_US_EAST,
                       Provider.EC2_US_WEST, Provider.EC2_US_WEST_OREGON]:
        networks = conn.ex_list_networks()
        for network in networks:
            ret.append(ec2_network_to_dict(network))

    if conn.type == 'libvirt':
        # close connection with libvirt
        conn.disconnect()
    return ret


def ec2_network_to_dict(network):
    net = {}
    net['name'] = network.name
    net['id'] = network.id
    net['is_default'] = network.extra.get('is_default', False)
    net['state'] = network.extra.get('state')
    net['instance_tenancy'] = network.extra.get('instance_tenancy')
    net['dhcp_options_id'] = network.extra.get('dhcp_options_id')
    net['tags'] = network.extra.get('tags', [])
    net['subnets'] = [{'name': network.cidr_block}]
    return net


def nephoscale_network_to_dict(network):
    net = {}
    net['name'] = network.name
    net['id'] = network.id
    net['subnets'] = network.subnets
    net['is_default'] = network.is_default
    net['zone'] = network.zone
    net['domain_type'] = network.domain_type
    return net


def gce_network_to_dict(network):
    net = {}
    net['name'] = network.name
    net['id'] = network.id
    net['extra'] = network.extra
    net['subnets'] = [{'name': network.cidr,
                       'gateway_ip': network.extra.get('gatewayIPv4')}]
    return net


def openstack_network_to_dict(network):
    net = {}
    net['name'] = network.name
    net['id'] = network.id
    net['status'] = network.status

    net['subnets'] = []
    for sub in network.subnets:

        net['subnets'].append(openstack_subnet_to_dict(sub))
    return net


def openstack_subnet_to_dict(subnet):
    net = {}

    net['name'] = subnet.name
    net['id'] = subnet.id
    net['cidr'] = subnet.cidr
    net['enable_dhcp'] = subnet.enable_dhcp
    net['dns_nameservers'] = subnet.dns_nameservers
    net['allocation_pools'] = subnet.allocation_pools
    net['gateway_ip'] = subnet.gateway_ip

    return net


def associate_ip(user, backend_id, network_id, ip, machine_id=None, assign=True):
    if backend_id not in user.backends:
        raise BackendNotFoundError(backend_id)
    backend = user.backends[backend_id]
    conn = connect_provider(backend)

    if conn.type != Provider.NEPHOSCALE:
        return False

    return conn.ex_associate_ip(ip, server=machine_id, assign=assign)


def create_network(user, backend_id, network, subnet):
    """
    Creates a new network. If subnet dict is specified, after creating the network
    it will use the new network's id to create a subnet

    """
    if backend_id not in user.backends:
        raise BackendNotFoundError(backend_id)
    backend = user.backends[backend_id]

    conn = connect_provider(backend)
    if conn.type is not Provider.OPENSTACK:
        raise NetworkActionNotSupported()

    try:
        network_name = network.get('name')
    except Exception as e:
        raise RequiredParameterMissingError(e)

    admin_state_up = network.get('admin_state_up', True)
    shared = network.get('shared', False)

    # First we create the network
    try:
        new_network = conn.ex_create_neutron_network(name=network_name, admin_state_up=admin_state_up, shared=shared)
    except Exception as e:
        raise NetworkCreationError("Got error r%" % e, e)

    ret = dict()
    if subnet:
        network_id = new_network.id

        try:
            subnet_name = subnet.get('name')
            cidr = subnet.get('cidr')
        except Exception as e:
            raise RequiredParameterMissingError(e)

        allocation_pools = subnet.get('allocation_pools', [])
        gateway_ip = subnet.get('gateway_ip', None)
        ip_version = subnet.get('ip_version', '4')
        enable_dhcp = subnet.get('enable_dhcp', True)

        try:
            subnet = conn.ex_create_neutron_subnet(name=subnet_name, network_id=network_id, cidr=cidr,
                                                   allocation_pools=allocation_pools, gateway_ip=gateway_ip,
                                                   ip_version=ip_version, enable_dhcp=enable_dhcp)
        except Exception as e:
            conn.ex_delete_neutron_network(network_id)
            raise NetworkError(e)

        ret['network'] = openstack_network_to_dict(new_network)
        ret['network']['subnets'].append(openstack_subnet_to_dict(subnet))

    else:
        ret = openstack_network_to_dict(new_network)

    task = mist.io.tasks.ListNetworks()
    task.clear_cache(user.email, backend_id)
    trigger_session_update(user.email, ['backends'])
    return ret


def delete_network(user, backend_id, network_id):
    """
    Delete a neutron network

    """
    if backend_id not in user.backends:
        raise BackendNotFoundError(backend_id)
    backend = user.backends[backend_id]

    conn = connect_provider(backend)
    if conn.type is not Provider.OPENSTACK:
        raise NetworkActionNotSupported()

    try:
        conn.ex_delete_neutron_network(network_id)
    except Exception as e:
        raise NetworkError(e)

    try:
        task = mist.io.tasks.ListNetworks()
        task.clear_cache(user.email, backend_id)
        trigger_session_update(user.email, ['backends'])
    except Exception as e:
        pass


def set_machine_metadata(user, backend_id, machine_id, tag):
    """Sets metadata for a machine, given the backend and machine id.

    Libcloud handles this differently for each provider. Linode and Rackspace,
    at least the old Rackspace providers, don't support metadata adding.

    machine_id comes as u'...' but the rest are plain strings so use == when
    comparing in ifs. u'f' is 'f' returns false and 'in' is too broad.

    """

    if backend_id not in user.backends:
        raise BackendNotFoundError(backend_id)
    backend = user.backends[backend_id]
    if not tag:
        raise RequiredParameterMissingError("tag")
    conn = connect_provider(backend)

    if conn.type in [Provider.LINODE, Provider.RACKSPACE_FIRST_GEN]:
        raise MethodNotAllowedError("Adding metadata is not supported in %s"
                                    % conn.type)

    unique_key = 'mist.io_tag-' + datetime.now().isoformat()
    pair = {unique_key: tag}

    if conn.type in config.EC2_PROVIDERS:
        try:
            machine = Node(machine_id, name='', state=0, public_ips=[],
                           private_ips=[], driver=conn)
            conn.ex_create_tags(machine, pair)
        except Exception as exc:
            raise BackendUnavailableError(backend_id, exc)
    else:
        machine = None
        try:
            for node in conn.list_nodes():
                if node.id == machine_id:
                    machine = node
                    break
        except Exception as exc:
            raise BackendUnavailableError(backend_id, exc)
        if not machine:
            raise MachineNotFoundError(machine_id)
        if conn.type == 'gce':
            try:
                machine.extra['tags'].append(tag)
                conn.ex_set_node_tags(machine, machine.extra['tags'])
            except Exception as exc:
                raise InternalServerError("error creating tag", exc)
        else:
            try:
                machine.extra['metadata'].update(pair)
                conn.ex_set_metadata(machine, machine.extra['metadata'])
            except Exception as exc:
                raise InternalServerError("error creating tag", exc)


def delete_machine_metadata(user, backend_id, machine_id, tag):
    """Deletes metadata for a machine, given the machine id and the tag to be
    deleted.

    Libcloud handles this differently for each provider. Linode and Rackspace,
    at least the old Rackspace providers, don't support metadata updating. In
    EC2 you can delete just the tag you like. In Openstack you can only set a
    new list and not delete from the existing.

    Mist.io client knows only the value of the tag and not it's key so it
    has to loop through the machine list in order to find it.

    Don't forget to check string encoding before using them in ifs.
    u'f' is 'f' returns false.

    """

    if backend_id not in user.backends:
        raise BackendNotFoundError(backend_id)
    backend = user.backends[backend_id]
    if not tag:
        raise RequiredParameterMissingError("tag")
    conn = connect_provider(backend)

    if conn.type in [Provider.LINODE, Provider.RACKSPACE_FIRST_GEN]:
        raise MethodNotAllowedError("Deleting metadata is not supported in %s"
                                    % conn.type)

    machine = None
    try:
        for node in conn.list_nodes():
            if node.id == machine_id:
                machine = node
                break
    except Exception as exc:
        raise BackendUnavailableError(backend_id, exc)
    if not machine:
        raise MachineNotFoundError(machine_id)

    if conn.type in config.EC2_PROVIDERS:
        tags = machine.extra.get('tags', None)
        pair = None
        for mkey, mdata in tags.iteritems():
            if tag == mdata:
                pair = {mkey: tag}
                break
        if not pair:
            raise NotFoundError("tag not found")

        try:
            conn.ex_delete_tags(machine, pair)
        except Exception as exc:
            raise BackendUnavailableError("Error deleting metadata in EC2", exc)

    else:
        if conn.type == 'gce':
            try:
                machine.extra['tags'].remove(tag)
                conn.ex_set_node_tags(machine, machine.extra['tags'])
            except Exception as exc:
                raise InternalServerError("Error while updating metadata", exc)
        else:
            tags = machine.extra.get('metadata', None)
            key = None
            for mkey, mdata in tags.iteritems():
                if tag == mdata:
                    key = mkey
            if key:
                tags.pop(key)
            else:
                raise NotFoundError("tag not found")

            try:
                conn.ex_set_metadata(machine, tags)
            except:
                raise BackendUnavailableError("Error while updating metadata")


def check_monitoring(user):
    """Ask the mist.io service if monitoring is enabled for this machine."""
    try:
        ret = requests.get(config.CORE_URI + '/monitoring',
                           headers={'Authorization': get_auth_header(user)},
                           verify=config.SSL_VERIFY)
    except requests.exceptions.SSLError as exc:
        log.error("%r", exc)
        raise SSLError()
    if ret.status_code == 200:
        return ret.json()
    else:
        log.error("Error getting stats %d:%s", ret.status_code, ret.text)
        raise ServiceUnavailableError()


def enable_monitoring(user, backend_id, machine_id,
                      name='', dns_name='', public_ips=None,
                      no_ssh=False, dry=False, deploy_async=True, **kwargs):
    """Enable monitoring for a machine."""
    backend = user.backends[backend_id]
    payload = {
        'action': 'enable',
        'no_ssh': True,
        'dry': dry,
        'name': name or backend.title,
        'public_ips': ",".join(public_ips or []),
        'dns_name': dns_name,
        'backend_title': backend.title,
        'backend_provider': backend.provider,
        'backend_region': backend.region,
        'backend_apikey': backend.apikey,
        'backend_apisecret': backend.apisecret,
        'backend_apiurl': backend.apiurl,
        'backend_tenant_name': backend.tenant_name,
    }
    url_scheme = "%s/backends/%s/machines/%s/monitoring"
    try:
        resp = requests.post(
            url_scheme % (config.CORE_URI, backend_id, machine_id),
            data=json.dumps(payload),
            headers={'Authorization': get_auth_header(user)},
            verify=config.SSL_VERIFY
        )
    except requests.exceptions.SSLError as exc:
        log.error("%r", exc)
        raise SSLError()
    if not resp.ok:
        if resp.status_code == 402:
            raise PaymentRequiredError(resp.text.replace('Payment required: ', ''))
        else:
            raise ServiceUnavailableError()
    ret_dict = resp.json()

    if dry:
        return ret_dict

    if not no_ssh:
        deploy = mist.io.tasks_deploy_collectd
        if deploy_async:
            deploy = deploy.delay
        deploy(user.email, backend_id, machine_id, ret_dict['extra_vars'])

    trigger_session_update(user.email, ['monitoring'])

    return ret_dict


def disable_monitoring(user, backend_id, machine_id, no_ssh=False):
    """Disable monitoring for a machine."""
    payload = {
        'action': 'disable',
        'no_ssh': True
    }
    url_scheme = "%s/backends/%s/machines/%s/monitoring"
    try:
        ret = requests.post(
            url_scheme % (config.CORE_URI, backend_id, machine_id),
            params=payload,
            headers={'Authorization': get_auth_header(user)},
            verify=config.SSL_VERIFY
        )
    except requests.exceptions.SSLError as exc:
        log.error("%r", exc)
        raise SSLError()
    if ret.status_code != 200:
        raise ServiceUnavailableError()

    ret_dict = json.loads(ret.content)
    host = ret_dict.get('host')

    if not no_ssh:
        mist.io.tasks.undeploy_collectd.delay(user.email,
                                              backend_id, machine_id)
    trigger_session_update(user.email, ['monitoring'])


def probe(user, backend_id, machine_id, host, key_id='', ssh_user=''):
    """Ping and SSH to machine and collect various metrics."""

    if not host:
        raise RequiredParameterMissingError('host')

    # start pinging the machine in the background
    log.info("Starting ping in the background for host %s", host)
    ping = subprocess.Popen(
        ["ping", "-c", "10", "-i", "0.4", "-W", "1", "-q", host],
        stdout=subprocess.PIPE
    )
    try:
        ret = probe_ssh_only(user, backend_id, machine_id, host,
                             key_id=key_id, ssh_user=ssh_user)
    except:
        log.warning("SSH failed when probing, let's see what ping has to say.")
        ret = {}
    ping_out = ping.stdout.read()
    ping.wait()
    log.info("ping output: %s" % ping_out)
    ret.update(parse_ping(ping_out))
    return ret


def probe_ssh_only(user, backend_id, machine_id, host, key_id='', ssh_user='',
                   shell=None):
    """Ping and SSH to machine and collect various metrics."""

    # run SSH commands
    command = (
       "echo \""
       "sudo -n uptime 2>&1|"
       "grep load|"
       "wc -l && "
       "echo -------- && "
       "uptime && "
       "echo -------- && "
       "if [ -f /proc/uptime ]; then cat /proc/uptime; "
       "else expr `date '+%s'` - `sysctl kern.boottime | sed -En 's/[^0-9]*([0-9]+).*/\\1/p'`;"
       "fi; "
       "echo -------- && "
       "if [ -f /proc/cpuinfo ]; then grep -c processor /proc/cpuinfo;"
       "else sysctl hw.ncpu | awk '{print $2}';"
       "fi;"
       "echo -------- && "
       "/sbin/ifconfig;"
       "echo -------- &&"
       "/bin/df -Pah;"
       "echo --------"
       "\"|sh" # In case there is a default shell other than bash/sh (e.g. csh)
    )

    if key_id:
        log.warn('probing with key %s' % key_id)

    if not shell:
        cmd_output = ssh_command(user, backend_id, machine_id,
                                 host, command, key_id=key_id)
    else:
        retval, cmd_output = shell.command(command)

    cmd_output = cmd_output.replace('\r','').split('--------')
    log.warn(cmd_output)
    uptime_output = cmd_output[1]
    loadavg = re.split('load averages?: ', uptime_output)[1].split(', ')
    users = re.split(' users?', uptime_output)[0].split(', ')[-1].strip()
    uptime = cmd_output[2]
    cores = cmd_output[3]
    ips = re.findall('inet addr:(\S+)', cmd_output[4])
    m = re.findall('((?:[0-9a-fA-F]{1,2}:){5}[0-9a-fA-F]{1,2})', cmd_output[4])
    if '127.0.0.1' in ips:
        ips.remove('127.0.0.1')
    macs = {}
    for i in range(0, len(ips)):
        macs[ips[i]] = m[i]
    pub_ips = find_public_ips(ips)
    priv_ips = [ip for ip in ips if ip not in pub_ips]

    return {
        'uptime': uptime,
        'loadavg': loadavg,
        'cores': cores,
        'users': users,
        'pub_ips': pub_ips,
        'priv_ips': priv_ips,
        'macs': macs,
        'df': cmd_output[5],
        'timestamp': time(),
    }


def ping(host):
    ping = subprocess.Popen(
        ["ping", "-c", "10", "-i", "0.4", "-W", "1", "-q", host],
        stdout=subprocess.PIPE
    )
    ping_out = ping.stdout.read()
    ping.wait()
    return parse_ping(ping_out)


def find_public_ips(ips):
    public_ips = []
    for ip in ips:
        #is_private_subnet does not check for ipv6
        try:
            if not is_private_subnet(ip):
                public_ips.append(ip)
        except:
            pass
    return public_ips


def notify_admin(title, message=""):
    """ This will only work on a multi-user setup configured to send emails """
    try:
        from mist.core.helpers import send_email
        send_email(title, message, config.NOTIFICATION_EMAIL)
    except ImportError:
        pass


def notify_user(user, title, message="", email_notify=True, **kwargs):
    # Notify connected user via amqp
    payload = {'title': title, 'message': message}
    payload.update(kwargs)
    if 'command' in kwargs:
        output = '%s\n' % kwargs['command']
        if 'output' in kwargs:
            output += '%s\n' % kwargs['output']
        if 'retval' in kwargs:
            output += 'returned with exit code %s.\n' % kwargs['retval']
        payload['output'] = output
    amqp_publish_user(user, routing_key='notify', data=payload)

    body = message + '\n' if message else ''
    if 'backend_id' in kwargs:
        backend_id = kwargs['backend_id']
        backend = user.backends[backend_id]
        body += "Backend:\n  Name: %s\n  Id: %s\n" % (backend.title,
                                                      backend_id)
        if 'machine_id' in kwargs:
            machine_id = kwargs['machine_id']
            body += "Machine:\n"
            if kwargs.get('machine_name'):
                name = kwargs['machine_name']
            else:
                try:
                    name = backend.machines[machine_id].name
                except MachineNotFoundError:
                    name = ''
            if name:
                body += "  Name: %s\n" % name
            title += " for machine %s" % (name or machine_id)
            body += "  Id: %s\n" % machine_id
    if 'error' in kwargs:
        error = kwargs['error']
        body += "Result: %s\n" % ('Success' if not error else 'Error')
        if error and error is not True:
            body += "Error: %s" % error
    if 'command' in kwargs:
        body += "Command: %s\n" % kwargs['command']
    if 'retval' in kwargs:
        body += "Return value: %s\n" % kwargs['retval']
    if 'duration' in kwargs:
        body += "Duration: %.2f secs\n" % kwargs['duration']
    if 'output' in kwargs:
        body += "Output: %s\n" % kwargs['output']

    try: # Send email in multi-user env
        if email_notify:
            from mist.core.helpers import send_email
            send_email("[mist.io] %s" % title, body, user.email)
    except ImportError:
        pass


def find_metrics(user, backend_id, machine_id):
    url = "%s/backends/%s/machines/%s/metrics" % (config.CORE_URI,
                                                  backend_id, machine_id)
    headers={'Authorization': get_auth_header(user)}
    try:
        resp = requests.get(url, headers=headers, verify=config.SSL_VERIFY)
    except requests.exceptions.SSLError as exc:
        raise SSLError()
    except Exception as exc:
        log.error("Exception requesting find_metrics: %r", exc)
        raise ServiceUnavailableError(exc=exc)
    if not resp.ok:
        log.error("Error in find_metrics %d:%s", resp.status_code, resp.text)
        raise ServiceUnavailableError(resp.text)
    return resp.json()


def assoc_metric(user, backend_id, machine_id, metric_id):
    url = "%s/backends/%s/machines/%s/metrics" % (config.CORE_URI,
                                                  backend_id, machine_id)
    try:
        resp = requests.put(url,
                            headers={'Authorization': get_auth_header(user)},
                            params={'metric_id': metric_id},
                            verify=config.SSL_VERIFY)
    except requests.exceptions.SSLError as exc:
        raise SSLError()
    except Exception as exc:
        log.error("Exception requesting assoc_metric: %r", exc)
        raise ServiceUnavailableError(exc=exc)
    if not resp.ok:
        log.error("Error in assoc_metric %d:%s", resp.status_code, resp.text)
        raise ServiceUnavailableError(resp.text)
    trigger_session_update(user.email, [])


def disassoc_metric(user, backend_id, machine_id, metric_id):
    url = "%s/backends/%s/machines/%s/metrics" % (config.CORE_URI,
                                                  backend_id, machine_id)
    try:
        resp = requests.delete(url,
                               headers={'Authorization': get_auth_header(user)},
                               params={'metric_id': metric_id},
                               verify=config.SSL_VERIFY)
    except requests.exceptions.SSLError as exc:
        raise SSLError()
    except Exception as exc:
        log.error("Exception requesting disassoc_metric: %r", exc)
        raise ServiceUnavailableError(exc=exc)
    if not resp.ok:
        log.error("Error in disassoc_metric %d:%s", resp.status_code, resp.text)
        raise ServiceUnavailableError(resp.text)
    trigger_session_update(user.email, [])


def update_metric(user, metric_id, name=None, unit=None,
                  backend_id=None, machine_id=None):
    url = "%s/metrics/%s" % (config.CORE_URI, metric_id)
    headers={'Authorization': get_auth_header(user)}
    params = {
        'name': name,
        'unit': unit,
        'backend_id': backend_id,
        'machine_id': machine_id,
    }
    try:
        resp = requests.put(url, headers=headers, params=params,
                            verify=config.SSL_VERIFY)
    except requests.exceptions.SSLError as exc:
        raise SSLError()
    except Exception as exc:
        log.error("Exception updating metric: %r", exc)
        raise ServiceUnavailableError(exc=exc)
    if not resp.ok:
        log.error("Error updating metric %d:%s", resp.status_code, resp.text)
        raise BadRequestError(resp.text)
    trigger_session_update(user.email, [])


def deploy_python_plugin(user, backend_id, machine_id, plugin_id,
                         value_type, read_function, host):
    # Sanity checks
    if not plugin_id:
        raise RequiredParameterMissingError('plugin_id')
    if not value_type:
        raise RequiredParameterMissingError('value_type')
    if not read_function:
        raise RequiredParameterMissingError('read_function')
    if not host:
        raise RequiredParameterMissingError('host')
    chars = [chr(ord('a') + i) for i in range(26)] + list('0123456789_')
    for c in plugin_id:
        if c not in chars:
            raise BadRequestError("Invalid plugin_id '%s'.plugin_id can only "
                                  "lower case chars, numeric digits and"
                                  "underscores" % plugin_id)
    if plugin_id.startswith('_') or plugin_id.endswith('_'):
        raise BadRequestError("Invalid plugin_id '%s'. plugin_id can't start "
                              "or end with an underscore." % plugin_id)
    if value_type not in ('gauge', 'derive'):
        raise BadRequestError("Invalid value_type '%s'. Must be 'gauge' or "
                              "'derive'." % value_type)

    # Iniatilize SSH connection
    shell = Shell(host)
    key_id, ssh_user = shell.autoconfigure(user, backend_id, machine_id)
    sftp = shell.ssh.open_sftp()

    tmp_dir = "/tmp/mist-python-plugin-%d" % random.randrange(2 ** 20)
    retval, stdout = shell.command(
"""
sudo=$(command -v sudo)
mkdir -p %s
cd /opt/mistio-collectd/
$sudo mkdir -p plugins/mist-python/
$sudo chown -R root plugins/mist-python/
""" % tmp_dir
    )

    # Test read function
    test_code = """
import time

from %s_read import *

for i in range(3):
    val = read()
    if val is not None and not isinstance(val, (int, float, long)):
        raise Exception("read() must return a single int, float or long "
                        "(or None to not submit any sample to collectd)")
    time.sleep(1)
print("READ FUNCTION TEST PASSED")
    """ % plugin_id

    sftp.putfo(StringIO(read_function), "%s/%s_read.py" % (tmp_dir, plugin_id))
    sftp.putfo(StringIO(test_code), "%s/test.py" % tmp_dir)

    retval, test_out = shell.command("$(command -v sudo) python %s/test.py" % tmp_dir)
    stdout += test_out

    if not test_out.strip().endswith("READ FUNCTION TEST PASSED"):
        stdout += "\nERROR DEPLOYING PLUGIN\n"
        raise BadRequestError(stdout)

    # Generate plugin script
    plugin = """# Generated by mist.io web ui

import collectd

%(read_function)s

def read_callback():
    val = read()
    if val is None:
        return
    vl = collectd.Values(type="%(value_type)s")
    vl.plugin = "mist.python"
    vl.plugin_instance = "%(plugin_instance)s"
    vl.dispatch(values=[val])

collectd.register_read(read_callback)
""" % {'read_function': read_function,
       'value_type': value_type,
       'plugin_instance': plugin_id}

    sftp.putfo(StringIO(plugin), "%s/%s.py" % (tmp_dir, plugin_id))
    retval, cmd_out = shell.command("""
cd /opt/mistio-collectd/
$(command -v sudo) mv %s/%s.py plugins/mist-python/
$(command -v sudo) chown -R root plugins/mist-python/
""" % (tmp_dir, plugin_id)
    )

    stdout += cmd_out

    # Prepare collectd.conf
    script = """
sudo=$(command -v sudo)
cd /opt/mistio-collectd/

if ! grep '^Include.*plugins/mist-python' collectd.conf; then
    echo "Adding Include line in collectd.conf for plugins/mist-python/include.conf"
    $sudo su -c 'echo Include \\"/opt/mistio-collectd/plugins/mist-python/include.conf\\" >> collectd.conf'
else
    echo "plugins/mist-python/include.conf is already included in collectd.conf"
fi
if [ ! -f plugins/mist-python/include.conf ]; then
    echo "Generating plugins/mist-python/include.conf"
    $sudo su -c 'echo -e "# Do not edit this file, unless you are looking for trouble.\n\n<LoadPlugin python>\n    Globals true\n</LoadPlugin>\n\n\n<Plugin python>\n    ModulePath \\"/opt/mistio-collectd/plugins/mist-python/\\"\n    LogTraces true\n    Interactive false\n</Plugin>\n" > plugins/mist-python/include.conf'
else
    echo "plugins/mist-python/include.conf already exists, continuing"
fi

echo "Adding Import line for plugin in plugins/mist-python/include.conf"
if ! grep '^ *Import %(plugin_id)s *$' plugins/mist-python/include.conf; then
    $sudo cp plugins/mist-python/include.conf plugins/mist-python/include.conf.backup
    $sudo sed -i 's/^<\/Plugin>$/    Import %(plugin_id)s\\n<\/Plugin>/' plugins/mist-python/include.conf
    echo "Checking that python plugin is available"
    if $sudo /usr/bin/collectd -C /opt/mistio-collectd/collectd.conf -t 2>&1 | grep 'Could not find plugin python'; then
        echo "WARNING: collectd python plugin is not installed, will attempt to install it"
        zypper in -y collectd-plugin-python
        if $sudo /usr/bin/collectd -C /opt/mistio-collectd/collectd.conf -t 2>&1 | grep 'Could not find plugin python'; then
            echo "Install collectd-plugin-python failed"
            $sudo cp plugins/mist-python/include.conf.backup plugins/mist-python/include.conf
            echo "ERROR DEPLOYING PLUGIN"
        fi
    fi
    echo "Restarting collectd"
    $sudo /opt/mistio-collectd/collectd.sh restart
    sleep 2
    if ! $sudo /opt/mistio-collectd/collectd.sh status; then
        echo "Restarting collectd failed, restoring include.conf"
        $sudo cp plugins/mist-python/include.conf.backup plugins/mist-python/include.conf
        $sudo /opt/mistio-collectd/collectd.sh restart
        echo "ERROR DEPLOYING PLUGIN"
    fi
else
    echo "Plugin already imported in include.conf"
fi
$sudo rm -rf %(tmp_dir)s
""" % {'plugin_id': plugin_id, 'tmp_dir': tmp_dir}

    retval, cmd_out = shell.command(script)
    stdout += cmd_out
    if stdout.strip().endswith("ERROR DEPLOYING PLUGIN"):
        raise BadRequestError(stdout)

    shell.disconnect()

    parts = ["mist", "python"]  # strip duplicates (bucky also does this)
    for part in plugin_id.split("."):
        if part != parts[-1]:
            parts.append(part)
    ## parts.append(value_type)  # not needed since MistPythonConverter in bucky
    metric_id = ".".join(parts)

    return {'metric_id': metric_id, 'stdout': stdout}


def undeploy_python_plugin(user, backend_id, machine_id, plugin_id, host):

    # Sanity checks
    if not plugin_id:
        raise RequiredParameterMissingError('plugin_id')
    if not host:
        raise RequiredParameterMissingError('host')

    # Iniatilize SSH connection
    shell = Shell(host)
    key_id, ssh_user = shell.autoconfigure(user, backend_id, machine_id)

    # Prepare collectd.conf
    script = """
sudo=$(command -v sudo)
cd /opt/mistio-collectd/

echo "Removing Include line for plugin conf from plugins/mist-python/include.conf"
$sudo grep -v 'Import %(plugin_id)s$' plugins/mist-python/include.conf > /tmp/include.conf
$sudo mv /tmp/include.conf plugins/mist-python/include.conf

echo "Restarting collectd"
$sudo /opt/mistio-collectd/collectd.sh restart
""" % {'plugin_id': plugin_id}

    retval, stdout = shell.command(script)

    shell.disconnect()

    return {'metric_id': None, 'stdout': stdout}


def get_stats(user, backend_id, machine_id, start='', stop='', step='', metrics=''):
    try:
        resp = requests.get(
            "%s/backends/%s/machines/%s/stats" % (config.CORE_URI,
                                                  backend_id, machine_id),
            params={'start': start, 'stop': stop, 'step': step},
            headers={'Authorization': get_auth_header(user)},
            verify=config.SSL_VERIFY
        )
    except requests.exceptions.SSLError as exc:
        log.error("%r", exc)
        raise SSLError()
    if resp.status_code == 200:
        ret = resp.json()
        return ret
    else:
        log.error("Error getting stats %d:%s", resp.status_code, resp.text)
        if resp.status_code == 400:
            raise BadRequestError(resp.text.replace('Bad Request: ', ''))
        raise ServiceUnavailableError(resp.text)


def run_playbook(user, backend_id, machine_id, playbook_path, extra_vars=None,
                 force_handlers=False, debug=False):
    if not extra_vars:
        extra_vars = None
    ret_dict = {
        'success': False,
        'started_at': time(),
        'finished_at': 0,
        'stdout': '',
        'error_msg': '',
        'inventory': '',
        'stats': {},
    }
    inventory = mist.io.inventory.MistInventory(user,
                                                [(backend_id, machine_id)])
    if len(inventory.hosts) != 1:
        log.error("Expected 1 host, found %s", inventory.hosts)
        ret_dict['error_msg'] = "Expected 1 host, found %s" % inventory.hosts
        ret_dict['finished_at'] = time()
        return ret_dict
    ret_dict['host'] = inventory.hosts.values()[0]['ansible_ssh_host']
    machine_name = inventory.hosts.keys()[0]
    log_prefix = "Running playbook '%s' on machine '%s'" % (playbook_path,
                                                            machine_name)
    files = inventory.export(include_localhost=False)
    ret_dict['inventory'] = files['inventory']
    tmp_dir = tempfile.mkdtemp()
    old_dir = os.getcwd()
    os.chdir(tmp_dir)
    try:
        log.debug("%s: Saving inventory files", log_prefix)
        os.mkdir('id_rsa')
        for name, data in files.items():
            with open(name, 'w') as f:
                f.write(data)
        for name in os.listdir('id_rsa'):
            os.chmod('id_rsa/%s' % name, 0600)
        log.debug("%s: Inventory files ready", log_prefix)

        playbook_path = '%s/%s' % (old_dir, playbook_path)
        ansible_hosts_path = 'inventory'
        # extra_vars['host_key_checking'] = False

        ansible.utils.VERBOSITY = 4 if debug else 0
        ansible.constants.HOST_KEY_CHECKING = False
        ansible.constants.ANSIBLE_NOCOWS = True
        stats = ansible.callbacks.AggregateStats()
        playbook_cb = ansible.callbacks.PlaybookCallbacks(
            verbose=ansible.utils.VERBOSITY
        )
        runner_cb = ansible.callbacks.PlaybookRunnerCallbacks(
            stats, verbose=ansible.utils.VERBOSITY
        )
        log.error(old_dir)
        log.error(tmp_dir)
        log.error(extra_vars)
        log.error(playbook_path)
        capture = StdStreamCapture()
        try:
            playbook = ansible.playbook.PlayBook(
                playbook=playbook_path,
                host_list=ansible_hosts_path,
                callbacks=playbook_cb,
                runner_callbacks=runner_cb,
                stats=stats,
                extra_vars=extra_vars,
                force_handlers=force_handlers,
            )
            result = playbook.run()
        except Exception as exc:
            log.error("%s: Error %r", log_prefix, exc)
            ret_dict['error_msg'] = repr(exc)
        finally:
            ret_dict['finished_at'] = time()
            ret_dict['stdout'] = capture.close()
        if ret_dict['error_msg']:
            return ret_dict
        log.debug("%s: Ansible result = %s", log_prefix, result)
        mresult = result[machine_name]
        ret_dict['stats'] = mresult
        if mresult['failures'] or mresult['unreachable']:
            log.error("%s: Ansible run failed: %s", log_prefix, mresult)
            return ret_dict
        log.info("%s: Ansible run succeeded: %s", log_prefix, mresult)
        ret_dict['success'] = True
        return ret_dict
    finally:
        os.chdir(old_dir)
        if not debug:
            shutil.rmtree(tmp_dir)


def _notify_playbook_result(user, res, backend_id=None, machine_id=None,
                            extra_vars=None, label='Ansible playbook'):
    title = label + (' succeeded' if res['success'] else ' failed')
    kwargs = {
        'backend_id': backend_id,
        'machine_id': machine_id,
        'duration': res['finished_at'] - res['started_at'],
        'error': False if res['success'] else res['error_msg'] or True,
    }
    if not res['success']:
        kwargs['output'] = res['stdout']
    notify_user(user, title, **kwargs)


def deploy_collectd(user, backend_id, machine_id, extra_vars):
    ret_dict = run_playbook(
        user, backend_id, machine_id,
        playbook_path='src/deploy_collectd/ansible/enable.yml',
        extra_vars=extra_vars,
        force_handlers=True,
        # debug=True,
    )
    _notify_playbook_result(user, ret_dict, backend_id, machine_id,
                            label='Collectd deployment')
    return ret_dict


def undeploy_collectd(user, backend_id, machine_id):
    ret_dict = run_playbook(
        user, backend_id, machine_id,
        playbook_path='src/deploy_collectd/ansible/disable.yml',
        force_handlers=True,
        # debug=True,
    )
    _notify_playbook_result(user, ret_dict, backend_id, machine_id,
                            label='Collectd undeployment')
    return ret_dict


def get_deploy_collectd_command_unix(uuid, password, monitor):
    url = "https://github.com/mistio/deploy_collectd/raw/master/local_run.py"
    cmd = "wget -O - %s | $(command -v sudo) python - %s %s" % (url, uuid, password)
    if monitor != 'monitor1.mist.io':
        cmd += " -m %s" % monitor
    return cmd


def get_deploy_collectd_command_windows(uuid, password, monitor):
     return '''powershell.exe -command "Set-ExecutionPolicy -ExecutionPolicy RemoteSigned -Scope CurrentUser -Force;(New-Object System.Net.WebClient).DownloadFile('https://github.com/mistio/collectm/blob/build_issues/scripts/collectm.remote.install.ps1?raw=true', '.\collectm.remote.install.ps1');.\collectm.remote.install.ps1 -gitBranch ""build_issues"" -SetupConfigFile -setupArgs '-username """"%s"""""" -password """"""%s"""""" -servers @(""""""%s:25826"""""") -interval 10'"''' % (uuid, password, monitor)


def get_deploy_collectd_command_coreos(uuid, password, monitor):
    return "sudo docker run -d -v /sys/fs/cgroup:/sys/fs/cgroup -e COLLECTD_USERNAME=%s -e COLLECTD_PASSWORD=%s -e MONITOR_SERVER=%s mist/collectd" % (uuid, password, monitor)


def machine_name_validator(provider, name):
    """
    Validates machine names before creating a machine
    Provider specific
    """
    if not name and provider not in config.EC2_PROVIDERS:
        raise MachineNameValidationError("machine name cannot be empty")
    if provider is Provider.DOCKER:
        pass
    elif provider in [Provider.RACKSPACE_FIRST_GEN, Provider.RACKSPACE]:
        pass
    elif provider in [Provider.OPENSTACK]:
        pass
    elif provider is Provider.HPCLOUD:
        pass
    elif provider in config.EC2_PROVIDERS:
        if len(name) > 255:
            raise MachineNameValidationError("machine name max chars allowed is 255")
    elif provider is Provider.NEPHOSCALE:
        pass
    elif provider is Provider.GCE:
        pass
    elif provider is Provider.SOFTLAYER:
        pass
    elif provider is Provider.DIGITAL_OCEAN:
        if not re.search(r'^[0-9a-zA-Z]+[0-9a-zA-Z-.]{0,}[0-9a-zA-Z]+$', name):
            raise MachineNameValidationError("machine name may only contain ASCII letters " + \
                "or numbers, dashes and dots")
    elif provider == Provider.AZURE:
        pass
    elif provider in [Provider.VCLOUD, Provider.INDONESIAN_VCLOUD]:
        pass
    elif provider is Provider.LINODE:
        if len(name) < 3:
            raise MachineNameValidationError("machine name should be at least 3 chars")
        if not re.search(r'^[0-9a-zA-Z][0-9a-zA-Z-_]+[0-9a-zA-Z]$', name):
            raise MachineNameValidationError("machine name may only contain ASCII letters " + \
                "or numbers, dashes and underscores. Must begin and end with letters or numbers, " + \
                "and be at least 3 characters long")
    return name


def create_dns_a_record(user, domain_name, ip_addr):
    """Will try to create DNS A record for specified domain name and IP addr.

    All backends for which there is DNS support will be tried to see if the
    relevant zone exists.

    """

    # split domain_name in dot separated parts
    parts = [part for part in domain_name.split('.') if part]
    # find all possible domains for this domain name, longest first
    all_domains = {}
    for i in range(1, len(parts) - 1):
        host = '.'.join(parts[:i])
        domain = '.'.join(parts[i:]) + '.'
        all_domains[domain] = host
    if not all_domains:
        raise MistError("Couldn't extract a valid domain from '%s'."
                        % domain_name)

    # iterate over all backends that can also be used as DNS providers
    providers = {}
    for backend in user.backends.values():
        if backend.provider.startswith('ec2_'):
            provider = DnsProvider.ROUTE53
            creds = backend.apikey, backend.apisecret
        #TODO: add support for more providers
        #elif backend.provider == Provider.LINODE:
        #    pass
        #elif backend.provider == Provider.RACKSPACE:
        #    pass
        else:
            # no DNS support for this provider, skip
            continue
        if (provider, creds) in providers:
            # we have already checked this provider with these creds, skip
            continue

        try:
            conn = get_dns_driver(provider)(*creds)
            zones = conn.list_zones()
        except InvalidCredsError:
            log.error("Invalid creds for DNS provider %s.", provider)
            continue
        except Exception as exc:
            log.error("Error listing zones for DNS provider %s: %r",
                      provider, exc)
            continue

        # for each possible domain, starting with the longest match
        best_zone = None
        for domain in all_domains:
            for zone in zones:
                if zone.domain == domain:
                    log.info("Found zone '%s' in provider '%s'.",
                             domain, provider)
                    best_zone = zone
                    break
            if best_zone:
                break

        # add provider/creds combination to checked list, in case multiple
        # backends for same provider with same creds exist
        providers[(provider, creds)] = best_zone

    best = None
    for provider, creds in providers:
        zone = providers[(provider, creds)]
        if zone is None:
            continue
        if best is None or len(zone.domain) > len(best[2].domain):
            best = provider, creds, zone

    if not best:
        raise MistError("No DNS zone matches specified domain name.")

    provider, creds, zone = best
    name = all_domains[zone.domain]
    log.info("Will use name %s and zone %s in provider %s.",
             name, zone.domain, provider)

    # debug
    #log.debug("Will print all existing A records for zone '%s'.", zone.domain)
    #for record in zone.list_records():
    #    if record.type == 'A':
    #        log.info("%s -> %s", record.name, record.data)

    msg = ("Creating A record with name %s for %s in zone %s in %s"
           % (name, ip_addr, zone.domain, provider))
    try:
        record = zone.create_record(name, RecordType.A, ip_addr)
    except Exception as exc:
        raise MistError(msg + " failed: %r" % repr(exc))
    log.info(msg + " succeeded.")
    return record<|MERGE_RESOLUTION|>--- conflicted
+++ resolved
@@ -42,11 +42,7 @@
 from mist.io.helpers import get_auth_header
 from mist.io.helpers import parse_ping
 from mist.io.bare_metal import BareMetalDriver, CoreOSDriver
-<<<<<<< HEAD
-from mist.io.helpers import check_host
-=======
 from mist.io.helpers import check_host, sanitize_host
->>>>>>> 82388750
 from mist.io.exceptions import *
 
 
@@ -241,11 +237,7 @@
             hostname = params.get('machine_ip', '')
 
         if hostname:
-<<<<<<< HEAD
-            check_host(hostname)
-=======
             check_host(sanitize_host(hostname))
->>>>>>> 82388750
 
     baremetal = provider == 'bare_metal'
 
@@ -287,11 +279,8 @@
         backend_id, backend = _add_backend_libvirt(user, title, provider, params)
     elif provider == 'hostvirtual':
         backend_id, backend = _add_backend_hostvirtual(title, provider, params)
-<<<<<<< HEAD
-=======
     elif provider == 'vultr':
         backend_id, backend = _add_backend_vultr(title, provider, params)
->>>>>>> 82388750
     elif provider == 'vsphere':
         backend_id, backend = _add_backend_vsphere(title, provider, params)
     else:
@@ -433,16 +422,7 @@
 
     if not machine_hostname:
         raise RequiredParameterMissingError('machine_ip')
-<<<<<<< HEAD
-
-    try:
-        socket.gethostbyname(machine_hostname)
-    except socket.gaierror:
-        raise BadRequestError("Hostname '%s' isn't resolvable/accessible."
-                              % machine_hostname)
-=======
     machine_hostname = sanitize_host(machine_hostname)
->>>>>>> 82388750
 
     use_ssh = remove_on_error and machine_key
     if use_ssh:
@@ -1516,13 +1496,10 @@
             except TypeError:
                 m.extra[k] = str(m.extra[k])
 
-<<<<<<< HEAD
-=======
         if m.driver.type is Provider.AZURE:
             if m.extra.get('endpoints'):
                 m.extra['endpoints'] = json.dumps(m.extra.get('endpoints', {}))
 
->>>>>>> 82388750
         if m.driver.type == 'bare_metal':
             can_reboot = False
             keypairs = user.keypairs
@@ -1531,8 +1508,6 @@
                     if [backend_id, m.id] == machine[:2]:
                         can_reboot = True
             m.extra['can_reboot'] = can_reboot
-<<<<<<< HEAD
-=======
 
         if m.driver.type in [Provider.NEPHOSCALE, Provider.SOFTLAYER]:
             if 'windows' in m.extra.get('image', '').lower():
@@ -1545,7 +1520,6 @@
             # this is windows for windows servers and None for Linux
             m.extra['os_type'] = m.extra.get('platform', 'linux')
 
->>>>>>> 82388750
         machine = {'id': m.id,
                    'uuid': m.get_uuid(),
                    'name': m.name,
