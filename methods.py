--- conflicted
+++ resolved
@@ -1297,10 +1297,6 @@
             cert_temp_file = NamedTemporaryFile(delete=False)
             cert_temp_file.write(backend.cert_file)
             cert_temp_file.close()
-<<<<<<< HEAD
-            conn = driver(host=backend.apiurl, port=backend.docker_port, key_file=key_temp_file.name, cert_file=cert_temp_file.name,
-                          show_host=show_host)
-=======
             if backend.ca_cert_file:
                 # docker started with tlsverify
                 ca_cert_temp_file = NamedTemporaryFile(delete=False)
@@ -1308,8 +1304,8 @@
                 ca_cert_temp_file.close()
                 libcloud.security.VERIFY_SSL_CERT = True;
                 libcloud.security.CA_CERTS_PATH.insert(0,ca_cert_temp_file.name)
-            conn = driver(host=backend.apiurl, port=backend.docker_port, key_file=key_temp_file.name, cert_file=cert_temp_file.name)
->>>>>>> 5b6660b0
+            conn = driver(host=backend.apiurl, port=backend.docker_port, key_file=key_temp_file.name, cert_file=cert_temp_file.name,
+                          show_host=show_host)
         else:
             conn = driver(backend.apikey, backend.apisecret, backend.apiurl, backend.docker_port, show_host=show_host)
     elif backend.provider in [Provider.RACKSPACE_FIRST_GEN,
