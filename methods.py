--- conflicted
+++ resolved
@@ -41,12 +41,8 @@
 from mist.io.helpers import get_temp_file
 from mist.io.helpers import get_auth_header
 from mist.io.helpers import parse_ping
-<<<<<<< HEAD
 from mist.io.bare_metal import BareMetalDriver, CoreOSDriver
-=======
 from mist.io.helpers import check_host
-from mist.io.bare_metal import BareMetalDriver
->>>>>>> 78f25048
 from mist.io.exceptions import *
 
 
