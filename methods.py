import os
import shutil
import random
import socket
import tempfile
import json
import base64
import requests
import subprocess
import re
from time import sleep, time
from datetime import datetime
from hashlib import sha256
from StringIO import StringIO
from tempfile import NamedTemporaryFile
from netaddr import IPSet, IPNetwork

from libcloud.compute.providers import get_driver
from libcloud.compute.base import Node, NodeSize, NodeImage, NodeLocation
from libcloud.compute.base import NodeAuthSSHKey
from libcloud.compute.deployment import MultiStepDeployment, ScriptDeployment
from libcloud.compute.deployment import SSHKeyDeployment
from libcloud.compute.types import Provider, NodeState
from libcloud.common.types import InvalidCredsError
from libcloud.utils.networking import is_private_subnet
from libcloud.dns.types import Provider as DnsProvider
from libcloud.dns.types import RecordType
from libcloud.dns.providers import get_driver as get_dns_driver

import ansible.playbook
import ansible.utils.template
import ansible.callbacks
import ansible.utils
import ansible.constants

try:
    from mist.core import config, model
except ImportError:
    from mist.io import config, model

from mist.io.shell import Shell
from mist.io.helpers import get_temp_file
from mist.io.helpers import get_auth_header
from mist.io.helpers import parse_ping
from mist.io.bare_metal import BareMetalDriver, CoreOSDriver
from mist.io.helpers import check_host, sanitize_host
from mist.io.exceptions import *


from mist.io.helpers import trigger_session_update
from mist.io.helpers import amqp_publish_user
from mist.io.helpers import StdStreamCapture

import mist.io.tasks
import mist.io.inventory


## # add curl ca-bundle default path to prevent libcloud certificate error
import libcloud.security
libcloud.security.CA_CERTS_PATH.append('cacert.pem')
libcloud.security.CA_CERTS_PATH.append('./src/mist.io/cacert.pem')

import logging
logging.basicConfig(level=config.PY_LOG_LEVEL,
                    format=config.PY_LOG_FORMAT,
                    datefmt=config.PY_LOG_FORMAT_DATE)
log = logging.getLogger(__name__)

HPCLOUD_AUTH_URL = 'https://region-a.geo-1.identity.hpcloudsvc.com:35357/v2.0/tokens'


def add_cloud(user, title, provider, apikey, apisecret, apiurl, tenant_name,
                machine_hostname="", region="", machine_key="", machine_user="",
                compute_endpoint="", port=22, docker_port=4243, remove_on_error=True):
    """Adds a new cloud to the user and returns the new cloud_id."""
    if not provider:
        raise RequiredParameterMissingError("provider")
    log.info("Adding new cloud in provider '%s'", provider)

    baremetal = provider == 'bare_metal'

    if provider == 'bare_metal':
        if not machine_hostname:
            raise RequiredParameterMissingError('machine_hostname')
        if remove_on_error:
            if not machine_key:
                raise RequiredParameterMissingError('machine_key')
            if machine_key not in user.keypairs:
                raise KeypairNotFoundError(machine_key)
            if not machine_user:
                machine_user = 'root'

        machine = model.Machine()
        machine.dns_name = machine_hostname
        machine.ssh_port = port
        machine.public_ips = [machine_hostname]
        machine_id = machine_hostname.replace('.', '').replace(' ', '')
        machine.name = machine_hostname
        cloud = model.Cloud()
        cloud.title = machine_hostname
        cloud.provider = provider
        cloud.enabled = True
        cloud.machines[machine_id] = machine
        cloud_id = cloud.get_id()
        with user.lock_n_load():
            if cloud_id in user.clouds:
                raise CloudExistsError(cloud_id)
            user.clouds[cloud_id] = cloud
            # try to connect. this will either fail and we'll delete the
            # cloud, or it will work and it will create the association
            if remove_on_error:
                try:
                    ssh_command(
                        user, cloud_id, machine_id, machine_hostname, 'uptime',
                        key_id=machine_key, username=machine_user, password=None,
                        port=port
                    )
                except MachineUnauthorizedError as exc:
                    # remove cloud
                    del user.clouds[cloud_id]
                    user.save()
                    raise CloudUnauthorizedError(exc)
            user.save()
    else:
        # if api secret not given, search if we already know it
        # FIXME: just pass along an empty apisecret
        if apisecret == 'getsecretfromdb':
            for cloud_id in user.clouds:
                if apikey == user.clouds[cloud_id].apikey:
                    apisecret = user.clouds[cloud_id].apisecret
                    break

        if not provider.__class__ is int and ':' in provider:
            provider, region = provider.split(':')[0], provider.split(':')[1]

        #docker url is the only piece needed in docker
        if remove_on_error and provider != 'docker':
            #a few providers need only the apisecret
            if not apikey and provider not in ['digitalocean', 'linode']:
                raise RequiredParameterMissingError("apikey")
            if not apisecret:
                raise RequiredParameterMissingError("apisecret")

        cloud = model.Cloud()
        cloud.title = title
        cloud.provider = provider
        cloud.apikey = apikey
        cloud.apisecret = apisecret
        cloud.apiurl = apiurl
        cloud.tenant_name = tenant_name
        cloud.region = region
        if provider == 'docker':
            cloud.docker_port = docker_port
        #For digital ocean v2 of the API, only apisecret is needed.
        #However, in v1 both api_key and api_secret are needed. In order
        #for both versions to be supported (existing v1, and new v2 which
        #is now the default) we set api_key same to api_secret to
        #distinguish digitalocean v2 logins, to avoid adding another
        #arguement on digital ocean libcloud driver

        if provider == 'digitalocean':
            cloud.apikey = cloud.apisecret
        #OpenStack specific: compute_endpoint is passed only when there is a
        # custom endpoint for the compute/nova-compute service
        cloud.compute_endpoint = compute_endpoint
        cloud.enabled = True

        #OpenStack does not like trailing slashes
        #so https://192.168.1.101:5000 will work but https://192.168.1.101:5000/ won't!
        if cloud.provider == 'openstack':
            #Strip the v2.0 or v2.0/ at the end of the url if they are there
            if cloud.apiurl.endswith('/v2.0/'):
                cloud.apiurl = cloud.apiurl.split('/v2.0/')[0]
            elif cloud.apiurl.endswith('/v2.0'):
                cloud.apiurl = cloud.apiurl.split('/v2.0')[0]

            cloud.apiurl = cloud.apiurl.rstrip('/')

        #for HP Cloud
        if 'hpcloudsvc' in apiurl:
            cloud.apiurl = HPCLOUD_AUTH_URL

        if provider == 'vcloud':
            for prefix in ['https://', 'http://']:
                cloud.apiurl = cloud.apiurl.replace(prefix, '')
            cloud.apiurl = cloud.apiurl.split('/')[0] #need host, not url

        cloud_id = cloud.get_id()
        if cloud_id in user.clouds:
            raise CloudExistsError(cloud_id)

        # validate cloud before adding
        if remove_on_error:
            try:
                conn = connect_provider(cloud)
            except Exception as exc:
                raise CloudUnauthorizedError(exc=exc)
            try:
                machines = conn.list_nodes()
            except InvalidCredsError:
                raise CloudUnauthorizedError()
            except Exception as exc:
                log.error("Error while trying list_nodes: %r", exc)
                raise CloudUnavailableError(exc=exc)

        with user.lock_n_load():
            user.clouds[cloud_id] = cloud
            user.save()
    log.info("Cloud with id '%s' added succesfully.", cloud_id)
    trigger_session_update(user.email, ['clouds'])
    return cloud_id


def add_cloud_v_2(user, title, provider, params):
    """
    Version 2 of add_cloud
    Adds a new cloud to the user and returns the cloud_id
    """
    if not provider:
        raise RequiredParameterMissingError("provider")
    log.info("Adding new cloud in provider '%s' with Api-Version: 2", provider)

    # perform hostname validation if hostname is supplied
    if provider in ['vcloud', 'bare_metal', 'docker', 'libvirt', 'openstack', 'vsphere', 'coreos']:
        if provider == 'vcloud':
            hostname = params.get('host', '')
        elif provider == 'bare_metal':
            hostname = params.get('machine_ip', '')
        elif provider == 'docker':
            hostname = params.get('docker_host', '')
        elif provider == 'libvirt':
            hostname = params.get('machine_hostname', '')
        elif provider == 'openstack':
            hostname = params.get('auth_url', '')
        elif provider == 'vsphere':
            hostname = params.get('host', '')
        elif provider == 'coreos':
            hostname = params.get('machine_ip', '')

        if hostname:
            check_host(sanitize_host(hostname))

    baremetal = provider == 'bare_metal'

    if provider == 'bare_metal':
        cloud_id, mon_dict = _add_cloud_bare_metal(user, title, provider, params)
        log.info("Cloud with id '%s' added succesfully.", cloud_id)
        trigger_session_update(user.email, ['clouds'])
        return {'cloud_id': cloud_id, 'monitoring': mon_dict}
    elif provider == 'coreos':
        cloud_id, mon_dict = _add_cloud_coreos(user, title, provider, params)
        log.info("Cloud with id '%s' added succesfully.", cloud_id)
        trigger_session_update(user.email, ['clouds'])
        return {'cloud_id': cloud_id, 'monitoring': mon_dict}
    elif provider == 'ec2':
        cloud_id, cloud = _add_cloud_ec2(user, title, params)
    elif provider == 'rackspace':
        cloud_id, cloud = _add_cloud_rackspace(user, title, provider, params)
    elif provider == 'nephoscale':
        cloud_id, cloud = _add_cloud_nephoscale(title, provider, params)
    elif provider == 'digitalocean':
        cloud_id, cloud = _add_cloud_digitalocean(title, provider, params)
    elif provider == 'softlayer':
        cloud_id, cloud = _add_cloud_softlayer(title, provider, params)
    elif provider == 'gce':
        cloud_id, cloud = _add_cloud_gce(title, provider, params)
    elif provider == 'azure':
        cloud_id, cloud = _add_cloud_azure(title, provider, params)
    elif provider == 'linode':
        cloud_id, cloud = _add_cloud_linode(title, provider, params)
    elif provider == 'docker':
        cloud_id, cloud = _add_cloud_docker(title, provider, params)
    elif provider == 'hpcloud':
        cloud_id, cloud = _add_cloud_hp(user, title, provider, params)
    elif provider == 'openstack':
        cloud_id, cloud = _add_cloud_openstack(title, provider, params)
    elif provider in ['vcloud', 'indonesian_vcloud']:
        cloud_id, cloud = _add_cloud_vcloud(title, provider, params)
    elif provider == 'libvirt':
        cloud_id, cloud = _add_cloud_libvirt(user, title, provider, params)
    elif provider == 'hostvirtual':
        cloud_id, cloud = _add_cloud_hostvirtual(title, provider, params)
    elif provider == 'vultr':
        cloud_id, cloud = _add_cloud_vultr(title, provider, params)
    elif provider == 'vsphere':
        cloud_id, cloud = _add_cloud_vsphere(title, provider, params)
    elif provider == 'packet':
        cloud_id, cloud = _add_cloud_packet(title, provider, params)
    else:
        raise BadRequestError("Provider unknown.")

    if cloud_id in user.clouds:
        raise CloudExistsError(cloud_id)
    remove_on_error = params.get('remove_on_error', True)
    # validate cloud before adding
    if remove_on_error:
        try:
            conn = connect_provider(cloud)
        except InvalidCredsError as exc:
            log.error("Error while adding cloud: %r" % exc)
            raise CloudUnauthorizedError(exc)
        except Exception as exc:
            log.error("Error while adding cloud%r" % exc)
            raise CloudUnavailableError(exc)
        if provider not in ['vshere']:
            # in some providers -eg vSphere- this is not needed
            # as we are sure we got a succesfull connection with
            # the provider if connect_provider doesn't fail
            try:
                machines = conn.list_nodes()
            except InvalidCredsError as exc:
                raise CloudUnauthorizedError(exc)
            except Exception as exc:
                log.error("Error while trying list_nodes: %r", exc)
                raise CloudUnavailableError(exc=exc)

    with user.lock_n_load():
        user.clouds[cloud_id] = cloud
        user.save()
    log.info("Cloud with id '%s' added succesfully with Api-Version: 2.", cloud_id)
    trigger_session_update(user.email, ['clouds'])

    if provider == 'libvirt' and cloud.apisecret:
    # associate libvirt hypervisor witht the ssh key, if on qemu+ssh
        key_id = params.get('machine_key')
        node_id = cloud.apiurl # id of the hypervisor is the hostname provided
        username = cloud.apikey
        associate_key(user, key_id, cloud_id, node_id, username=username)

    return {'cloud_id': cloud_id}


def _add_cloud_bare_metal(user, title, provider, params):
    """
    Add a bare metal cloud
    """
    remove_on_error = params.get('remove_on_error', True)
    machine_key = params.get('machine_key', '')
    machine_user = params.get('machine_user', '')
    is_windows = params.get('windows', False)
    if is_windows:
        os_type = 'windows'
    else:
        os_type = 'unix'
    try:
        port = int(params.get('machine_port', 22))
    except:
        port = 22
    try:
        rdp_port = int(params.get('remote_desktop_port', 3389))
    except:
        rdp_port = 3389
    machine_hostname = params.get('machine_ip', '')

    use_ssh = remove_on_error and os_type == 'unix' and machine_key
    if use_ssh:
        if machine_key not in user.keypairs:
            raise KeypairNotFoundError(machine_key)
        if not machine_hostname:
            raise BadRequestError("You have specified an SSH key but machine "
                                  "hostname is empty.")
        if not machine_user:
            machine_user = 'root'

    machine_hostname = sanitize_host(machine_hostname)
    machine = model.Machine()
    machine.ssh_port = port
    machine.remote_desktop_port = rdp_port
    if machine_hostname:
        machine.dns_name = machine_hostname
        machine.public_ips = [machine_hostname]
    machine_id = title.replace('.', '').replace(' ', '')
    machine.name = title
    machine.os_type = os_type
    cloud = model.Cloud()
    cloud.title = title
    cloud.provider = provider
    cloud.enabled = True
    cloud.machines[machine_id] = machine
    cloud_id = cloud.get_id()

    with user.lock_n_load():
        if cloud_id in user.clouds:
            raise CloudExistsError(cloud_id)
        user.clouds[cloud_id] = cloud
        # try to connect. this will either fail and we'll delete the
        # cloud, or it will work and it will create the association
        if use_ssh:
            try:
                ssh_command(
                    user, cloud_id, machine_id, machine_hostname, 'uptime',
                    key_id=machine_key, username=machine_user, password=None,
                    port=port
                )
            except MachineUnauthorizedError as exc:
                raise CloudUnauthorizedError(exc)
            except ServiceUnavailableError as exc:
                raise MistError("Couldn't connect to host '%s'."
                                % machine_hostname)
        user.save()
    if params.get('monitoring'):
        try:
            from mist.core.methods import enable_monitoring as _en_monitoring
        except ImportError:
            _en_monitoring = enable_monitoring
        mon_dict = _en_monitoring(user, cloud_id, machine_id,
                                  no_ssh=not use_ssh)
    else:
        mon_dict = {}

    return cloud_id, mon_dict


def _add_cloud_coreos(user, title, provider, params):
    remove_on_error = params.get('remove_on_error', True)
    machine_key = params.get('machine_key', '')
    machine_user = params.get('machine_user', '')
    os_type = 'coreos'

    try:
        port = int(params.get('machine_port', 22))
    except:
        port = 22
    machine_hostname = str(params.get('machine_ip', ''))

    if not machine_hostname:
        raise RequiredParameterMissingError('machine_ip')
    machine_hostname = sanitize_host(machine_hostname)

    use_ssh = remove_on_error and machine_key
    if use_ssh:
        if machine_key not in user.keypairs:
            raise KeypairNotFoundError(machine_key)
        if not machine_user:
            machine_user = 'root'

    machine = model.Machine()
    machine.ssh_port = port
    if machine_hostname:
        machine.dns_name = machine_hostname
        machine.public_ips = [machine_hostname]
    machine_id = machine_hostname.replace('.', '').replace(' ', '')
    machine.name = title
    machine.os_type = os_type
    cloud = model.Cloud()
    cloud.title = title
    cloud.provider = provider
    cloud.enabled = True
    cloud.machines[machine_id] = machine
    cloud_id = cloud.get_id()

    with user.lock_n_load():
        if cloud_id in user.clouds:
            raise CloudExistsError(cloud_id)
        user.clouds[cloud_id] = cloud
        # try to connect. this will either fail and we'll delete the
        # cloud, or it will work and it will create the association
        if use_ssh:
            try:
                ssh_command(
                    user, cloud_id, machine_id, machine_hostname, 'uptime',
                    key_id=machine_key, username=machine_user, password=None,
                    port=port
                )
            except MachineUnauthorizedError as exc:
                raise CloudUnauthorizedError(exc)
            except ServiceUnavailableError as exc:
                raise MistError("Couldn't connect to host '%s'."
                                % machine_hostname)
        user.save()

    if params.get('monitoring'):
        try:
            from mist.core.methods import enable_monitoring as _en_monitoring
        except ImportError:
            _en_monitoring = enable_monitoring
        mon_dict = _en_monitoring(user, cloud_id, machine_id,
                                  no_ssh=not use_ssh)
    else:
        mon_dict = {}

    return cloud_id, mon_dict


def _add_cloud_vcloud(title, provider, params):
    username = params.get('username', '')
    if not username:
        raise RequiredParameterMissingError('username')

    password = params.get('password', '')
    if not password:
        raise RequiredParameterMissingError('password')

    organization = params.get('organization', '')
    if not organization:
        raise RequiredParameterMissingError('organization')

    username = '%s@%s' % (username, organization)

    host = params.get('host', '')
    if provider == 'vcloud':
        if not host:
            raise RequiredParameterMissingError('host')
        host = sanitize_host(host)
    elif provider == 'indonesian_vcloud':
        host = params.get('indonesianRegion','my.idcloudonline.com')
        if host not in ['my.idcloudonline.com', 'compute.idcloudonline.com']:
            host = 'my.idcloudonline.com'

    cloud = model.Cloud()
    cloud.title = title
    cloud.provider = provider
    cloud.apikey = username
    cloud.apisecret = password
    cloud.apiurl = host
    cloud.enabled = True
    cloud_id = cloud.get_id()

    return cloud_id, cloud


def _add_cloud_ec2(user, title, params):
        api_key = params.get('api_key', '')
        if not api_key:
            raise RequiredParameterMissingError('api_key')

        api_secret = params.get('api_secret', '')
        if not api_secret:
            raise RequiredParameterMissingError('api_secret')

        region = params.get('region', '')
        if not region:
            raise RequiredParameterMissingError('region')

        if api_secret == 'getsecretfromdb':
            for cloud_id in user.clouds:
                if api_key == user.clouds[cloud_id].apikey:
                    api_secret = user.clouds[cloud_id].apisecret
                    break

        cloud = model.Cloud()
        cloud.title = title
        cloud.provider = region
        cloud.apikey = api_key
        cloud.apisecret = api_secret
        cloud.enabled = True
        cloud_id = cloud.get_id()

        return cloud_id, cloud


def _add_cloud_rackspace(user, title, provider, params):
    username = params.get('username', '')
    if not username:
        raise RequiredParameterMissingError('username')

    api_key = params.get('api_key', '')
    if not api_key:
        raise RequiredParameterMissingError('api_key')

    region = params.get('region', '')
    if not region:
        raise RequiredParameterMissingError('region')

    if 'rackspace_first_gen' in region:
        provider, region = region.split(':')[0], region.split(':')[1]

    if api_key == 'getsecretfromdb':
        for cloud_id in user.clouds:
            if username == user.clouds[cloud_id].apikey:
                api_key = user.clouds[cloud_id].apisecret
                break

    cloud = model.Cloud()
    cloud.title = title
    cloud.provider = provider
    cloud.apikey = username
    cloud.apisecret = api_key
    cloud.enabled = True
    cloud.region = region
    cloud_id = cloud.get_id()

    return cloud_id, cloud


def _add_cloud_nephoscale(title, provider, params):
    username = params.get('username', '')
    if not username:
        raise RequiredParameterMissingError('username')

    password = params.get('password', '')
    if not password:
        raise RequiredParameterMissingError('password')

    cloud = model.Cloud()
    cloud.title = title
    cloud.provider = provider
    cloud.apikey = username
    cloud.apisecret = password
    cloud.enabled = True
    cloud_id = cloud.get_id()

    return cloud_id, cloud


def _add_cloud_softlayer(title, provider, params):
    username = params.get('username', '')
    if not username:
        raise RequiredParameterMissingError('username')

    api_key = params.get('api_key', '')
    if not api_key:
        raise RequiredParameterMissingError('api_key')

    cloud = model.Cloud()
    cloud.title = title
    cloud.provider = provider
    cloud.apikey = username
    cloud.apisecret = api_key
    cloud.enabled = True
    cloud_id = cloud.get_id()

    return cloud_id, cloud


def _add_cloud_digitalocean(title, provider, params):
    token = params.get('token', '')
    if not token:
        raise RequiredParameterMissingError('token')

    cloud = model.Cloud()
    cloud.title = title
    cloud.provider = provider
    cloud.apikey = token
    cloud.apisecret = token
    cloud.enabled = True
    cloud_id = cloud.get_id()

    return cloud_id, cloud


def _add_cloud_gce(title, provider, params):
    private_key = params.get('private_key', '')
    if not private_key:
        raise RequiredParameterMissingError('private_key')

    project_id = params.get('project_id', '')
    if not project_id:
        raise RequiredParameterMissingError('project_id')

    email = params.get('email', '')
    if not email:
        # support both ways to authenticate a service account,
        # by either using a project id and json key file (highly reccomended)
        # and also by specifying email, project id and private key file
        try:
            creds = json.loads(private_key)
            email = creds['client_email']
            private_key = creds['private_key']
        except:
            raise MistError("Make sure you upload a valid json file")

    cloud = model.Cloud()
    cloud.title = title
    cloud.provider = provider
    cloud.apikey = email
    cloud.apisecret = private_key
    cloud.tenant_name = project_id
    cloud.enabled = True
    cloud_id = cloud.get_id()

    return cloud_id, cloud


def _add_cloud_azure(title, provider, params):
    subscription_id = params.get('subscription_id', '')
    if not subscription_id:
        raise RequiredParameterMissingError('subscription_id')

    certificate = params.get('certificate', '')
    if not certificate:
        raise RequiredParameterMissingError('certificate')

    cloud = model.Cloud()
    cloud.title = title
    cloud.provider = provider
    cloud.apikey = subscription_id
    cloud.apisecret = certificate
    cloud.enabled = True
    cloud_id = cloud.get_id()

    return cloud_id, cloud


def _add_cloud_linode(title, provider, params):
    api_key = params.get('api_key', '')
    if not api_key:
        raise RequiredParameterMissingError('api_key')

    cloud = model.Cloud()
    cloud.title = title
    cloud.provider = provider
    cloud.apikey = api_key
    cloud.apisecret = api_key
    cloud.enabled = True
    cloud_id = cloud.get_id()

    return cloud_id, cloud


def _add_cloud_docker(title, provider, params):
    try:
        docker_port = int(params.get('docker_port', 4243))
    except:
        docker_port = 4243

    docker_host = params.get('docker_host', '')
    if not docker_host:
        raise RequiredParameterMissingError('docker_host')

    auth_user = params.get('auth_user', '')
    auth_password = params.get('auth_password', '')

    # tls auth
    key_file = params.get('key_file', '')
    cert_file = params.get('cert_file', '')
    ca_cert_file = params.get('ca_cert_file', '')

    cloud = model.Cloud()
    cloud.title = title
    cloud.provider = provider
    cloud.docker_port = docker_port
    cloud.apikey = auth_user
    cloud.key_file = key_file
    cloud.cert_file = cert_file
    cloud.ca_cert_file = ca_cert_file
    cloud.apisecret = auth_password
    cloud.apiurl = docker_host
    cloud.enabled = True
    cloud_id = cloud.get_id()

    return cloud_id, cloud


def _add_cloud_libvirt(user, title, provider, params):
    machine_hostname = params.get('machine_hostname', '')
    if not machine_hostname:
        raise RequiredParameterMissingError('machine_hostname')
    machine_hostname = sanitize_host(machine_hostname)
    apikey = params.get('machine_user', 'root')

    apisecret = params.get('machine_key', '')
    images_location = params.get('images_location', '')
    if not images_location:
        images_location = '/var'

    if apisecret:
        if apisecret not in user.keypairs:
            raise KeypairNotFoundError(apisecret)
        apisecret = user.keypairs[apisecret].private

    try:
        port = int(params.get('ssh_port', 22))
    except:
        port = 22

    cloud = model.Cloud()
    cloud.title = title
    cloud.provider = provider
    cloud.apikey = apikey
    cloud.apisecret = apisecret
    cloud.apiurl = machine_hostname
    cloud.enabled = True
    cloud.ssh_port = port
    cloud_id = cloud.get_id()
    cloud.images_location = images_location

    return cloud_id, cloud


def _add_cloud_hp(user, title, provider, params):
    username = params.get('username', '')
    if not username:
        raise RequiredParameterMissingError('username')

    password = params.get('password', '')
    if not password:
        raise RequiredParameterMissingError('password')

    tenant_name = params.get('tenant_name', '')
    if not tenant_name:
        raise RequiredParameterMissingError('tenant_name')

    apiurl = params.get('apiurl') or ''
    if 'hpcloudsvc' in apiurl:
            apiurl = HPCLOUD_AUTH_URL

    region = params.get('region', '')
    if not region:
        raise RequiredParameterMissingError('region')

    if password == 'getsecretfromdb':
        for cloud_id in user.clouds:
            if username == user.clouds[cloud_id].apikey:
                password = user.clouds[cloud_id].apisecret
                break

    cloud = model.Cloud()
    cloud.title = title
    cloud.provider = provider
    cloud.apikey = username
    cloud.apisecret = password
    cloud.apiurl = apiurl
    cloud.region = region
    cloud.tenant_name = tenant_name
    cloud.enabled = True
    cloud_id = cloud.get_id()

    return cloud_id, cloud


def _add_cloud_openstack(title, provider, params):
    username = params.get('username', '')
    if not username:
        raise RequiredParameterMissingError('username')

    password = params.get('password', '')
    if not password:
        raise RequiredParameterMissingError('password')

    auth_url = params.get('auth_url')
    if not auth_url:
        raise RequiredParameterMissingError('auth_url')

    if auth_url.endswith('/v2.0/'):
        auth_url = auth_url.split('/v2.0/')[0]
    elif auth_url.endswith('/v2.0'):
        auth_url = auth_url.split('/v2.0')[0]

    auth_url = auth_url.rstrip('/')

    tenant_name = params.get('tenant_name', '')
    if not tenant_name:
        raise RequiredParameterMissingError('tenant_name')

    region = params.get('region', '')
    compute_endpoint = params.get('compute_endpoint', '')


    cloud = model.Cloud()
    cloud.title = title
    cloud.provider = provider
    cloud.apikey = username
    cloud.apisecret = password
    cloud.apiurl = auth_url
    cloud.tenant_name = tenant_name
    cloud.region = region
    cloud.compute_endpoint = compute_endpoint
    cloud.enabled = True
    cloud_id = cloud.get_id()

    return cloud_id, cloud


def _add_cloud_hostvirtual(title, provider, params):
    api_key = params.get('api_key', '')
    if not api_key:
        raise RequiredParameterMissingError('api_key')

    cloud = model.Cloud()
    cloud.title = title
    cloud.provider = provider
    cloud.apikey = api_key
    cloud.apisecret = api_key
    cloud.enabled = True
    cloud_id = cloud.get_id()

    return cloud_id, cloud


def _add_cloud_vultr(title, provider, params):
    api_key = params.get('api_key', '')
    if not api_key:
        raise RequiredParameterMissingError('api_key')

    cloud = model.Cloud()
    cloud.title = title
    cloud.provider = provider
    cloud.apikey = api_key
    cloud.apisecret = api_key
    cloud.enabled = True
    cloud_id = cloud.get_id()

    return cloud_id, cloud


def _add_cloud_packet(title, provider, params):
    api_key = params.get('api_key', '')
    if not api_key:
        raise RequiredParameterMissingError('api_key')
    project_id = params.get('project_id', '')

    cloud = model.Cloud()
    cloud.title = title
    cloud.provider = provider
    cloud.apikey = api_key
    cloud.apisecret = api_key
    cloud.enabled = True
    cloud_id = cloud.get_id()
    if project_id:
        cloud.tenant_name = project_id
    return cloud_id, cloud


def _add_cloud_vsphere(title, provider, params):
    username = params.get('username', '')
    if not username:
        raise RequiredParameterMissingError('username')

    password = params.get('password', '')
    if not password:
        raise RequiredParameterMissingError('password')

    host = params.get('host', '')
    if not host:
        raise RequiredParameterMissingError('host')
    host = sanitize_host(host)

    cloud = model.Cloud()
    cloud.title = title
    cloud.provider = provider
    cloud.apikey = username
    cloud.apisecret = password
    cloud.apiurl = host
    cloud.enabled = True
    cloud_id = cloud.get_id()

    return cloud_id, cloud


def rename_cloud(user, cloud_id, new_name):
    """Renames cloud with given cloud_id."""

    log.info("Renaming cloud: %s", cloud_id)
    if cloud_id not in user.clouds:
        raise CloudNotFoundError(cloud_id)
    for cloud in user.clouds:
        if cloud.title == new_name:
            raise CloudNameExistsError(new_name)
    with user.lock_n_load():
        user.clouds[cloud_id].title = new_name
        user.save()
    log.info("Succesfully renamed cloud '%s'", cloud_id)
    trigger_session_update(user.email, ['clouds'])


def delete_cloud(user, cloud_id):
    """Deletes cloud with given cloud_id."""

    log.info("Deleting cloud: %s", cloud_id)

    # if a core/io installation, disable monitoring for machines
    try:
        from mist.core.methods import disable_monitoring_cloud
    except ImportError:
        # this is a standalone io installation, don't bother
        pass
    else:
        # this a core/io installation, disable directly using core's function
        log.info("Disabling monitoring before deleting cloud.")
        try:
            disable_monitoring_cloud(user, cloud_id)
        except Exception as exc:
            log.warning("Couldn't disable monitoring before deleting cloud. "
                        "Error: %r", exc)

    if cloud_id not in user.clouds:
        raise CloudNotFoundError(cloud_id)
    with user.lock_n_load():
        del user.clouds[cloud_id]
        user.save()
    log.info("Succesfully deleted cloud '%s'", cloud_id)
    trigger_session_update(user.email, ['clouds'])


def add_key(user, key_id, private_key):
    """Adds a new keypair and returns the new key_id."""

    log.info("Adding key with id '%s'.", key_id)
    if not key_id:
        raise KeypairParameterMissingError(key_id)
    if not private_key:
        raise RequiredParameterMissingError("Private key is not provided")

    if key_id in user.keypairs:
        raise KeypairExistsError(key_id)

    keypair = model.Keypair()
    keypair.private = private_key
    keypair.construct_public_from_private()
    keypair.default = not len(user.keypairs)
    keypair.machines = []

    if not keypair.isvalid():
        raise KeyValidationError()

    with user.lock_n_load():
        user.keypairs[key_id] = keypair
        user.save()

    log.info("Added key with id '%s'", key_id)
    trigger_session_update(user.email, ['keys'])
    return key_id


def delete_key(user, key_id):
    """Deletes given keypair.

    If key was default, then it checks
    if there are still keys left and assignes another one as default.

    @param user: The User
    @param key_id: The key_id to be deleted
    @return: Returns nothing

    """

    log.info("Deleting key with id '%s'.", key_id)
    if key_id not in user.keypairs:
        raise KeypairNotFoundError(key_id)

    keypair = user.keypairs[key_id]

    with user.lock_n_load():
        keypair = user.keypairs[key_id]
        del user.keypairs[key_id]

        if keypair.default and len(user.keypairs):
            other_key = user.keypairs.keys()[0]
            user.keypairs[other_key].default = True

        user.save()
    log.info("Deleted key with id '%s'.", key_id)
    trigger_session_update(user.email, ['keys'])


def set_default_key(user, key_id):
    """Sets a new default key

    @param user: The user
    @param key_id: The id of the key we want to set as default
    @return: Nothing. Raises only exceptions if needed.

    """

    log.info("Setting key with id '%s' as default.", key_id)
    keypairs = user.keypairs

    if not key_id in keypairs:
        raise KeypairNotFoundError(key_id)

    with user.lock_n_load():
        keypairs = user.keypairs
        for key in keypairs:
            if keypairs[key].default:
                keypairs[key].default = False
        keypairs[key_id].default = True
        user.save()
    log.info("Succesfully set key with id '%s' as default.", key_id)
    trigger_session_update(user.email, ['keys'])


def edit_key(user, new_key, old_key):
    """
    Edits a given key's name from old_key ---> new_key
    @param user: The User
    @param new_key: The new Key name (id)
    @param old_key: The old key name (id)
    @return: Nothing, only raises exceptions if needed

    """

    log.info("Renaming key '%s' to '%s'.", old_key, new_key)
    if not new_key:
        raise KeypairParameterMissingError("new name")
    if old_key not in user.keypairs:
        raise KeypairNotFoundError(old_key)

    if old_key == new_key:
        log.warning("Same name provided, will not edit key. No reason")
        return

    old_keypair = user.keypairs[old_key]
    with user.lock_n_load():
        del user.keypairs[old_key]
        user.keypairs[new_key] = old_keypair
        user.save()
    log.info("Renamed key '%s' to '%s'.", old_key, new_key)
    trigger_session_update(user.email, ['keys'])


def associate_key(user, key_id, cloud_id, machine_id, host='', username=None, port=22):
    """Associates a key with a machine.

    If host is set it will also attempt to actually deploy it to the
    machine. To do that it requires another keypair (existing_key) that can
    connect to the machine.

    """

    log.info("Associating key %s to host %s", key_id, host)
    if not host:
        log.info("Host not given so will only create association without "
                 "actually deploying the key to the server.")
    if key_id not in user.keypairs:
        raise KeypairNotFoundError(key_id)
    if cloud_id not in user.clouds:
        raise CloudNotFoundError(cloud_id)

    keypair = user.keypairs[key_id]
    machine_uid = [cloud_id, machine_id]

    # check if key already associated
    associated = False
    for machine in keypair.machines:
        if machine[:2] == machine_uid:
            log.warning("Keypair '%s' already associated with machine '%s' "
                        "in cloud '%s'", key_id, cloud_id, machine_id)
            associated = True
    # if not already associated, create the association
    # this is only needed if association doesn't exist and host is not provided
    # associations will otherwise be created by shell.autoconfigure upon
    # succesful connection
    if not host:
        if not associated:
            for i in range(3):
                try:
                    with user.lock_n_load():
                        assoc = [cloud_id,
                                 machine_id,
                                 0,
                                 username,
                                 False,
                                 port]
                        user.keypairs[key_id].machines.append(assoc)
                        user.save()
                except:
                    if i == 2:
                        log.error('RACE CONDITION: failed to recover from previous race conditions')
                        raise
                    else:
                        log.error('RACE CONDITION: trying to recover from race condition')
                else:
                    break
            trigger_session_update(user.email, ['keys'])
        return

    # if host is specified, try to actually deploy
    log.info("Deploying key to machine.")
    filename = '~/.ssh/authorized_keys'
    grep_output = '`grep \'%s\' %s`' % (keypair.public, filename)
    new_line_check_cmd = (
        'if [ "$(tail -c1 %(file)s; echo x)" != "\\nx" ];'
        ' then echo "" >> %(file)s; fi' % {'file': filename}
    )
    append_cmd = ('if [ -z "%s" ]; then echo "%s" >> %s; fi'
                  % (grep_output, keypair.public, filename))
    command = new_line_check_cmd + " ; " + append_cmd
    log.debug("command = %s", command)

    try:
        # deploy key
        ssh_command(user, cloud_id, machine_id, host, command, username=username, port=port)
    except MachineUnauthorizedError:
        # couldn't deploy key
        try:
            # maybe key was already deployed?
            ssh_command(user, cloud_id, machine_id, host, 'uptime', key_id=key_id, username=username, port=port)
            log.info("Key was already deployed, local association created.")
        except MachineUnauthorizedError:
            # oh screw this
            raise MachineUnauthorizedError(
                "Couldn't connect to deploy new SSH keypair."
            )
    else:
        # deployment probably succeeded
        # attemp to connect with new key
        # if it fails to connect it'll raise exception
        # there is no need to manually set the association in keypair.machines
        # that is automatically handled by Shell, if it is configured by
        # shell.autoconfigure (which ssh_command does)
        ssh_command(user, cloud_id, machine_id, host, 'uptime', key_id=key_id, username=username, port=port)
        log.info("Key associated and deployed succesfully.")


def disassociate_key(user, key_id, cloud_id, machine_id, host=None):
    """Disassociates a key from a machine.

    If host is set it will also attempt to actually remove it from
    the machine.

    """

    log.info("Disassociating key, undeploy = %s" % host)

    if key_id not in user.keypairs:
        raise KeypairNotFoundError(key_id)
    ## if cloud_id not in user.clouds:
        ## raise CloudNotFoundError(cloud_id)

    keypair = user.keypairs[key_id]
    machine_uid = [cloud_id, machine_id]
    key_found = False
    for machine in keypair.machines:
        if machine[:2] == machine_uid:
            key_found = True
            break
    # key not associated
    if not key_found:
        raise BadRequestError("Keypair '%s' is not associated with "
                              "machine '%s'" % (key_id, machine_id))

    if host:
        log.info("Trying to actually remove key from authorized_keys.")
        command = 'grep -v "' + keypair.public +\
                  '" ~/.ssh/authorized_keys ' +\
                  '> ~/.ssh/authorized_keys.tmp ; ' +\
                  'mv ~/.ssh/authorized_keys.tmp ~/.ssh/authorized_keys ' +\
                  '&& chmod go-w ~/.ssh/authorized_keys'
        try:
            ssh_command(user, cloud_id, machine_id, host, command)
        except:
            pass

    # removing key association
    with user.lock_n_load():
        keypair = user.keypairs[key_id]
        for machine in keypair.machines:
            if machine[:2] == machine_uid:
                keypair.machines.remove(machine)
                user.save()
                break
    trigger_session_update(user.email, ['keys'])


def connect_provider(cloud):
    """Establishes cloud connection using the credentials specified.

    It has been tested with:

        * EC2, and the alternative providers like EC2_EU,
        * Rackspace, old style and the new Nova powered one,
        * Openstack Diablo through Trystack, should also try Essex,
        * Linode

    Cloud is expected to be a mist.io.model.Cloud

    """
    if cloud.provider not in ['bare_metal', 'coreos']:
        driver = get_driver(cloud.provider)
    if cloud.provider == Provider.AZURE:
        # create a temp file and output the cert there, so that
        # Azure driver is instantiated by providing a string with the key instead of
        # a cert file
        temp_key_file = NamedTemporaryFile(delete=False)
        temp_key_file.write(cloud.apisecret)
        temp_key_file.close()
        conn = driver(cloud.apikey, temp_key_file.name)
    elif cloud.provider == Provider.OPENSTACK:
        #keep this for cloud compatibility, however we now use HPCLOUD
        #as separate provider
        if 'hpcloudsvc' in cloud.apiurl:
            conn = driver(
                cloud.apikey,
                cloud.apisecret,
                ex_force_auth_version=cloud.auth_version or '2.0_password',
                ex_force_auth_url=cloud.apiurl,
                ex_tenant_name=cloud.tenant_name or cloud.apikey,
                ex_force_service_region = cloud.region,
                ex_force_service_name='Compute'
            )
        else:
            conn = driver(
                cloud.apikey,
                cloud.apisecret,
                ex_force_auth_version=cloud.auth_version or '2.0_password',
                ex_force_auth_url=cloud.apiurl,
                ex_tenant_name=cloud.tenant_name,
                ex_force_service_region=cloud.region,
                ex_force_base_url=cloud.compute_endpoint,
            )
    elif cloud.provider == Provider.HPCLOUD:
        conn = driver(cloud.apikey, cloud.apisecret, cloud.tenant_name,
                      region=cloud.region)
    elif cloud.provider in [Provider.LINODE, Provider.HOSTVIRTUAL, Provider.VULTR]:
        conn = driver(cloud.apisecret)
    elif cloud.provider == Provider.PACKET:
        if cloud.tenant_name:
            conn = driver(cloud.apisecret, project=cloud.tenant_name)
        else:
            conn = driver(cloud.apisecret)
    elif cloud.provider == Provider.GCE:
        conn = driver(cloud.apikey, cloud.apisecret, project=cloud.tenant_name)
    elif cloud.provider == Provider.DOCKER:
        libcloud.security.VERIFY_SSL_CERT = False;
        if cloud.key_file and cloud.cert_file:
            # tls auth, needs to pass the key and cert as files
            key_temp_file = NamedTemporaryFile(delete=False)
            key_temp_file.write(cloud.key_file)
            key_temp_file.close()
            cert_temp_file = NamedTemporaryFile(delete=False)
            cert_temp_file.write(cloud.cert_file)
            cert_temp_file.close()
            if cloud.ca_cert_file:
                # docker started with tlsverify
                ca_cert_temp_file = NamedTemporaryFile(delete=False)
                ca_cert_temp_file.write(cloud.ca_cert_file)
                ca_cert_temp_file.close()
                libcloud.security.VERIFY_SSL_CERT = True;
                libcloud.security.CA_CERTS_PATH.insert(0,ca_cert_temp_file.name)
            conn = driver(host=cloud.apiurl, port=cloud.docker_port, key_file=key_temp_file.name, cert_file=cert_temp_file.name)
        else:
            conn = driver(cloud.apikey, cloud.apisecret, cloud.apiurl, cloud.docker_port)
    elif cloud.provider in [Provider.RACKSPACE_FIRST_GEN,
                              Provider.RACKSPACE]:
        conn = driver(cloud.apikey, cloud.apisecret,
                      region=cloud.region)
    elif cloud.provider in [Provider.NEPHOSCALE, Provider.SOFTLAYER]:
        conn = driver(cloud.apikey, cloud.apisecret)
    elif cloud.provider in [Provider.VCLOUD, Provider.INDONESIAN_VCLOUD]:
        libcloud.security.VERIFY_SSL_CERT = False;
        conn = driver(cloud.apikey, cloud.apisecret, host=cloud.apiurl)
    elif cloud.provider == Provider.DIGITAL_OCEAN:
        if cloud.apikey == cloud.apisecret:  # API v2
            conn = driver(cloud.apisecret)
        else:   # API v1
            driver = get_driver('digitalocean_first_gen')
            conn = driver(cloud.apikey, cloud.apisecret)
    elif cloud.provider == Provider.VSPHERE:
        conn = driver(host=cloud.apiurl, username=cloud.apikey, password=cloud.apisecret)
    elif cloud.provider == 'bare_metal':
        conn = BareMetalDriver(cloud.machines)
    elif cloud.provider == 'coreos':
        conn = CoreOSDriver(cloud.machines)
    elif cloud.provider == Provider.LIBVIRT:
        # support the three ways to connect: local system, qemu+tcp, qemu+ssh
        if cloud.apisecret:
           conn = driver(cloud.apiurl, user=cloud.apikey, ssh_key=cloud.apisecret, ssh_port=cloud.ssh_port)
        else:
            conn = driver(cloud.apiurl, user=cloud.apikey)
    else:
        # ec2
        conn = driver(cloud.apikey, cloud.apisecret)
        # Account for sub-provider regions (EC2_US_WEST, EC2_US_EAST etc.)
        conn.type = cloud.provider
    return conn


def get_machine_actions(machine_from_api, conn, extra):
    """Returns available machine actions based on cloud type.

    Rackspace, Linode and openstack support the same options, but EC2 also
    supports start/stop.

    The available actions are based on the machine state. The state
    codes supported by mist.io are those of libcloud, check config.py.

    """

    # defaults for running state
    can_start = False
    can_stop = True
    can_destroy = True
    can_reboot = True
    can_tag = True
    can_undefine = False
    can_resume = False
    can_suspend = False
    # resume, suspend and undefine are states related to KVM

    # tag allowed on mist.core only for all providers, mist.io
    # supports only EC2, RackSpace, GCE, OpenStack
    try:
        from mist.core.views import set_machine_tags
    except ImportError:
        if conn.type in (Provider.RACKSPACE_FIRST_GEN, Provider.LINODE,
                         Provider.NEPHOSCALE, Provider.SOFTLAYER,
                         Provider.DIGITAL_OCEAN, Provider.DOCKER, Provider.AZURE,
                         Provider.VCLOUD, Provider.INDONESIAN_VCLOUD, Provider.LIBVIRT, Provider.HOSTVIRTUAL, Provider.VSPHERE, Provider.VULTR, Provider.PACKET, 'bare_metal', 'coreos'):
            can_tag = False

    # for other states
    if machine_from_api.state in (NodeState.REBOOTING, NodeState.PENDING):
        can_start = False
        can_stop = False
        can_reboot = False
    elif machine_from_api.state in (NodeState.UNKNOWN, NodeState.STOPPED):
        # We assume unknown state mean stopped
        can_stop = False
        can_start = True
        can_reboot = False
    elif machine_from_api.state in (NodeState.TERMINATED,):
        can_start = False
        can_destroy = False
        can_stop = False
        can_reboot = False

    if conn.type in ['bare_metal', 'coreos']:
        can_start = False
        can_destroy = False
        can_stop = False
        can_reboot = False

        if extra.get('can_reboot', False):
        # allow reboot action for bare metal with key associated
            can_reboot = True


    if conn.type in [Provider.LINODE]:
        if machine_from_api.state is NodeState.PENDING:
        #after resize, node gets to pending mode, needs to be started
            can_start = True

    if conn.type in [Provider.LIBVIRT]:
        can_undefine = True
        if machine_from_api.state is NodeState.TERMINATED:
        # in libvirt a terminated machine can be started
            can_start = True
        if machine_from_api.state is NodeState.RUNNING:
            can_suspend = True
        if machine_from_api.state is NodeState.SUSPENDED:
            can_resume = True

    if conn.type in [Provider.VCLOUD, Provider.INDONESIAN_VCLOUD] and machine_from_api.state is NodeState.PENDING:
        can_start = True
        can_stop = True

    if conn.type == Provider.LIBVIRT and extra.get('tags', {}).get('type', None) == 'hypervisor':
        # allow only reboot action for libvirt hypervisor
        can_stop = False
        can_destroy = False
        can_start = False
        can_undefine = False
        can_suspend = False
        can_resume = False

    if conn.type in (Provider.LINODE, Provider.NEPHOSCALE, Provider.DIGITAL_OCEAN,
                     Provider.OPENSTACK, Provider.RACKSPACE) or conn.type in config.EC2_PROVIDERS:
        can_rename = True
    else:
        can_rename = False


    return {'can_stop': can_stop,
            'can_start': can_start,
            'can_destroy': can_destroy,
            'can_reboot': can_reboot,
            'can_tag': can_tag,
            'can_undefine': can_undefine,
            'can_rename': can_rename,
            'can_suspend': can_suspend,
            'can_resume': can_resume}


def list_machines(user, cloud_id):
    """List all machines in this cloud via API call to the provider."""

    if cloud_id not in user.clouds:
        raise CloudNotFoundError(cloud_id)
    conn = connect_provider(user.clouds[cloud_id])

    try:
        machines = conn.list_nodes()
    except InvalidCredsError:
        raise CloudUnauthorizedError()
    except Exception as exc:
        log.error("Error while running list_nodes: %r", exc)
        raise CloudUnavailableError(exc=exc)
    ret = []
    for m in machines:
        if m.driver.type == 'gce':
            #tags and metadata exist in GCE
            tags = m.extra.get('metadata', {}).get('items')
        else:
            tags = m.extra.get('tags') or m.extra.get('metadata') or {}
        # optimize for js
        if type(tags) == dict:
            tags = [{'key': key, 'value': value} for key, value in tags.iteritems() if key != 'Name']
        #if m.extra.get('availability', None):
        #    # for EC2
        #    tags.append({'key': 'availability', 'value': m.extra['availability']})
        if m.extra.get('DATACENTERID', None):
            # for Linode
            dc = config.LINODE_DATACENTERS.get(m.extra['DATACENTERID'])
            tags.append({'key': 'DATACENTERID', 'value':dc})
        elif m.extra.get('vdc', None):
            # for vCloud
            tags.append({'key': 'vdc', 'value': m.extra['vdc']})

        image_id = m.image or m.extra.get('imageId', None)
        size = m.size or m.extra.get('flavorId', None)
        size = size or m.extra.get('instancetype', None)

        if m.driver.type is Provider.GCE:
                # show specific extra metadata for GCE. Wrap in try/except
                # to prevent from future GCE API changes

                # identify Windows servers
                os_type = 'linux'
                try:
                    if 'windows-cloud' in m.extra['disks'][0].get('licenses')[0]:
                        os_type = 'windows'
                except:
                    pass
                m.extra['os_type'] = os_type

                # windows specific metadata including user/password
                try:
                    for item in m.extra.get('metadata', {}).get('items', []):
                        if item.get('key') in ['gce-initial-windows-password', 'gce-initial-windows-user']:
                            m.extra[item.get('key')] = item.get('value')
                except:
                    pass

                try:
                    if m.extra.get('boot_disk'):
                        m.extra['boot_disk_size'] = m.extra.get('boot_disk').size
                        m.extra['boot_disk_type'] = m.extra.get('boot_disk').extra.get('type')
                        m.extra.pop('boot_disk')
                except:
                    pass

                try:
                    if m.extra.get('zone'):
                        m.extra['zone'] = m.extra.get('zone').name
                except:
                    pass

                try:
                    if m.extra.get('machineType'):
                        m.extra['machineType'] = m.extra.get('machineType').split('/')[-1]
                except:
                    pass
        for k in m.extra.keys():
            try:
                json.dumps(m.extra[k])
            except TypeError:
                m.extra[k] = str(m.extra[k])

        if m.driver.type is Provider.AZURE:
            if m.extra.get('endpoints'):
                m.extra['endpoints'] = json.dumps(m.extra.get('endpoints', {}))

        if m.driver.type == 'bare_metal':
            can_reboot = False
            keypairs = user.keypairs
            for key_id in keypairs:
                for machine in keypairs[key_id].machines:
                    if [cloud_id, m.id] == machine[:2]:
                        can_reboot = True
            m.extra['can_reboot'] = can_reboot

        if m.driver.type in [Provider.NEPHOSCALE, Provider.SOFTLAYER]:
            if 'windows' in m.extra.get('image', '').lower():
                os_type = 'windows'
            else:
                os_type = 'linux'
            m.extra['os_type'] = os_type

        if m.driver.type in config.EC2_PROVIDERS:
            # this is windows for windows servers and None for Linux
            m.extra['os_type'] = m.extra.get('platform', 'linux')

        # tags should be a list
        if not tags:
            tags = []

        machine = {'id': m.id,
                   'uuid': m.get_uuid(),
                   'name': m.name,
                   'imageId': image_id,
                   'size': size,
                   'state': config.STATES[m.state],
                   'private_ips': m.private_ips,
                   'public_ips': m.public_ips,
                   'tags': tags,
                   'extra': m.extra}
        machine.update(get_machine_actions(m, conn, m.extra))
        ret.append(machine)
    if conn.type == 'libvirt':
        # close connection with libvirt
        conn.disconnect()
    return ret


def create_machine(user, cloud_id, key_id, machine_name, location_id,
                   image_id, size_id, script, image_extra, disk, image_name,
                   size_name, location_name, ips, monitoring, networks=[],
                   docker_env=[], docker_command=None, ssh_port=22,
                   script_id='', script_params='', job_id=None,
                   docker_port_bindings={}, docker_exposed_ports={},
                   azure_port_bindings='', hostname='', plugins=None,
                   disk_size=None, disk_path=None, create_from_existing=None,
                   post_script_id='', post_script_params='', cloud_init='',
                   associate_floating_ip=False, associate_floating_ip_subnet=None, project_id=None):

    """Creates a new virtual machine on the specified cloud.

    If the cloud is Rackspace it attempts to deploy the node with an ssh key
    provided in config. the method used is the only one working in the old
    Rackspace cloud. create_node(), from libcloud.compute.base, with 'auth'
    kwarg doesn't do the trick. Didn't test if you can upload some ssh related
    files using the 'ex_files' kwarg from openstack 1.0 driver.

    In Linode creation is a bit different. There you can pass the key file
    directly during creation. The Linode API also requires to set a disk size
    and doesn't get it from size.id. So, send size.disk from the client and
    use it in all cases just to avoid provider checking. Finally, Linode API
    does not support association between a machine and the image it came from.
    We could set this, at least for machines created through mist.io in
    ex_comment, lroot or lconfig. lroot seems more appropriate. However,
    liblcoud doesn't support linode.config.list at the moment, so no way to
    get them. Also, it will create inconsistencies for machines created
    through mist.io and those from the Linode interface.

    """
    log.info('Creating machine %s on cloud %s' % (machine_name, cloud_id))

    if cloud_id not in user.clouds:
        raise CloudNotFoundError(cloud_id)
    conn = connect_provider(user.clouds[cloud_id])

    machine_name = machine_name_validator(conn.type, machine_name)

    if key_id and key_id not in user.keypairs:
        raise KeypairNotFoundError(key_id)

    # if key_id not provided, search for default key
    if conn.type not in [Provider.LIBVIRT, Provider.DOCKER]:
        if not key_id:
            for kid in user.keypairs:
                if user.keypairs[kid].default:
                    key_id = kid
                    break
        if key_id is None:
            raise KeypairNotFoundError("Couldn't find default keypair")

    if key_id:
        keypair = user.keypairs[key_id]
        private_key = keypair.private
        public_key = keypair.public

    size = NodeSize(size_id, name=size_name, ram='', disk=disk,
                    bandwidth='', price='', driver=conn)
    image = NodeImage(image_id, name=image_name, extra=image_extra, driver=conn)
    location = NodeLocation(location_id, name=location_name, country='', driver=conn)

    if conn.type is Provider.DOCKER:
        if key_id:
            node = _create_machine_docker(conn, machine_name, image_id, '', public_key=public_key,
                                          docker_env=docker_env, docker_command=docker_command,
                                          docker_port_bindings=docker_port_bindings,
                                          docker_exposed_ports=docker_exposed_ports)
        else:
            node = _create_machine_docker(conn, machine_name, image_id, script, docker_env=docker_env,
                                          docker_command=docker_command, docker_port_bindings=docker_port_bindings,
                                          docker_exposed_ports=docker_exposed_ports)
        if key_id and key_id in user.keypairs:
            node_info = conn.inspect_node(node)
            try:
                ssh_port = int(node_info.extra['network_settings']['Ports']['22/tcp'][0]['HostPort'])
            except:
                pass
    elif conn.type in [Provider.RACKSPACE_FIRST_GEN,
                     Provider.RACKSPACE]:
        node = _create_machine_rackspace(conn, public_key, machine_name, image,
                                         size, location, user_data=cloud_init)
    elif conn.type in [Provider.OPENSTACK]:
        node = _create_machine_openstack(conn, private_key, public_key,
                                         machine_name, image, size, location, networks, cloud_init)
    elif conn.type is Provider.HPCLOUD:
        node = _create_machine_hpcloud(conn, private_key, public_key,
                                       machine_name, image, size, location, networks)
    elif conn.type in config.EC2_PROVIDERS and private_key:
        locations = conn.list_locations()
        for loc in locations:
            if loc.id == location_id:
                location = loc
                break
        node = _create_machine_ec2(conn, key_id, private_key, public_key,
                                   machine_name, image, size, location, cloud_init)
    elif conn.type is Provider.NEPHOSCALE:
        node = _create_machine_nephoscale(conn, key_id, private_key, public_key,
                                          machine_name, image, size,
                                          location, ips)
    elif conn.type is Provider.GCE:
        sizes = conn.list_sizes(location=location_name)
        for size in sizes:
            if size.id == size_id:
                size = size
                break
        node = _create_machine_gce(conn, key_id, private_key, public_key,
                                         machine_name, image, size, location, cloud_init)
    elif conn.type is Provider.SOFTLAYER:
        node = _create_machine_softlayer(conn, key_id, private_key, public_key,
                                         machine_name, image, size,
                                         location)
    elif conn.type is Provider.DIGITAL_OCEAN:
        node = _create_machine_digital_ocean(conn, key_id, private_key,
                                             public_key, machine_name,
                                             image, size, location, cloud_init)
    elif conn.type == Provider.AZURE:
        node = _create_machine_azure(conn, key_id, private_key,
                                     public_key, machine_name,
                                     image, size, location, cloud_init=cloud_init,
                                     cloud_service_name=None, azure_port_bindings=azure_port_bindings)
    elif conn.type in [Provider.VCLOUD, Provider.INDONESIAN_VCLOUD]:
        node = _create_machine_vcloud(conn, machine_name, image, size, public_key, networks)
    elif conn.type is Provider.LINODE and private_key:
        node = _create_machine_linode(conn, key_id, private_key, public_key,
                                      machine_name, image, size,
                                      location)
    elif conn.type == Provider.HOSTVIRTUAL:
        node = _create_machine_hostvirtual(conn, public_key, machine_name, image,
                                         size, location)
    elif conn.type == Provider.VULTR:
        node = _create_machine_vultr(conn, public_key, machine_name, image,
<<<<<<< HEAD
                                         size, location)
    elif conn.type is Provider.LIBVIRT:
        try:
            # size_id should have a format cpu:ram, eg 1:2048
            cpu = size_id.split(':')[0]
            ram = size_id.split(':')[1]
        except:
            ram = 512
            cpu = 1
        node = _create_machine_libvirt(conn, machine_name,
                                       disk_size, ram, cpu,
                                       image_id, disk_path, create_from_existing, networks)
=======
                                         size, location, cloud_init)
>>>>>>> 28d1ffc1
    elif conn.type == Provider.PACKET:
        node = _create_machine_packet(conn, public_key, machine_name, image,
                                         size, location, cloud_init, project_id)
    else:
        raise BadRequestError("Provider unknown.")

    if conn.type == Provider.AZURE:
        #we have the username
        associate_key(user, key_id, cloud_id, node.id,
                      username=node.extra.get('username'), port=ssh_port)
    elif key_id:
        associate_key(user, key_id, cloud_id, node.id, port=ssh_port)

    if conn.type == Provider.AZURE:
        # for Azure, connect with the generated password, deploy the ssh key
        # when this is ok, it calss post_deploy for script/monitoring
        mist.io.tasks.azure_post_create_steps.delay(
            user.email, cloud_id, node.id, monitoring, script, key_id,
            node.extra.get('username'), node.extra.get('password'), public_key,
            script_id=script_id, script_params=script_params, job_id = job_id,
            hostname=hostname, plugins=plugins,
            post_script_id=post_script_id,
            post_script_params=post_script_params,
        )
    elif conn.type == Provider.HPCLOUD:
        mist.io.tasks.hpcloud_post_create_steps.delay(
            user.email, cloud_id, node.id, monitoring, script, key_id,
            node.extra.get('username'), node.extra.get('password'), public_key,
            script_id=script_id, script_params=script_params, job_id = job_id,
            hostname=hostname, plugins=plugins,
            post_script_id=post_script_id,
            post_script_params=post_script_params,
        )
    elif conn.type == Provider.OPENSTACK:
        if associate_floating_ip:
            networks = list_networks(user, cloud_id)
            mist.io.tasks.openstack_post_create_steps.delay(
                user.email, cloud_id, node.id, monitoring, script, key_id,
                node.extra.get('username'), node.extra.get('password'), public_key,
                script_id=script_id, script_params=script_params, job_id = job_id,
                hostname=hostname, plugins=plugins,
                post_script_id=post_script_id,
                post_script_params=post_script_params,
                networks=networks
            )
    elif conn.type == Provider.RACKSPACE_FIRST_GEN:
        # for Rackspace First Gen, cannot specify ssh keys. When node is
        # created we have the generated password, so deploy the ssh key
        # when this is ok and call post_deploy for script/monitoring
        mist.io.tasks.rackspace_first_gen_post_create_steps.delay(
            user.email, cloud_id, node.id, monitoring, script, key_id,
            node.extra.get('password'), public_key,
            script_id=script_id, script_params=script_params, job_id = job_id,
            hostname=hostname, plugins=plugins,
            post_script_id=post_script_id,
            post_script_params=post_script_params,
        )
    elif key_id:
        mist.io.tasks.post_deploy_steps.delay(
            user.email, cloud_id, node.id, monitoring, script, key_id,
            script_id=script_id, script_params=script_params,
            job_id=job_id, hostname=hostname, plugins=plugins,
            post_script_id=post_script_id,
            post_script_params=post_script_params,
        )


    ret = {'id': node.id,
            'name': node.name,
            'extra': node.extra,
            'public_ips': node.public_ips,
            'private_ips': node.private_ips,
            'job_id': job_id,
            }

    return ret


def _create_machine_rackspace(conn, public_key, machine_name,
                             image, size, location, user_data):
    """Create a machine in Rackspace.

    Here there is no checking done, all parameters are expected to be
    sanitized by create_machine.

    """

    key = str(public_key).replace('\n','')

    try:
        server_key = ''
        keys = conn.ex_list_keypairs()
        for k in keys:
            if key == k.public_key:
                server_key = k.name
                break
        if not server_key:
            server_key = conn.ex_import_keypair_from_string(name=machine_name, key_material=key)
            server_key = server_key.name
    except:
        try:
            server_key = conn.ex_import_keypair_from_string(name='mistio'+str(random.randint(1,100000)), key_material=key)
            server_key = server_key.name
        except AttributeError:
            # RackspaceFirstGenNodeDriver based on OpenStack_1_0_NodeDriver
            # has no support for keys. So don't break here, since create_node won't
            # include it anyway
            server_key = None

    try:
        node = conn.create_node(name=machine_name, image=image, size=size,
                                location=location, ex_keyname=server_key, ex_userdata=user_data)
        return node
    except Exception as e:
        raise MachineCreationError("Rackspace, got exception %r" % e, exc=e)


def _create_machine_openstack(conn, private_key, public_key, machine_name,
                             image, size, location, networks, user_data):
    """Create a machine in Openstack.

    Here there is no checking done, all parameters are expected to be
    sanitized by create_machine.

    """
    key = str(public_key).replace('\n','')

    try:
        server_key = ''
        keys = conn.ex_list_keypairs()
        for k in keys:
            if key == k.public_key:
                server_key = k.name
                break
        if not server_key:
            server_key = conn.ex_import_keypair_from_string(name=machine_name, key_material=key)
            server_key = server_key.name
    except:
        server_key = conn.ex_import_keypair_from_string(name='mistio'+str(random.randint(1,100000)), key_material=key)
        server_key = server_key.name

    # select the right OpenStack network object
    available_networks = conn.ex_list_networks()
    try:
        chosen_networks = []
        for net in available_networks:
            if net.id in networks:
                chosen_networks.append(net)
    except:
        chosen_networks = []

    with get_temp_file(private_key) as tmp_key_path:
        try:
            node = conn.create_node(
                name=machine_name,
                image=image,
                size=size,
                location=location,
                ssh_key=tmp_key_path,
                ssh_alternate_usernames=['ec2-user', 'ubuntu'],
                max_tries=1,
                ex_keyname=server_key,
                networks=chosen_networks,
                ex_userdata=user_data)
        except Exception as e:
            raise MachineCreationError("OpenStack, got exception %s" % e, e)
    return node


def _create_machine_hpcloud(conn, private_key, public_key, machine_name,
                             image, size, location, networks):
    """Create a machine in HP Cloud.

    Here there is no checking done, all parameters are expected to be
    sanitized by create_machine.

    """
    key = str(public_key).replace('\n','')

    try:
        server_key = ''
        keys = conn.ex_list_keypairs()
        for k in keys:
            if key == k.public_key:
                server_key = k.name
                break
        if not server_key:
            server_key = conn.ex_import_keypair_from_string(name=machine_name, key_material=key)
            server_key = server_key.name
    except:
        server_key = conn.ex_import_keypair_from_string(name='mistio'+str(random.randint(1,100000)), key_material=key)
        server_key = server_key.name

    #FIXME: Neutron API not currently supported by libcloud
    #need to pass the network on create node - can only omitted if one network only exists

    # select the right OpenStack network object
    available_networks = conn.ex_list_networks()
    try:
        chosen_networks = []
        for net in available_networks:
            if net.id in networks:
                chosen_networks.append(net)
    except:
            chosen_networks = []

    with get_temp_file(private_key) as tmp_key_path:
        try:
            node = conn.create_node(name=machine_name,
                image=image,
                size=size,
                location=location,
                ssh_key=tmp_key_path,
                ssh_alternate_usernames=['ec2-user', 'ubuntu'],
                max_tries=1,
                ex_keyname=server_key,
                networks=chosen_networks)
        except Exception as e:
            raise MachineCreationError("HP Cloud, got exception %s" % e, e)
    return node


def _create_machine_ec2(conn, key_name, private_key, public_key,
                       machine_name, image, size, location, user_data):
    """Create a machine in Amazon EC2.

    Here there is no checking done, all parameters are expected to be
    sanitized by create_machine.

    """

    # import key. This is supported only for EC2 at the moment.
    with get_temp_file(public_key) as tmp_key_path:
        try:
            log.info("Attempting to import key (ec2-only)")
            conn.ex_import_keypair(name=key_name, keyfile=tmp_key_path)
        except Exception as exc:
            if 'Duplicate' in exc.message:
                log.debug('Key already exists, not importing anything.')
            else:
                log.error('Failed to import key.')
                raise CloudUnavailableError("Failed to import key "
                                              "(ec2-only): %r" % exc, exc=exc)

    # create security group
    name = config.EC2_SECURITYGROUP.get('name', '')
    description = config.EC2_SECURITYGROUP.get('description', '')
    try:
        log.info("Attempting to create security group")
        conn.ex_create_security_group(name=name, description=description)
        conn.ex_authorize_security_group_permissive(name=name)
    except Exception as exc:
        if 'Duplicate' in exc.message:
            log.info('Security group already exists, not doing anything.')
        else:
            raise InternalServerError("Couldn't create security group", exc)

    with get_temp_file(private_key) as tmp_key_path:
        #deploy_node wants path for ssh private key
        try:
            node = conn.create_node(
                name=machine_name,
                image=image,
                size=size,
                location=location,
                ssh_key=tmp_key_path,
                max_tries=1,
                ex_keyname=key_name,
                ex_securitygroup=config.EC2_SECURITYGROUP['name'],
                ex_userdata=user_data
            )
        except Exception as e:
            raise MachineCreationError("EC2, got exception %s" % e, e)

    return node


def _create_machine_nephoscale(conn, key_name, private_key, public_key,
                              machine_name, image, size, location, ips):
    """Create a machine in Nephoscale.

    Here there is no checking done, all parameters are expected to be
    sanitized by create_machine.

    """
    machine_name = machine_name[:64].replace(' ', '-')
    # name in NephoScale must start with a letter, can contain mixed
    # alpha-numeric characters, hyphen ('-') and underscore ('_')
    # characters, cannot exceed 64 characters, and can end with a
    # letter or a number."

    # Hostname must start with a letter, can contain mixed alpha-numeric
    # characters and the hyphen ('-') character, cannot exceed 15 characters,
    # and can end with a letter or a number.
    key = public_key.replace('\n', '')

    # NephoScale has 2 keys that need be specified, console and ssh key
    # get the id of the ssh key if it exists, otherwise add the key
    try:
        server_key = ''
        keys = conn.ex_list_keypairs(ssh=True, key_group=1)
        for k in keys:
            if key == k.public_key:
                server_key = k.id
                break
        if not server_key:
            server_key = conn.ex_create_keypair(machine_name, public_key=key)
    except:
        server_key = conn.ex_create_keypair(
            'mistio' + str(random.randint(1, 100000)),
            public_key=key
        )

    # mist.io does not support console key add through the wizzard.
    # Try to add one
    try:
        console_key = conn.ex_create_keypair(
            'mistio' + str(random.randint(1, 100000)),
            key_group=4
        )
    except:
        console_keys = conn.ex_list_keypairs(key_group=4)
        if console_keys:
            console_key = console_keys[0].id
    if size.name and size.name.startswith('D'):
        baremetal=True
    else:
        baremetal=False

    with get_temp_file(private_key) as tmp_key_path:
        try:
            node = conn.create_node(
                name=machine_name,
                hostname=machine_name[:15],
                image=image,
                size=size,
                zone=location.id,
                server_key=server_key,
                console_key=console_key,
                ssh_key=tmp_key_path,
                baremetal=baremetal,
                ips=ips
            )
        except Exception as e:
            raise MachineCreationError("Nephoscale, got exception %s" % e, e)
        return node


def _create_machine_softlayer(conn, key_name, private_key, public_key,
                             machine_name, image, size, location):
    """Create a machine in Softlayer.

    Here there is no checking done, all parameters are expected to be
    sanitized by create_machine.

    """

    key = str(public_key).replace('\n','')
    try:
        server_key = ''
        keys = conn.list_key_pairs()
        for k in keys:
            if key == k.key:
                server_key = k.id
                break
        if not server_key:
            server_key = conn.create_key_pair(machine_name, key)
            server_key = server_key.id
    except:
        server_key = conn.create_key_pair('mistio'+str(random.randint(1,100000)), key)
        server_key = server_key.id


    if '.' in machine_name:
        domain = '.'.join(machine_name.split('.')[1:])
        name = machine_name.split('.')[0]
    else:
        domain = None
        name = machine_name

    with get_temp_file(private_key) as tmp_key_path:
        try:
            node = conn.create_node(
                name=name,
                ex_domain=domain,
                image=image,
                size=size,
                location=location,
                sshKeys=server_key
            )
        except Exception as e:
            raise MachineCreationError("Softlayer, got exception %s" % e, e)
    return node

def _create_machine_docker(conn, machine_name, image, script=None, public_key=None, docker_env={}, docker_command=None,
                           tty_attach=True, docker_port_bindings={}, docker_exposed_ports={}):
    """Create a machine in docker.

    """

    try:
        if public_key:
            environment = ['PUBLIC_KEY=%s' % public_key.strip()]
        else:
            environment = []

        if docker_env:
            # docker_env is a dict, and we must convert it ot be in the form:
            # [ "key=value", "key=value"...]
            docker_environment = ["%s=%s" % (key, value) for key, value in docker_env.iteritems()]
            environment += docker_environment

        node = conn.create_node(
            name=machine_name,
            image=image,
            command=docker_command,
            environment=environment,
            tty=tty_attach,
            ports=docker_exposed_ports,
            port_bindings=docker_port_bindings,
        )
    except Exception as e:
        raise MachineCreationError("Docker, got exception %s" % e, e)

    return node

def _create_machine_digital_ocean(conn, key_name, private_key, public_key,
                                  machine_name, image, size, location, user_data):
    """Create a machine in Digital Ocean.

    Here there is no checking done, all parameters are expected to be
    sanitized by create_machine.

    """
    key = public_key.replace('\n', '')

    #on API v1 list keys returns only ids, without actual public keys
    #So the check fails. If there's already a key with the same pub key,
    #create key call will fail!
    try:
        server_key = ''
        keys = conn.ex_list_ssh_keys()
        for k in keys:
            if key == k.pub_key:
                server_key = k
                break
        if not server_key:
            server_key = conn.ex_create_ssh_key(machine_name, key)
    except:
        try:
            server_key = conn.ex_create_ssh_key('mistio'+str(random.randint(1,100000)), key)
        except:
            #on API v1 if we can't create that key, means that key is already
            #on our account. Since we don't know the id, we pass all the ids
            server_keys = [str(key.id) for key in keys]

    if not server_key:
        ex_ssh_key_ids = server_keys
    else:
        ex_ssh_key_ids = [str(server_key.id)]

    # check if location allows the private_networking setting
    private_networking = False
    try:
        locations = conn.list_locations()
        for loc in locations:
            if loc.id == location.id:
                if 'private_networking' in loc.extra:
                    private_networking = True
                break
    except:
        # do not break if this fails for some reason
        pass

    with get_temp_file(private_key) as tmp_key_path:
        try:
            node = conn.create_node(
                name=machine_name,
                image=image,
                size=size,
                ex_ssh_key_ids=ex_ssh_key_ids,
                location=location,
                ssh_key=tmp_key_path,
                private_networking=private_networking,
                user_data=user_data
            )
        except Exception as e:
            raise MachineCreationError("Digital Ocean, got exception %s" % e, e)

        return node


def _create_machine_libvirt(conn, machine_name, disk_size, ram, cpu,
                            image, disk_path, create_from_existing, networks):
    """Create a machine in Libvirt.
    """


    try:
        node = conn.create_node(
            name=machine_name,
            disk_size=disk_size,
            ram=ram,
            cpu=cpu,
            image=image,
            disk_path=disk_path,
            create_from_existing=create_from_existing,
            networks=networks
        )

    except Exception as e:
        raise MachineCreationError("KVM, got exception %s" % e, e)

    return node


def _create_machine_hostvirtual(conn, public_key, machine_name, image, size, location):
    """Create a machine in HostVirtual.

    Here there is no checking done, all parameters are expected to be
    sanitized by create_machine.

    """
    key = public_key.replace('\n', '')

    auth = NodeAuthSSHKey(pubkey=key)

    try:
        node = conn.create_node(
            name=machine_name,
            image=image,
            size=size,
            auth=auth,
            location=location
        )
    except Exception as e:
        raise MachineCreationError("HostVirtual, got exception %s" % e, e)

    return node


def _create_machine_packet(conn, public_key, machine_name, image, size, location, cloud_init, project_id=None):
    """Create a machine in Packet.net.

    Here there is no checking done, all parameters are expected to be
    sanitized by create_machine.

    """
    key = public_key.replace('\n', '')
    try:
        conn.create_key_pair('mistio', key)
    except:
        # key exists and will be deployed
        pass

    # if project_id is not specified, use the project for which the driver
    # has been initiated. If driver hasn't been initiated with a project,
    # then use the first one from the projects
    ex_project_id = None
    if not project_id:
        if conn.project_id:
            ex_project_id = conn.project_id
        else:
            try:
                ex_project_id = conn.projects[0].id
            except IndexError:
                raise BadRequestError("You don't have any projects on packet.net")
    else:
        for project_obj in conn.projects:
            if project_id in [project_obj.name, project_obj.id]:
                ex_project_id = project_obj.id
                break
        if not ex_project_id:
            raise BadRequestError("Project id is invalid")

    try:
        node = conn.create_node(
            name=machine_name,
            size=size,
            image=image,
            location=location,
            ex_project_id=ex_project_id,
            cloud_init=cloud_init
        )
    except Exception as e:
        raise MachineCreationError("Packet.net, got exception %s" % e, e)

    return node


def _create_machine_vultr(conn, public_key, machine_name, image, size, location, cloud_init):
    """Create a machine in Vultr.

    Here there is no checking done, all parameters are expected to be
    sanitized by create_machine.

    """
    key = public_key.replace('\n', '')

    try:
        server_key = ''
        keys = conn.ex_list_ssh_keys()
        for k in keys:
            if key == k.ssh_key.replace('\n', ''):
                server_key = k
                break
        if not server_key:
            server_key = conn.ex_create_ssh_key(machine_name, key)
    except:
        server_key = conn.ex_create_ssh_key('mistio'+str(random.randint(1,100000)), key)

    try:
        server_key = server_key.id
    except:
        pass

    try:
        node = conn.create_node(
            name=machine_name,
            size=size,
            image=image,
            location=location,
            ssh_key=[server_key],
            userdata=cloud_init
        )
    except Exception as e:
        raise MachineCreationError("Vultr, got exception %s" % e, e)

    return node


def _create_machine_azure(conn, key_name, private_key, public_key,
                          machine_name, image, size, location, cloud_init, cloud_service_name, azure_port_bindings):
    """Create a machine Azure.

    Here there is no checking done, all parameters are expected to be
    sanitized by create_machine.

    """
    key = public_key.replace('\n', '')

    port_bindings = []
    if azure_port_bindings and type(azure_port_bindings) in [str, unicode]:
    # we receive something like: http tcp 80:80, smtp tcp 25:25, https tcp 443:443
    # and transform it to [{'name':'http', 'protocol': 'tcp', 'local_port': 80, 'port': 80},
    # {'name':'smtp', 'protocol': 'tcp', 'local_port': 25, 'port': 25}]

        for port_binding in azure_port_bindings.split(','):
            try:
                port_dict = port_binding.split()
                port_name = port_dict[0]
                protocol = port_dict[1]
                ports = port_dict[2]
                local_port = ports.split(':')[0]
                port = ports.split(':')[1]
                binding = {'name': port_name, 'protocol': protocol, 'local_port': local_port, 'port': port}
                port_bindings.append(binding)
            except:
                pass


    with get_temp_file(private_key) as tmp_key_path:
        try:
            node = conn.create_node(
                name=machine_name,
                size=size,
                image=image,
                location=location,
                ex_cloud_service_name=cloud_service_name,
                endpoint_ports=port_bindings,
                custom_data=base64.b64encode(cloud_init)
            )
        except Exception as e:
            try:
                # try to get the message only out of the XML response
                msg = re.search(r"(<Message>)(.*?)(</Message>)", e.value)
                if not msg:
                    msg = re.search(r"(Message: ')(.*?)(', Body)", e.value)
                if msg:
                    msg = msg.group(2)
            except:
                msg = e
            raise MachineCreationError('Azure, got exception %s' % msg)

        return node


def _create_machine_vcloud(conn, machine_name, image, size, public_key, networks):
    """Create a machine vCloud.

    Here there is no checking done, all parameters are expected to be
    sanitized by create_machine.

    """
    key = public_key.replace('\n', '')
    #we have the option to pass a guest customisation script as ex_vm_script. We'll pass
    #the ssh key there

    deploy_script = NamedTemporaryFile(delete=False)
    deploy_script.write('mkdir -p ~/.ssh && echo "%s" >> ~/.ssh/authorized_keys && chmod -R 700 ~/.ssh/' % key)
    deploy_script.close()

    # select the right network object
    ex_network = None
    try:
        if networks:
            network = networks[0]
            available_networks = conn.ex_list_networks()
            available_networks_ids = [net.id for net in available_networks]
            if network in available_networks_ids:
                ex_network = network
    except:
        pass

    try:
        node = conn.create_node(
            name=machine_name,
            image=image,
            size=size,
            ex_vm_script=deploy_script.name,
            ex_vm_network=ex_network,
            ex_vm_fence='bridged',
            ex_vm_ipmode='DHCP'
        )
    except Exception as e:
            raise MachineCreationError("vCloud, got exception %s" % e, e)

    return node


def _create_machine_gce(conn, key_name, private_key, public_key, machine_name,
                        image, size, location, cloud_init):
    """Create a machine in GCE.

    Here there is no checking done, all parameters are expected to be
    sanitized by create_machine.

    """
    key = public_key.replace('\n', '')

    metadata = {#'startup-script': script,
                'sshKeys': 'user:%s' % key}
    #metadata for ssh user, ssh key and script to deploy
    if cloud_init:
        metadata['startup-script'] = cloud_init

    with get_temp_file(private_key) as tmp_key_path:
        try:
            node = conn.create_node(
                name=machine_name,
                image=image,
                size=size,
                location=location,
                ex_metadata=metadata
            )
        except Exception as e:
            raise MachineCreationError("Google Compute Engine, got exception %s" % e, e)
    return node


def _create_machine_linode(conn, key_name, private_key, public_key,
                          machine_name, image, size, location):
    """Create a machine in Linode.

    Here there is no checking done, all parameters are expected to be
    sanitized by create_machine.

    """

    auth = NodeAuthSSHKey(public_key)

    with get_temp_file(private_key) as tmp_key_path:
        try:
            node = conn.create_node(
                name=machine_name,
                image=image,
                size=size,
                location=location,
                auth=auth,
                ssh_key=tmp_key_path
            )
        except Exception as e:
            raise MachineCreationError("Linode, got exception %s" % e, e)
    return node


def _machine_action(user, cloud_id, machine_id, action, plan_id=None, name=None):
    """Start, stop, reboot, resize, undefine and destroy have the same logic underneath, the only
    thing that changes is the action. This helper function saves us some code.

    """
    actions = ('start', 'stop', 'reboot', 'destroy', 'resize', 'rename', 'undefine', 'suspend', 'resume')

    if action not in actions:
        raise BadRequestError("Action '%s' should be one of %s" % (action,
                                                                   actions))

    if cloud_id not in user.clouds:
        raise CloudNotFoundError()

    bare_metal = False
    if user.clouds[cloud_id].provider == 'bare_metal':
        bare_metal = True
    conn = connect_provider(user.clouds[cloud_id])
    #GCE needs machine.extra as well, so we need the real machine object
    machine = None
    try:
        if conn.type == 'azure':
            #Azure needs the cloud service specified as well as the node
            cloud_service = conn.get_cloud_service_from_node_id(machine_id)
            nodes = conn.list_nodes(ex_cloud_service_name=cloud_service)
            for node in nodes:
                if node.id == machine_id:
                    machine = node
                    break
        else:
            for node in conn.list_nodes():
                if node.id == machine_id:
                    machine = node
                    break
        if machine is None:
            #did not find the machine_id on the list of nodes, still do not fail
            raise MachineUnavailableError("Error while attempting to %s machine"
                                  % action)
    except:
        machine = Node(machine_id,
                   name=machine_id,
                   state=0,
                   public_ips=[],
                   private_ips=[],
                   driver=conn)
    try:
        if action is 'start':
            # In liblcoud it is not possible to call this with machine.start()
            if conn.type == 'azure':
                conn.ex_start_node(machine, ex_cloud_service_name=cloud_service)
            else:
                conn.ex_start_node(machine)

            if conn.type is Provider.DOCKER:
                node_info = conn.inspect_node(node)
                try:
                    port = node_info.extra['network_settings']['Ports']['22/tcp'][0]['HostPort']
                except KeyError:
                    port = 22

                with user.lock_n_load():
                    machine_uid = [cloud_id, machine_id]

                    for keypair in user.keypairs:
                        for machine in user.keypairs[keypair].machines:
                            if machine[:2] == machine_uid:
                                key_id = keypair
                                machine[-1] = int(port)
                    user.save()

        elif action is 'stop':
            # In libcloud it is not possible to call this with machine.stop()
            if conn.type == 'azure':
                conn.ex_stop_node(machine, ex_cloud_service_name=cloud_service)
            else:
                conn.ex_stop_node(machine)
        elif action is 'undefine':
            # In libcloud undefine means destroy machine and delete XML configuration
            if conn.type == 'libvirt':
                conn.ex_undefine_node(machine)
        elif action is 'suspend':
            if conn.type == 'libvirt':
                conn.ex_suspend_node(machine)
        elif action is 'resume':
            if conn.type == 'libvirt':
                conn.ex_resume_node(machine)

        elif action is 'resize':
            conn.ex_resize_node(node, plan_id)
        elif action is 'rename':
            conn.ex_rename_node(node, name)
        elif action is 'reboot':
            if bare_metal:
                try:
                    hostname = user.clouds[cloud_id].machines[machine_id].public_ips[0]
                    command = '$(command -v sudo) shutdown -r now'
                    ssh_command(user, cloud_id, machine_id, hostname, command)
                    return True
                except:
                    return False
            else:
                if conn.type == 'libvirt':
                    if machine.extra.get('tags', {}).get('type', None) == 'hypervisor':
                         # issue an ssh command for the libvirt hypervisor
                        try:
                            hostname = machine.public_ips[0]
                            command = '$(command -v sudo) shutdown -r now'
                            ssh_command(user, cloud_id, machine_id, hostname, command)
                            return True
                        except:
                            return False

                    else:
                       machine.reboot()
                if conn.type == 'azure':
                    conn.reboot_node(machine, ex_cloud_service_name=cloud_service)
                else:
                    machine.reboot()
                if conn.type is Provider.DOCKER:
                    node_info = conn.inspect_node(node)
                    try:
                        port = node_info.extra['network_settings']['Ports']['22/tcp'][0]['HostPort']
                    except KeyError:
                        port = 22

                    with user.lock_n_load():
                        machine_uid = [cloud_id, machine_id]

                        for keypair in user.keypairs:
                            for machine in user.keypairs[keypair].machines:
                                if machine[:2] == machine_uid:
                                    key_id = keypair
                                    machine[-1] = int(port)
                        user.save()

        elif action is 'destroy':
            if conn.type is Provider.DOCKER and node.state == 0:
                conn.ex_stop_node(node)
                machine.destroy()
            elif conn.type == 'azure':
                conn.destroy_node(machine, ex_cloud_service_name=cloud_service)
            else:
                machine.destroy()
    except AttributeError:
        raise BadRequestError("Action %s not supported for this machine"
                              % action)

    except Exception as e:
        log.error("%r", e)
        raise MachineUnavailableError("Error while attempting to %s machine"
                                  % action)


def start_machine(user, cloud_id, machine_id):
    """Starts a machine on clouds that support it.

    Currently only EC2 supports that.
    Normally try won't get an AttributeError exception because this
    action is not allowed for machines that don't support it. Check
    helpers.get_machine_actions.

    """
    _machine_action(user, cloud_id, machine_id, 'start')


def stop_machine(user, cloud_id, machine_id):
    """Stops a machine on clouds that support it.

    Currently only EC2 supports that.
    Normally try won't get an AttributeError exception because this
    action is not allowed for machines that don't support it. Check
    helpers.get_machine_actions.

    """
    _machine_action(user, cloud_id, machine_id, 'stop')


def reboot_machine(user, cloud_id, machine_id):
    """Reboots a machine on a certain cloud."""
    _machine_action(user, cloud_id, machine_id, 'reboot')


def undefine_machine(user, cloud_id, machine_id):
    """Undefines machine - used in KVM libvirt to destroy machine + delete XML conf"""
    _machine_action(user, cloud_id, machine_id, 'undefine')


def resume_machine(user, cloud_id, machine_id):
    """Resumes machine - used in KVM libvirt to resume suspended machine"""
    _machine_action(user, cloud_id, machine_id, 'resume')


def suspend_machine(user, cloud_id, machine_id):
    """Suspends machine - used in KVM libvirt to pause machine"""
    _machine_action(user, cloud_id, machine_id, 'suspend')


def rename_machine(user, cloud_id, machine_id, name):
    """Renames a machine on a certain cloud."""
    _machine_action(user, cloud_id, machine_id, 'rename', name=name)


def resize_machine(user, cloud_id, machine_id, plan_id):
    """Resize a machine on an other plan."""
    _machine_action(user, cloud_id, machine_id, 'resize', plan_id=plan_id)


def destroy_machine(user, cloud_id, machine_id):
    """Destroys a machine on a certain cloud.

    After destroying a machine it also deletes all key associations. However,
    it doesn't undeploy the keypair. There is no need to do it because the
    machine will be destroyed.

    """

    log.info('Destroying machine %s in cloud %s' % (machine_id, cloud_id))
    # if machine has monitoring, disable it. the way we disable depends on
    # whether this is a standalone io installation or not
    disable_monitoring_function = None
    try:
        from mist.core.methods import disable_monitoring as dis_mon_core
        disable_monitoring_function = dis_mon_core
    except ImportError:
        # this is a standalone io installation, using io's disable_monitoring
        # if we have an authentication token for the core service
        if user.mist_api_token:
            disable_monitoring_function = disable_monitoring
    if disable_monitoring_function is not None:
        log.info("Will try to disable monitoring for machine before "
                 "destroying it (we don't bother to check if it "
                 "actually has monitoring enabled.")
        try:
            # we don't actually bother to undeploy collectd
            disable_monitoring_function(user, cloud_id, machine_id,
                                        no_ssh=True)
        except Exception as exc:
            log.warning("Didn't manage to disable monitoring, maybe the "
                        "machine never had monitoring enabled. Error: %r", exc)

    _machine_action(user, cloud_id, machine_id, 'destroy')

    pair = [cloud_id, machine_id]
    with user.lock_n_load():
        for key_id in user.keypairs:
            keypair = user.keypairs[key_id]
            for machine in keypair.machines:
                if machine[:2] == pair:
                    disassociate_key(user, key_id, cloud_id, machine_id)


def ssh_command(user, cloud_id, machine_id, host, command,
                key_id=None, username=None, password=None, port=22):
    """
    We initialize a Shell instant (for mist.io.shell).

    Autoconfigures shell and returns command's output as string.
    Raises MachineUnauthorizedError if it doesn't manage to connect.

    """

    if cloud_id not in user.clouds:
        raise CloudNotFoundError(cloud_id)
    else:
        cloud = user.clouds[cloud_id]

    shell = Shell(host)
    key_id, ssh_user = shell.autoconfigure(user, cloud_id, machine_id,
                                           key_id, username, password, port)
    retval, output = shell.command(command)
    shell.disconnect()
    return output


def list_images(user, cloud_id, term=None):
    """List images from each cloud.

    Furthermore if a search_term is provided, we loop through each
    cloud and search for that term in the ids and the names of
    the community images

    """

    if cloud_id not in user.clouds:
        raise CloudNotFoundError(cloud_id)

    cloud = user.clouds[cloud_id]
    conn = connect_provider(cloud)
    try:
        starred = list(cloud.starred)
        # Initialize arrays
        starred_images = []
        ec2_images = []
        rest_images = []
        images = []
        if conn.type in config.EC2_PROVIDERS:
            imgs = config.EC2_IMAGES[conn.type].keys() + starred
            ec2_images = conn.list_images(None, imgs)
            for image in ec2_images:
                image.name = config.EC2_IMAGES[conn.type].get(image.id, image.name)
            ec2_images += conn.list_images(ex_owner="amazon")
            ec2_images += conn.list_images(ex_owner="self")
        elif conn.type == Provider.GCE:
            rest_images = conn.list_images()
            for gce_image in rest_images:
                if gce_image.extra.get('licenses'):
                    gce_image.extra['licenses'] = None
            # GCE has some objects in extra so we make sure they are not passed
        elif conn.type == Provider.AZURE:
            # do not show Microsoft Windows images
            # from Azure's response we can't know which images are default
            rest_images = conn.list_images()
            rest_images = [image for image in rest_images if 'windows' not in image.name.lower()
                           and 'RightImage' not in image.name and 'Barracuda' not in image.name and 'BizTalk' not in image.name]
            temp_dict = {}
            for image in rest_images:
                temp_dict[image.name] = image
            #there are many builds for some images -eg Ubuntu). All have the same name!
            rest_images = sorted(temp_dict.values(), key=lambda k: k.name)
        elif conn.type == Provider.DOCKER:
            #get mist.io default docker images from config
            rest_images = [NodeImage(id=image, name=name, driver=conn, extra={})
                              for image, name in config.DOCKER_IMAGES.items()]
            rest_images += conn.list_images()
        elif conn.type == Provider.LIBVIRT:
            rest_images = conn.list_images(location=cloud.images_location)
        else:
            rest_images = conn.list_images()
            starred_images = [image for image in rest_images
                              if image.id in starred]
        if term and conn.type in config.EC2_PROVIDERS:
            ec2_images += conn.list_images(ex_owner="aws-marketplace")

        images = starred_images + ec2_images + rest_images
        images = [img for img in images
                  if img.name and img.id[:3] not in ['aki', 'ari']
                  and 'windows' not in img.name.lower()]

        if term and conn.type == 'docker':
            images = conn.search_images(term=term)[:40]
        #search directly on docker registry for the query
        elif term:
            images = [img for img in images
                      if term in img.id.lower()
                      or term in img.name.lower()][:40]
    except Exception as e:
        log.error(repr(e))
        raise CloudUnavailableError(cloud_id, e)

    ret = [{'id': image.id,
            'extra': image.extra,
            'name': image.name,
            'star': _image_starred(user, cloud_id, image.id)}
           for image in images]

    return ret


def _image_starred(user, cloud_id, image_id):
    """Check if an image should appear as starred or not to the user"""
    cloud = user.clouds[cloud_id]
    if cloud.provider.startswith('ec2'):
        default = False
        if cloud.provider in config.EC2_IMAGES:
            if image_id in config.EC2_IMAGES[cloud.provider]:
                default = True
    elif cloud.provider == 'docker':
        # do not consider docker cloud's images as default
        default = False
        if image_id in config.DOCKER_IMAGES:
            default = True
    else:
        # consider all images default for clouds with few images
        default = True
    starred = image_id in cloud.starred
    unstarred = image_id in cloud.unstarred
    return starred or (default and not unstarred)


def star_image(user, cloud_id, image_id):
    """Toggle image star (star/unstar)"""

    with user.lock_n_load():
        cloud = user.clouds[cloud_id]
        star = _image_starred(user, cloud_id, image_id)
        if star:
            if image_id in cloud.starred:
                cloud.starred.remove(image_id)
            if image_id not in cloud.unstarred:
                cloud.unstarred.append(image_id)
        else:
            if image_id not in cloud.starred:
                cloud.starred.append(image_id)
            if image_id in cloud.unstarred:
                cloud.unstarred.remove(image_id)
        user.save()
    task = mist.io.tasks.ListImages()
    task.clear_cache(user.email, cloud_id)
    task.delay(user.email, cloud_id)
    return not star


def list_clouds(user):
    ret = []
    for cloud_id in user.clouds:
        cloud = user.clouds[cloud_id]
        info = {'id': cloud_id,
                    'apikey': cloud.apikey,
                    'title': cloud.title or cloud.provider,
                    'provider': cloud.provider,
                    'poll_interval': cloud.poll_interval,
                    'state': 'online' if cloud.enabled else 'offline',
                    # for Provider.RACKSPACE_FIRST_GEN
                    'region': cloud.region,
                    # for Provider.RACKSPACE (the new Nova provider)
                    ## 'datacenter': cloud.datacenter,
                    'enabled': cloud.enabled,
                    'tenant_name': cloud.tenant_name}

        if cloud.provider == 'docker':
            info['docker_port'] = cloud.docker_port

        ret.append(info)

    return ret


def list_keys(user):
    return [{'id': key,
             'machines': user.keypairs[key].machines,
             'isDefault': user.keypairs[key].default}
            for key in user.keypairs]


def list_sizes(user, cloud_id):
    """List sizes (aka flavors) from each cloud."""

    if cloud_id not in user.clouds:
        raise CloudNotFoundError(cloud_id)
    cloud = user.clouds[cloud_id]
    conn = connect_provider(cloud)

    try:
        if conn.type == Provider.GCE:
            #have to get sizes for one location only, since list_sizes returns
            #sizes for all zones (currently 88 sizes)
            sizes = conn.list_sizes(location='us-central1-a')
            sizes = [s for s in sizes if s.name and not s.name.endswith('-d')]
            #deprecated sizes for GCE
        elif conn.type == Provider.NEPHOSCALE:
            sizes = conn.list_sizes(baremetal=False)
            dedicated = conn.list_sizes(baremetal=True)
            sizes.extend(dedicated)
        else:
            sizes = conn.list_sizes()
    except Exception as exc:
        raise CloudUnavailableError(cloud_id, exc)

    ret = []
    for size in sizes:
        ret.append({'id': size.id,
                    'bandwidth': size.bandwidth,
                    'disk': size.disk,
                    'driver': size.driver.name,
                    'name': size.name,
                    'price': size.price,
                    'ram': size.ram})
    if conn.type == 'libvirt':
        # close connection with libvirt
        conn.disconnect()
    return ret


def list_locations(user, cloud_id):
    """List locations from each cloud.

    Locations mean different things in each cloud. e.g. EC2 uses it as a
    datacenter in a given availability zone, whereas Linode lists availability
    zones. However all responses share id, name and country eventhough in some
    cases might be empty, e.g. Openstack.

    In EC2 all locations by a provider have the same name, so the availability
    zones are listed instead of name.

    """

    if cloud_id not in user.clouds:
        raise CloudNotFoundError(cloud_id)
    cloud = user.clouds[cloud_id]
    conn = connect_provider(cloud)

    try:
        locations = conn.list_locations()
    except:
        locations = [NodeLocation('', name='default', country='', driver=conn)]

    ret = []
    for location in locations:
        if conn.type in config.EC2_PROVIDERS:
            try:
                name = location.availability_zone.name
            except:
                name = location.name
        else:
            name = location.name

        ret.append({'id': location.id,
                    'name': name,
                    'country': location.country})
    if conn.type == 'libvirt':
        # close connection with libvirt
        conn.disconnect()
    return ret


def list_networks(user, cloud_id):
    """List networks from each cloud.
    Currently NephoScale and Openstack networks are supported. For other providers
    this returns an empty list

    """

    if cloud_id not in user.clouds:
        raise CloudNotFoundError(cloud_id)
    cloud = user.clouds[cloud_id]
    conn = connect_provider(cloud)

    ret = {}
    ret['public'] = []
    ret['private'] = []
    ret['routers'] = []

    # Get the actual networks
    if conn.type in [Provider.NEPHOSCALE]:
        networks = conn.ex_list_networks()
        for network in networks:
            ret['public'].append(nephoscale_network_to_dict(network))
    elif conn.type in [Provider.VCLOUD, Provider.INDONESIAN_VCLOUD]:
        networks = conn.ex_list_networks()

        for network in networks:
            ret['public'].append({
                'id': network.id,
                'name': network.name,
                'extra': network.extra,
            })
    elif conn.type in (Provider.OPENSTACK, Provider.HPCLOUD):
        networks = conn.ex_list_networks()
        subnets = conn.ex_list_subnets()
        routers = conn.ex_list_routers()
        floating_ips = conn.ex_list_floating_ips()
        if conn.connection.tenant_id:
            floating_ips = [floating_ip for floating_ip in floating_ips if floating_ip.extra.get('tenant_id') == conn.connection.tenant_id]
        if floating_ips:
            nodes = conn.list_nodes()
        else:
            nodes = []

        public_networks = []
        for net in networks:
            if net.router_external:
                net_index = networks.index(net)
                public_networks.append(networks.pop(net_index))

        for pub_net in public_networks:
            ret['public'].append(openstack_network_to_dict(pub_net, subnets, floating_ips, nodes))
        for network in networks:
            ret['private'].append(openstack_network_to_dict(network, subnets))
        for router in routers:
            ret['routers'].append(openstack_router_to_dict(router))
    elif conn.type in [Provider.GCE]:
        networks = conn.ex_list_networks()
        for network in networks:
            ret['public'].append(gce_network_to_dict(network))
    elif conn.type in [Provider.EC2, Provider.EC2_AP_NORTHEAST,
                       Provider.EC2_AP_SOUTHEAST, Provider.EC2_AP_SOUTHEAST2,
                       Provider.EC2_EU, Provider.EC2_EU_WEST,
                       Provider.EC2_SA_EAST, Provider.EC2_US_EAST,
                       Provider.EC2_US_WEST, Provider.EC2_US_WEST_OREGON]:
        networks = conn.ex_list_networks()
        for network in networks:
            ret['public'].append(ec2_network_to_dict(network))

    if conn.type == 'libvirt':
        # close connection with libvirt
        conn.disconnect()
    return ret


def list_projects(user, cloud_id):
    """List projects for each account.
    Currently supported for Packet.net. For other providers
    this returns an empty list
    """

    if cloud_id not in user.clouds:
        raise CloudNotFoundError(cloud_id)
    cloud = user.clouds[cloud_id]
    conn = connect_provider(cloud)

    ret = {}
    if conn.type in [Provider.PACKET]:
        projects = conn.ex_list_projects()
    else:
        projects = []

    ret = [{'id': project.id,
            'name': project.name,
            'extra': project.extra
            }
           for project in projects]
    return ret

    if conn.type == 'libvirt':
        # close connection with libvirt
        conn.disconnect()
    return ret


def ec2_network_to_dict(network):
    net = {}
    net['name'] = network.name
    net['id'] = network.id
    net['is_default'] = network.extra.get('is_default', False)
    net['state'] = network.extra.get('state')
    net['instance_tenancy'] = network.extra.get('instance_tenancy')
    net['dhcp_options_id'] = network.extra.get('dhcp_options_id')
    net['tags'] = network.extra.get('tags', [])
    net['subnets'] = [{'name': network.cidr_block}]
    return net


def nephoscale_network_to_dict(network):
    net = {}
    net['name'] = network.name
    net['id'] = network.id
    net['subnets'] = network.subnets
    net['is_default'] = network.is_default
    net['zone'] = network.zone
    net['domain_type'] = network.domain_type
    return net


def gce_network_to_dict(network):
    net = {}
    net['name'] = network.name
    net['id'] = network.id
    net['extra'] = network.extra
    net['subnets'] = [{'name': network.cidr,
                       'gateway_ip': network.extra.get('gatewayIPv4')}]
    return net


def openstack_network_to_dict(network, subnets=[], floating_ips=[], nodes=[]):
    net = {}
    net['name'] = network.name
    net['id'] = network.id
    net['status'] = network.status
    net['router_external'] = network.router_external
    net['extra'] = network.extra
    net['public'] = bool(network.router_external)
    net['subnets'] = [openstack_subnet_to_dict(subnet) for subnet in subnets if subnet.id in network.subnets]
    net['floating_ips'] = []
    for floating_ip in floating_ips:
        if floating_ip.floating_network_id == network.id:
            net['floating_ips'].append(openstack_floating_ip_to_dict(floating_ip, nodes))
    return net


def openstack_floating_ip_to_dict(floating_ip, nodes=[]):
    ret = {}
    ret['id'] = floating_ip.id
    ret['floating_network_id'] = floating_ip.floating_network_id
    ret['floating_ip_address'] = floating_ip.floating_ip_address
    ret['fixed_ip_address'] = floating_ip.fixed_ip_address
    ret['status'] = str(floating_ip.status)
    ret['port_id'] = floating_ip.port_id
    ret['extra'] = floating_ip.extra
    ret['node_id'] = ''

    for node in nodes:
        if floating_ip.fixed_ip_address in node.private_ips:
            ret['node_id'] = node.id

    return ret

def openstack_subnet_to_dict(subnet):
    net = {}

    net['name'] = subnet.name
    net['id'] = subnet.id
    net['cidr'] = subnet.cidr
    net['enable_dhcp'] = subnet.enable_dhcp
    net['dns_nameservers'] = subnet.dns_nameservers
    net['allocation_pools'] = subnet.allocation_pools
    net['gateway_ip'] = subnet.gateway_ip
    net['ip_version'] = subnet.ip_version
    net['extra'] = subnet.extra

    return net


def openstack_router_to_dict(router):
    ret = {}

    ret['name'] = router.name
    ret['id'] = router.id
    ret['status'] = router.status
    ret['external_gateway_info'] = router.external_gateway_info
    ret['external_gateway'] = router.external_gateway
    ret['admin_state_up'] = router.admin_state_up
    ret['extra'] = router.extra

    return ret


def associate_ip(user, cloud_id, network_id, ip, machine_id=None, assign=True):
    if cloud_id not in user.clouds:
        raise CloudNotFoundError(cloud_id)
    cloud = user.clouds[cloud_id]
    conn = connect_provider(cloud)

    if conn.type != Provider.NEPHOSCALE:
        return False

    return conn.ex_associate_ip(ip, server=machine_id, assign=assign)


def create_network(user, cloud_id, network, subnet, router):
    """
    Creates a new network. If subnet dict is specified, after creating the network
    it will use the new network's id to create a subnet

    """
    if cloud_id not in user.clouds:
        raise CloudNotFoundError(cloud_id)
    cloud = user.clouds[cloud_id]

    conn = connect_provider(cloud)
    if conn.type not in (Provider.OPENSTACK, Provider.HPCLOUD):
        raise NetworkActionNotSupported()

    if conn.type is Provider.OPENSTACK:
        ret = _create_network_openstack(conn, network, subnet, router)
    elif conn.type is Provider.HPCLOUD:
        ret = _create_network_hpcloud(conn, network, subnet, router)

    task = mist.io.tasks.ListNetworks()
    task.clear_cache(user.email, cloud_id)
    trigger_session_update(user.email, ['clouds'])
    return ret


def _create_network_hpcloud(conn, network, subnet, router):
    """
    Create hpcloud network
    """
    try:
        network_name = network.get('name')
    except Exception as e:
        raise RequiredParameterMissingError(e)

    admin_state_up = network.get('admin_state_up', True)
    shared = network.get('shared', False)

    # First we create the network

    try:
        new_network = conn.ex_create_network(name=network_name, admin_state_up=admin_state_up, shared=shared)
    except Exception as e:
        raise NetworkCreationError("Got error %s" % str(e))

    ret = dict()
    if subnet:
        network_id = new_network.id

        try:
            subnet_name = subnet.get('name')
            cidr = subnet.get('cidr')
        except Exception as e:
            raise RequiredParameterMissingError(e)

        allocation_pools = subnet.get('allocation_pools', [])
        gateway_ip = subnet.get('gateway_ip', None)
        ip_version = subnet.get('ip_version', '4')
        enable_dhcp = subnet.get('enable_dhcp', True)

        try:
            subnet = conn.ex_create_subnet(name=subnet_name, network_id=network_id, cidr=cidr,
                                           allocation_pools=allocation_pools, gateway_ip=gateway_ip,
                                           ip_version=ip_version, enable_dhcp=enable_dhcp)
        except Exception as e:
            conn.ex_delete_network(network_id)
            raise NetworkError(e)

        ret['network'] = openstack_network_to_dict(new_network)
        ret['network']['subnets'].append(openstack_subnet_to_dict(subnet))

        if router:
            try:
                router_name = router.get('name')
            except Exception as e:
                raise RequiredParameterMissingError(e)

            subnet_id = ret['network']['subnets'][0]['id']
            external_gateway = router.get('publicGateway', False)

            # If external gateway, find the ext-net
            if external_gateway:
                available_networks = conn.ex_list_networks()
                external_networks = [net for net in available_networks if net.router_external]
                if external_networks:
                    ext_net_id = external_networks[0].id
                else:
                    external_gateway = False
                    ext_net_id = ""

            # First we create the router
            router_obj = conn.ex_create_router(name=router_name, external_gateway=external_gateway,
                                               ext_net_id=ext_net_id)

            # Then we attach the router to the subnet
            router_obj = conn.ex_add_router_interface(router_obj['router']['id'], subnet_id)

    else:
        ret = openstack_network_to_dict(new_network)

    return ret


def _create_network_openstack(conn, network, subnet, router):
    """
    Create openstack specific network
    """
    try:
        network_name = network.get('name')
    except Exception as e:
        raise RequiredParameterMissingError(e)

    admin_state_up = network.get('admin_state_up', True)
    shared = network.get('shared', False)

    # First we create the network
    try:
        new_network = conn.ex_create_network(name=network_name, admin_state_up=admin_state_up, shared=shared)
    except Exception as e:
        raise NetworkCreationError("Got error %s" % str(e))

    ret = dict()
    if subnet:
        network_id = new_network.id

        try:
            subnet_name = subnet.get('name')
            cidr = subnet.get('cidr')
        except Exception as e:
            raise RequiredParameterMissingError(e)

        allocation_pools = subnet.get('allocation_pools', [])
        gateway_ip = subnet.get('gateway_ip', None)
        ip_version = subnet.get('ip_version', '4')
        enable_dhcp = subnet.get('enable_dhcp', True)

        try:
            subnet = conn.ex_create_subnet(name=subnet_name, network_id=network_id, cidr=cidr,
                                           allocation_pools=allocation_pools, gateway_ip=gateway_ip,
                                           ip_version=ip_version, enable_dhcp=enable_dhcp)
        except Exception as e:
            conn.ex_delete_network(network_id)
            raise NetworkError(e)

        ret['network'] = openstack_network_to_dict(new_network)
        ret['network']['subnets'].append(openstack_subnet_to_dict(subnet))

    else:
        ret = openstack_network_to_dict(new_network)

    return ret


def delete_network(user, cloud_id, network_id):
    """
    Delete a neutron network

    """
    if cloud_id not in user.clouds:
        raise CloudNotFoundError(cloud_id)
    cloud = user.clouds[cloud_id]

    conn = connect_provider(cloud)
    if conn.type is Provider.OPENSTACK:
        try:
            conn.ex_delete_network(network_id)
        except Exception as e:
            raise NetworkError(e)
    elif conn.type is Provider.HPCLOUD:
        try:
            conn.ex_delete_network(network_id)
        except Exception as e:
            raise NetworkError(e)
    else:
        raise NetworkActionNotSupported()

    try:
        task = mist.io.tasks.ListNetworks()
        task.clear_cache(user.email, cloud_id)
        trigger_session_update(user.email, ['clouds'])
    except Exception as e:
        pass


def set_machine_tags(user, cloud_id, machine_id, tags):
    """Sets metadata for a machine, given the cloud and machine id.

    Libcloud handles this differently for each provider. Linode and Rackspace,
    at least the old Rackspace providers, don't support metadata adding.

    machine_id comes as u'...' but the rest are plain strings so use == when
    comparing in ifs. u'f' is 'f' returns false and 'in' is too broad.

    Tags is expected to be a list of key-value dicts
    """

    if cloud_id not in user.clouds:
        raise CloudNotFoundError(cloud_id)
    cloud = user.clouds[cloud_id]

    conn = connect_provider(cloud)

    machine = Node(machine_id, name='', state=0, public_ips=[],
                   private_ips=[], driver=conn)

    tags_dict = {}
    for tag in tags:
        for tag_key, tag_value in tag.items():
            if type(tag_key) ==  unicode:
                tag_key = tag_key.encode('utf-8')
            if type(tag_value) ==  unicode:
                tag_value = tag_value.encode('utf-8')
            tags_dict[tag_key] = tag_value

    if conn.type in config.EC2_PROVIDERS:
        try:
            # first get a list of current tags. Make sure
            # the response dict gets utf-8 encoded
            # then delete tags and update with the new ones
            ec2_tags = conn.ex_describe_tags(machine)
            ec2_tags.pop('Name')
            encoded_ec2_tags = {}
            for ec2_key, ec2_value in ec2_tags.items():
                if type(ec2_key) ==  unicode:
                    ec2_key = ec2_key.encode('utf-8')
                if type(ec2_value) ==  unicode:
                    ec2_value = ec2_value.encode('utf-8')
                encoded_ec2_tags[ec2_key] = ec2_value
            conn.ex_delete_tags(machine, encoded_ec2_tags)
            # ec2 resource can have up to 10 tags, with one of them being the Name
            if len(tags_dict) > 9:
                tags_keys = tags_dict.keys()[:9]
                pop_keys = [key for key in tags_dict.keys() if key not in tags_keys]
                for key in pop_keys:
                    tags_dict.pop(key)

            conn.ex_create_tags(machine, tags_dict)
        except Exception as exc:
            raise CloudUnavailableError(cloud_id, exc)
    else:
        if conn.type == 'gce':
            try:
                for node in conn.list_nodes():
                    if node.id == machine_id:
                        machine = node
                        break
            except Exception as exc:
                raise CloudUnavailableError(cloud_id, exc)
            if not machine:
                raise MachineNotFoundError(machine_id)
            try:
                conn.ex_set_node_metadata(machine, tags)
            except Exception as exc:
                raise InternalServerError("error setting tags", exc)
        else:
            try:
                conn.ex_set_metadata(machine, tags_dict)
            except Exception as exc:
                raise InternalServerError("error creating tags", exc)


def delete_machine_tag(user, cloud_id, machine_id, tag):
    """Deletes metadata for a machine, given the machine id and the tag to be
    deleted.

    Libcloud handles this differently for each provider. Linode and Rackspace,
    at least the old Rackspace providers, don't support metadata updating. In
    EC2 you can delete just the tag you like. In Openstack you can only set a
    new list and not delete from the existing.

    Mist.io client knows only the value of the tag and not it's key so it
    has to loop through the machine list in order to find it.

    Don't forget to check string encoding before using them in ifs.
    u'f' is 'f' returns false.

    """

    if cloud_id not in user.clouds:
        raise CloudNotFoundError(cloud_id)
    cloud = user.clouds[cloud_id]
    if not tag:
        raise RequiredParameterMissingError("tag")
    conn = connect_provider(cloud)

    if type(tag) ==  unicode:
        tag = tag.encode('utf-8')

    if conn.type in [Provider.LINODE, Provider.RACKSPACE_FIRST_GEN]:
        raise MethodNotAllowedError("Deleting metadata is not supported in %s"
                                    % conn.type)

    machine = None
    try:
        for node in conn.list_nodes():
            if node.id == machine_id:
                machine = node
                break
    except Exception as exc:
        raise CloudUnavailableError(cloud_id, exc)
    if not machine:
        raise MachineNotFoundError(machine_id)
    if conn.type in config.EC2_PROVIDERS:
        tags = machine.extra.get('tags', None)
        pair = None
        for mkey, mdata in tags.iteritems():
            if type(mkey) ==  unicode:
                mkey = mkey.encode('utf-8')
            if type(mdata) ==  unicode:
                mdata = mdata.encode('utf-8')
            if tag == mkey:
                pair = {mkey: mdata}
                break
        if not pair:
            raise NotFoundError("tag not found")

        try:
            conn.ex_delete_tags(machine, pair)
        except Exception as exc:
            raise CloudUnavailableError("Error deleting metadata in EC2", exc)

    else:
        if conn.type == 'gce':
            try:
                metadata = machine.extra['metadata']['items']
                for tag_data in metadata:
                    mkey = tag_data.get('key')
                    mdata = tag_data.get('value')
                    if tag == mkey:
                        metadata.remove({u'value':mdata, u'key':mkey})
                conn.ex_set_node_metadata(machine, metadata)
            except Exception as exc:
                raise InternalServerError("Error while updating metadata", exc)
        else:
            tags = machine.extra.get('metadata', None)
            key = None
            for mkey, mdata in tags.iteritems():
                if type(mkey) ==  unicode:
                    mkey = mkey.encode('utf-8')
                if type(mdata) ==  unicode:
                    mdata = mdata.encode('utf-8')
                if tag == mkey:
                    key = mkey
            if key:
                tags.pop(key.decode('utf-8'))
            else:
                raise NotFoundError("tag not found")

            try:
                conn.ex_set_metadata(machine, tags)
            except:
                raise CloudUnavailableError("Error while updating metadata")


def check_monitoring(user):
    """Ask the mist.io service if monitoring is enabled for this machine."""
    try:
        ret = requests.get(config.CORE_URI + '/monitoring',
                           headers={'Authorization': get_auth_header(user)},
                           verify=config.SSL_VERIFY)
    except requests.exceptions.SSLError as exc:
        log.error("%r", exc)
        raise SSLError()
    if ret.status_code == 200:
        return ret.json()
    else:
        log.error("Error getting stats %d:%s", ret.status_code, ret.text)
        raise ServiceUnavailableError()


def enable_monitoring(user, cloud_id, machine_id,
                      name='', dns_name='', public_ips=None,
                      no_ssh=False, dry=False, deploy_async=True, **kwargs):
    """Enable monitoring for a machine."""
    cloud = user.clouds[cloud_id]
    payload = {
        'action': 'enable',
        'no_ssh': True,
        'dry': dry,
        'name': name or cloud.title,
        'public_ips': ",".join(public_ips or []),
        'dns_name': dns_name,
        'cloud_title': cloud.title,
        'cloud_provider': cloud.provider,
        'cloud_region': cloud.region,
        'cloud_apikey': cloud.apikey,
        'cloud_apisecret': cloud.apisecret,
        'cloud_apiurl': cloud.apiurl,
        'cloud_tenant_name': cloud.tenant_name,
    }
    url_scheme = "%s/clouds/%s/machines/%s/monitoring"
    try:
        resp = requests.post(
            url_scheme % (config.CORE_URI, cloud_id, machine_id),
            data=json.dumps(payload),
            headers={'Authorization': get_auth_header(user)},
            verify=config.SSL_VERIFY
        )
    except requests.exceptions.SSLError as exc:
        log.error("%r", exc)
        raise SSLError()
    if not resp.ok:
        if resp.status_code == 402:
            raise PaymentRequiredError(resp.text.replace('Payment required: ', ''))
        else:
            raise ServiceUnavailableError()
    ret_dict = resp.json()

    if dry:
        return ret_dict

    if not no_ssh:
        deploy = mist.io.tasks.deploy_collectd
        if deploy_async:
            deploy = deploy.delay
        deploy(user.email, cloud_id, machine_id, ret_dict['extra_vars'])

    trigger_session_update(user.email, ['monitoring'])

    return ret_dict


def disable_monitoring(user, cloud_id, machine_id, no_ssh=False):
    """Disable monitoring for a machine."""
    payload = {
        'action': 'disable',
        'no_ssh': True
    }
    url_scheme = "%s/clouds/%s/machines/%s/monitoring"
    try:
        ret = requests.post(
            url_scheme % (config.CORE_URI, cloud_id, machine_id),
            params=payload,
            headers={'Authorization': get_auth_header(user)},
            verify=config.SSL_VERIFY
        )
    except requests.exceptions.SSLError as exc:
        log.error("%r", exc)
        raise SSLError()
    if ret.status_code != 200:
        raise ServiceUnavailableError()

    ret_dict = json.loads(ret.content)
    host = ret_dict.get('host')

    if not no_ssh:
        mist.io.tasks.undeploy_collectd.delay(user.email,
                                              cloud_id, machine_id)
    trigger_session_update(user.email, ['monitoring'])


def probe(user, cloud_id, machine_id, host, key_id='', ssh_user=''):
    """Ping and SSH to machine and collect various metrics."""

    if not host:
        raise RequiredParameterMissingError('host')

    # start pinging the machine in the background
    log.info("Starting ping in the background for host %s", host)
    ping = subprocess.Popen(
        ["ping", "-c", "10", "-i", "0.4", "-W", "1", "-q", host],
        stdout=subprocess.PIPE
    )
    try:
        ret = probe_ssh_only(user, cloud_id, machine_id, host,
                             key_id=key_id, ssh_user=ssh_user)
    except:
        log.warning("SSH failed when probing, let's see what ping has to say.")
        ret = {}
    ping_out = ping.stdout.read()
    ping.wait()
    log.info("ping output: %s" % ping_out)
    ret.update(parse_ping(ping_out))
    return ret


def probe_ssh_only(user, cloud_id, machine_id, host, key_id='', ssh_user='',
                   shell=None):
    """Ping and SSH to machine and collect various metrics."""

    # run SSH commands
    command = (
       "echo \""
       "sudo -n uptime 2>&1|"
       "grep load|"
       "wc -l && "
       "echo -------- && "
       "uptime && "
       "echo -------- && "
       "if [ -f /proc/uptime ]; then cat /proc/uptime; "
       "else expr `date '+%s'` - `sysctl kern.boottime | sed -En 's/[^0-9]*([0-9]+).*/\\1/p'`;"
       "fi; "
       "echo -------- && "
       "if [ -f /proc/cpuinfo ]; then grep -c processor /proc/cpuinfo;"
       "else sysctl hw.ncpu | awk '{print $2}';"
       "fi;"
       "echo -------- && "
       "/sbin/ifconfig;"
       "echo -------- &&"
       "/bin/df -Pah;"
       "echo --------"
       "\"|sh" # In case there is a default shell other than bash/sh (e.g. csh)
    )

    if key_id:
        log.warn('probing with key %s' % key_id)

    if not shell:
        cmd_output = ssh_command(user, cloud_id, machine_id,
                                 host, command, key_id=key_id)
    else:
        retval, cmd_output = shell.command(command)

    cmd_output = cmd_output.replace('\r','').split('--------')
    log.warn(cmd_output)
    uptime_output = cmd_output[1]
    loadavg = re.split('load averages?: ', uptime_output)[1].split(', ')
    users = re.split(' users?', uptime_output)[0].split(', ')[-1].strip()
    uptime = cmd_output[2]
    cores = cmd_output[3]
    ips = re.findall('inet addr:(\S+)', cmd_output[4])
    m = re.findall('((?:[0-9a-fA-F]{1,2}:){5}[0-9a-fA-F]{1,2})', cmd_output[4])
    if '127.0.0.1' in ips:
        ips.remove('127.0.0.1')
    macs = {}
    for i in range(0, len(ips)):
        macs[ips[i]] = m[i]
    pub_ips = find_public_ips(ips)
    priv_ips = [ip for ip in ips if ip not in pub_ips]

    return {
        'uptime': uptime,
        'loadavg': loadavg,
        'cores': cores,
        'users': users,
        'pub_ips': pub_ips,
        'priv_ips': priv_ips,
        'macs': macs,
        'df': cmd_output[5],
        'timestamp': time(),
    }


def ping(host):
    ping = subprocess.Popen(
        ["ping", "-c", "10", "-i", "0.4", "-W", "1", "-q", host],
        stdout=subprocess.PIPE
    )
    ping_out = ping.stdout.read()
    ping.wait()
    return parse_ping(ping_out)


def find_public_ips(ips):
    public_ips = []
    for ip in ips:
        #is_private_subnet does not check for ipv6
        try:
            if not is_private_subnet(ip):
                public_ips.append(ip)
        except:
            pass
    return public_ips


def notify_admin(title, message=""):
    """ This will only work on a multi-user setup configured to send emails """
    try:
        from mist.core.helpers import send_email
        send_email(title, message, config.NOTIFICATION_EMAIL)
    except ImportError:
        pass


def notify_user(user, title, message="", email_notify=True, **kwargs):
    # Notify connected user via amqp
    payload = {'title': title, 'message': message}
    payload.update(kwargs)
    if 'command' in kwargs:
        output = '%s\n' % kwargs['command']
        if 'output' in kwargs:
            output += '%s\n' % kwargs['output'].decode('utf-8', 'ignore')
        if 'retval' in kwargs:
            output += 'returned with exit code %s.\n' % kwargs['retval']
        payload['output'] = output
    amqp_publish_user(user, routing_key='notify', data=payload)

    body = message + '\n' if message else ''
    if 'cloud_id' in kwargs:
        cloud_id = kwargs['cloud_id']
        cloud = user.clouds[cloud_id]
        body += "Cloud:\n  Name: %s\n  Id: %s\n" % (cloud.title,
                                                      cloud_id)
        if 'machine_id' in kwargs:
            machine_id = kwargs['machine_id']
            body += "Machine:\n"
            if kwargs.get('machine_name'):
                name = kwargs['machine_name']
            else:
                try:
                    name = cloud.machines[machine_id].name
                except MachineNotFoundError:
                    name = ''
            if name:
                body += "  Name: %s\n" % name
            title += " for machine %s" % (name or machine_id)
            body += "  Id: %s\n" % machine_id
    if 'error' in kwargs:
        error = kwargs['error']
        body += "Result: %s\n" % ('Success' if not error else 'Error')
        if error and error is not True:
            body += "Error: %s" % error
    if 'command' in kwargs:
        body += "Command: %s\n" % kwargs['command']
    if 'retval' in kwargs:
        body += "Return value: %s\n" % kwargs['retval']
    if 'duration' in kwargs:
        body += "Duration: %.2f secs\n" % kwargs['duration']
    if 'output' in kwargs:
        body += "Output: %s\n" % kwargs['output'].decode('utf-8', 'ignore')

    try: # Send email in multi-user env
        if email_notify:
            from mist.core.helpers import send_email
            send_email("[mist.io] %s" % title, body.encode('utf-8', 'ignore'), user.email)
    except ImportError:
        pass


def find_metrics(user, cloud_id, machine_id):
    url = "%s/clouds/%s/machines/%s/metrics" % (config.CORE_URI,
                                                  cloud_id, machine_id)
    headers={'Authorization': get_auth_header(user)}
    try:
        resp = requests.get(url, headers=headers, verify=config.SSL_VERIFY)
    except requests.exceptions.SSLError as exc:
        raise SSLError()
    except Exception as exc:
        log.error("Exception requesting find_metrics: %r", exc)
        raise ServiceUnavailableError(exc=exc)
    if not resp.ok:
        log.error("Error in find_metrics %d:%s", resp.status_code, resp.text)
        raise ServiceUnavailableError(resp.text)
    return resp.json()


def assoc_metric(user, cloud_id, machine_id, metric_id):
    url = "%s/clouds/%s/machines/%s/metrics" % (config.CORE_URI,
                                                  cloud_id, machine_id)
    try:
        resp = requests.put(url,
                            headers={'Authorization': get_auth_header(user)},
                            params={'metric_id': metric_id},
                            verify=config.SSL_VERIFY)
    except requests.exceptions.SSLError as exc:
        raise SSLError()
    except Exception as exc:
        log.error("Exception requesting assoc_metric: %r", exc)
        raise ServiceUnavailableError(exc=exc)
    if not resp.ok:
        log.error("Error in assoc_metric %d:%s", resp.status_code, resp.text)
        raise ServiceUnavailableError(resp.text)
    trigger_session_update(user.email, [])


def disassoc_metric(user, cloud_id, machine_id, metric_id):
    url = "%s/clouds/%s/machines/%s/metrics" % (config.CORE_URI,
                                                  cloud_id, machine_id)
    try:
        resp = requests.delete(url,
                               headers={'Authorization': get_auth_header(user)},
                               params={'metric_id': metric_id},
                               verify=config.SSL_VERIFY)
    except requests.exceptions.SSLError as exc:
        raise SSLError()
    except Exception as exc:
        log.error("Exception requesting disassoc_metric: %r", exc)
        raise ServiceUnavailableError(exc=exc)
    if not resp.ok:
        log.error("Error in disassoc_metric %d:%s", resp.status_code, resp.text)
        raise ServiceUnavailableError(resp.text)
    trigger_session_update(user.email, [])


def update_metric(user, metric_id, name=None, unit=None,
                  cloud_id=None, machine_id=None):
    url = "%s/metrics/%s" % (config.CORE_URI, metric_id)
    headers={'Authorization': get_auth_header(user)}
    params = {
        'name': name,
        'unit': unit,
        'cloud_id': cloud_id,
        'machine_id': machine_id,
    }
    try:
        resp = requests.put(url, headers=headers, params=params,
                            verify=config.SSL_VERIFY)
    except requests.exceptions.SSLError as exc:
        raise SSLError()
    except Exception as exc:
        log.error("Exception updating metric: %r", exc)
        raise ServiceUnavailableError(exc=exc)
    if not resp.ok:
        log.error("Error updating metric %d:%s", resp.status_code, resp.text)
        raise BadRequestError(resp.text)
    trigger_session_update(user.email, [])


def deploy_python_plugin(user, cloud_id, machine_id, plugin_id,
                         value_type, read_function, host):
    # Sanity checks
    if not plugin_id:
        raise RequiredParameterMissingError('plugin_id')
    if not value_type:
        raise RequiredParameterMissingError('value_type')
    if not read_function:
        raise RequiredParameterMissingError('read_function')
    if not host:
        raise RequiredParameterMissingError('host')
    chars = [chr(ord('a') + i) for i in range(26)] + list('0123456789_')
    for c in plugin_id:
        if c not in chars:
            raise BadRequestError("Invalid plugin_id '%s'.plugin_id can only "
                                  "lower case chars, numeric digits and"
                                  "underscores" % plugin_id)
    if plugin_id.startswith('_') or plugin_id.endswith('_'):
        raise BadRequestError("Invalid plugin_id '%s'. plugin_id can't start "
                              "or end with an underscore." % plugin_id)
    if value_type not in ('gauge', 'derive'):
        raise BadRequestError("Invalid value_type '%s'. Must be 'gauge' or "
                              "'derive'." % value_type)

    # Iniatilize SSH connection
    shell = Shell(host)
    key_id, ssh_user = shell.autoconfigure(user, cloud_id, machine_id)
    sftp = shell.ssh.open_sftp()

    tmp_dir = "/tmp/mist-python-plugin-%d" % random.randrange(2 ** 20)
    retval, stdout = shell.command(
"""
sudo=$(command -v sudo)
mkdir -p %s
cd /opt/mistio-collectd/
$sudo mkdir -p plugins/mist-python/
$sudo chown -R root plugins/mist-python/
""" % tmp_dir
    )

    # Test read function
    test_code = """
import time

from %s_read import *

for i in range(3):
    val = read()
    if val is not None and not isinstance(val, (int, float, long)):
        raise Exception("read() must return a single int, float or long "
                        "(or None to not submit any sample to collectd)")
    time.sleep(1)
print("READ FUNCTION TEST PASSED")
    """ % plugin_id

    sftp.putfo(StringIO(read_function), "%s/%s_read.py" % (tmp_dir, plugin_id))
    sftp.putfo(StringIO(test_code), "%s/test.py" % tmp_dir)

    retval, test_out = shell.command("$(command -v sudo) python %s/test.py" % tmp_dir)
    stdout += test_out

    if not test_out.strip().endswith("READ FUNCTION TEST PASSED"):
        stdout += "\nERROR DEPLOYING PLUGIN\n"
        raise BadRequestError(stdout)

    # Generate plugin script
    plugin = """# Generated by mist.io web ui

import collectd

%(read_function)s

def read_callback():
    val = read()
    if val is None:
        return
    vl = collectd.Values(type="%(value_type)s")
    vl.plugin = "mist.python"
    vl.plugin_instance = "%(plugin_instance)s"
    vl.dispatch(values=[val])

collectd.register_read(read_callback)
""" % {'read_function': read_function,
       'value_type': value_type,
       'plugin_instance': plugin_id}

    sftp.putfo(StringIO(plugin), "%s/%s.py" % (tmp_dir, plugin_id))
    retval, cmd_out = shell.command("""
cd /opt/mistio-collectd/
$(command -v sudo) mv %s/%s.py plugins/mist-python/
$(command -v sudo) chown -R root plugins/mist-python/
""" % (tmp_dir, plugin_id)
    )

    stdout += cmd_out

    # Prepare collectd.conf
    script = """
sudo=$(command -v sudo)
cd /opt/mistio-collectd/

if ! grep '^Include.*plugins/mist-python' collectd.conf; then
    echo "Adding Include line in collectd.conf for plugins/mist-python/include.conf"
    $sudo su -c 'echo Include \\"/opt/mistio-collectd/plugins/mist-python/include.conf\\" >> collectd.conf'
else
    echo "plugins/mist-python/include.conf is already included in collectd.conf"
fi
if [ ! -f plugins/mist-python/include.conf ]; then
    echo "Generating plugins/mist-python/include.conf"
    $sudo su -c 'echo -e "# Do not edit this file, unless you are looking for trouble.\n\n<LoadPlugin python>\n    Globals true\n</LoadPlugin>\n\n\n<Plugin python>\n    ModulePath \\"/opt/mistio-collectd/plugins/mist-python/\\"\n    LogTraces true\n    Interactive false\n</Plugin>\n" > plugins/mist-python/include.conf'
else
    echo "plugins/mist-python/include.conf already exists, continuing"
fi

echo "Adding Import line for plugin in plugins/mist-python/include.conf"
if ! grep '^ *Import %(plugin_id)s *$' plugins/mist-python/include.conf; then
    $sudo cp plugins/mist-python/include.conf plugins/mist-python/include.conf.backup
    $sudo sed -i 's/^<\/Plugin>$/    Import %(plugin_id)s\\n<\/Plugin>/' plugins/mist-python/include.conf
    echo "Checking that python plugin is available"
    if $sudo /usr/bin/collectd -C /opt/mistio-collectd/collectd.conf -t 2>&1 | grep 'Could not find plugin python'; then
        echo "WARNING: collectd python plugin is not installed, will attempt to install it"
        zypper in -y collectd-plugin-python
        if $sudo /usr/bin/collectd -C /opt/mistio-collectd/collectd.conf -t 2>&1 | grep 'Could not find plugin python'; then
            echo "Install collectd-plugin-python failed"
            $sudo cp plugins/mist-python/include.conf.backup plugins/mist-python/include.conf
            echo "ERROR DEPLOYING PLUGIN"
        fi
    fi
    echo "Restarting collectd"
    $sudo /opt/mistio-collectd/collectd.sh restart
    sleep 2
    if ! $sudo /opt/mistio-collectd/collectd.sh status; then
        echo "Restarting collectd failed, restoring include.conf"
        $sudo cp plugins/mist-python/include.conf.backup plugins/mist-python/include.conf
        $sudo /opt/mistio-collectd/collectd.sh restart
        echo "ERROR DEPLOYING PLUGIN"
    fi
else
    echo "Plugin already imported in include.conf"
fi
$sudo rm -rf %(tmp_dir)s
""" % {'plugin_id': plugin_id, 'tmp_dir': tmp_dir}

    retval, cmd_out = shell.command(script)
    stdout += cmd_out
    if stdout.strip().endswith("ERROR DEPLOYING PLUGIN"):
        raise BadRequestError(stdout)

    shell.disconnect()

    parts = ["mist", "python"]  # strip duplicates (bucky also does this)
    for part in plugin_id.split("."):
        if part != parts[-1]:
            parts.append(part)
    ## parts.append(value_type)  # not needed since MistPythonConverter in bucky
    metric_id = ".".join(parts)

    return {'metric_id': metric_id, 'stdout': stdout}


def undeploy_python_plugin(user, cloud_id, machine_id, plugin_id, host):

    # Sanity checks
    if not plugin_id:
        raise RequiredParameterMissingError('plugin_id')
    if not host:
        raise RequiredParameterMissingError('host')

    # Iniatilize SSH connection
    shell = Shell(host)
    key_id, ssh_user = shell.autoconfigure(user, cloud_id, machine_id)

    # Prepare collectd.conf
    script = """
sudo=$(command -v sudo)
cd /opt/mistio-collectd/

echo "Removing Include line for plugin conf from plugins/mist-python/include.conf"
$sudo grep -v 'Import %(plugin_id)s$' plugins/mist-python/include.conf > /tmp/include.conf
$sudo mv /tmp/include.conf plugins/mist-python/include.conf

echo "Restarting collectd"
$sudo /opt/mistio-collectd/collectd.sh restart
""" % {'plugin_id': plugin_id}

    retval, stdout = shell.command(script)

    shell.disconnect()

    return {'metric_id': None, 'stdout': stdout}


def get_stats(user, cloud_id, machine_id, start='', stop='', step='', metrics=''):
    try:
        resp = requests.get(
            "%s/clouds/%s/machines/%s/stats" % (config.CORE_URI,
                                                  cloud_id, machine_id),
            params={'start': start, 'stop': stop, 'step': step},
            headers={'Authorization': get_auth_header(user)},
            verify=config.SSL_VERIFY
        )
    except requests.exceptions.SSLError as exc:
        log.error("%r", exc)
        raise SSLError()
    if resp.status_code == 200:
        ret = resp.json()
        return ret
    else:
        log.error("Error getting stats %d:%s", resp.status_code, resp.text)
        if resp.status_code == 400:
            raise BadRequestError(resp.text.replace('Bad Request: ', ''))
        raise ServiceUnavailableError(resp.text)


def run_playbook(user, cloud_id, machine_id, playbook_path, extra_vars=None,
                 force_handlers=False, debug=False):
    if not extra_vars:
        extra_vars = None
    ret_dict = {
        'success': False,
        'started_at': time(),
        'finished_at': 0,
        'stdout': '',
        'error_msg': '',
        'inventory': '',
        'stats': {},
    }
    inventory = mist.io.inventory.MistInventory(user,
                                                [(cloud_id, machine_id)])
    if len(inventory.hosts) != 1:
        log.error("Expected 1 host, found %s", inventory.hosts)
        ret_dict['error_msg'] = "Expected 1 host, found %s" % inventory.hosts
        ret_dict['finished_at'] = time()
        return ret_dict
    ret_dict['host'] = inventory.hosts.values()[0]['ansible_ssh_host']
    machine_name = inventory.hosts.keys()[0]
    log_prefix = "Running playbook '%s' on machine '%s'" % (playbook_path,
                                                            machine_name)
    files = inventory.export(include_localhost=False)
    ret_dict['inventory'] = files['inventory']
    tmp_dir = tempfile.mkdtemp()
    old_dir = os.getcwd()
    os.chdir(tmp_dir)
    try:
        log.debug("%s: Saving inventory files", log_prefix)
        os.mkdir('id_rsa')
        for name, data in files.items():
            with open(name, 'w') as f:
                f.write(data)
        for name in os.listdir('id_rsa'):
            os.chmod('id_rsa/%s' % name, 0600)
        log.debug("%s: Inventory files ready", log_prefix)

        playbook_path = '%s/%s' % (old_dir, playbook_path)
        ansible_hosts_path = 'inventory'
        # extra_vars['host_key_checking'] = False

        ansible.utils.VERBOSITY = 4 if debug else 0
        ansible.constants.HOST_KEY_CHECKING = False
        ansible.constants.ANSIBLE_NOCOWS = True
        stats = ansible.callbacks.AggregateStats()
        playbook_cb = ansible.callbacks.PlaybookCallbacks(
            verbose=ansible.utils.VERBOSITY
        )
        runner_cb = ansible.callbacks.PlaybookRunnerCallbacks(
            stats, verbose=ansible.utils.VERBOSITY
        )
        log.error(old_dir)
        log.error(tmp_dir)
        log.error(extra_vars)
        log.error(playbook_path)
        capture = StdStreamCapture()
        try:
            playbook = ansible.playbook.PlayBook(
                playbook=playbook_path,
                host_list=ansible_hosts_path,
                callbacks=playbook_cb,
                runner_callbacks=runner_cb,
                stats=stats,
                extra_vars=extra_vars,
                force_handlers=force_handlers,
            )
            result = playbook.run()
        except Exception as exc:
            log.error("%s: Error %r", log_prefix, exc)
            ret_dict['error_msg'] = repr(exc)
        finally:
            ret_dict['finished_at'] = time()
            ret_dict['stdout'] = capture.close()
        if ret_dict['error_msg']:
            return ret_dict
        log.debug("%s: Ansible result = %s", log_prefix, result)
        mresult = result[machine_name]
        ret_dict['stats'] = mresult
        if mresult['failures'] or mresult['unreachable']:
            log.error("%s: Ansible run failed: %s", log_prefix, mresult)
            return ret_dict
        log.info("%s: Ansible run succeeded: %s", log_prefix, mresult)
        ret_dict['success'] = True
        return ret_dict
    finally:
        os.chdir(old_dir)
        if not debug:
            shutil.rmtree(tmp_dir)


def _notify_playbook_result(user, res, cloud_id=None, machine_id=None,
                            extra_vars=None, label='Ansible playbook'):
    title = label + (' succeeded' if res['success'] else ' failed')
    kwargs = {
        'cloud_id': cloud_id,
        'machine_id': machine_id,
        'duration': res['finished_at'] - res['started_at'],
        'error': False if res['success'] else res['error_msg'] or True,
    }
    if not res['success']:
        kwargs['output'] = res['stdout']
    notify_user(user, title, **kwargs)


def deploy_collectd(user, cloud_id, machine_id, extra_vars):
    ret_dict = run_playbook(
        user, cloud_id, machine_id,
        playbook_path='src/deploy_collectd/ansible/enable.yml',
        extra_vars=extra_vars,
        force_handlers=True,
        # debug=True,
    )
    _notify_playbook_result(user, ret_dict, cloud_id, machine_id,
                            label='Collectd deployment')
    return ret_dict


def undeploy_collectd(user, cloud_id, machine_id):
    ret_dict = run_playbook(
        user, cloud_id, machine_id,
        playbook_path='src/deploy_collectd/ansible/disable.yml',
        force_handlers=True,
        # debug=True,
    )
    _notify_playbook_result(user, ret_dict, cloud_id, machine_id,
                            label='Collectd undeployment')
    return ret_dict


def get_deploy_collectd_command_unix(uuid, password, monitor):
    url = "https://github.com/mistio/deploy_collectd/raw/master/local_run.py"
    cmd = "wget -O mist_collectd.py %s && $(command -v sudo) python mist_collectd.py %s %s" % (url, uuid, password)
    if monitor != 'monitor1.mist.io':
        cmd += " -m %s" % monitor
    return cmd


def get_deploy_collectd_command_windows(uuid, password, monitor):
     return '''powershell.exe -command "Set-ExecutionPolicy -ExecutionPolicy RemoteSigned -Scope CurrentUser -Force;(New-Object System.Net.WebClient).DownloadFile('https://github.com/mistio/collectm/blob/build_issues/scripts/collectm.remote.install.ps1?raw=true', '.\collectm.remote.install.ps1');.\collectm.remote.install.ps1 -gitBranch ""build_issues"" -SetupConfigFile -setupArgs '-username """"%s"""""" -password """"""%s"""""" -servers @(""""""%s:25826"""""") -interval 10'"''' % (uuid, password, monitor)


def get_deploy_collectd_command_coreos(uuid, password, monitor):
    return "sudo docker run -d -v /sys/fs/cgroup:/sys/fs/cgroup -e COLLECTD_USERNAME=%s -e COLLECTD_PASSWORD=%s -e MONITOR_SERVER=%s mist/collectd" % (uuid, password, monitor)


def machine_name_validator(provider, name):
    """
    Validates machine names before creating a machine
    Provider specific
    """
    if not name and provider not in config.EC2_PROVIDERS:
        raise MachineNameValidationError("machine name cannot be empty")
    if provider is Provider.DOCKER:
        pass
    elif provider in [Provider.RACKSPACE_FIRST_GEN, Provider.RACKSPACE]:
        pass
    elif provider in [Provider.OPENSTACK]:
        pass
    elif provider is Provider.HPCLOUD:
        pass
    elif provider in config.EC2_PROVIDERS:
        if len(name) > 255:
            raise MachineNameValidationError("machine name max chars allowed is 255")
    elif provider is Provider.NEPHOSCALE:
        pass
    elif provider is Provider.GCE:
        pass
    elif provider is Provider.SOFTLAYER:
        pass
    elif provider is Provider.DIGITAL_OCEAN:
        if not re.search(r'^[0-9a-zA-Z]+[0-9a-zA-Z-.]{0,}[0-9a-zA-Z]+$', name):
            raise MachineNameValidationError("machine name may only contain ASCII letters " + \
                "or numbers, dashes and dots")
    elif provider is Provider.PACKET:
        if not re.search(r'^[0-9a-zA-Z-.]+$', name):
            raise MachineNameValidationError("machine name may only contain ASCII letters " + \
                "or numbers, dashes and periods")
    elif provider == Provider.AZURE:
        pass
    elif provider in [Provider.VCLOUD, Provider.INDONESIAN_VCLOUD]:
        pass
    elif provider is Provider.LINODE:
        if len(name) < 3:
            raise MachineNameValidationError("machine name should be at least 3 chars")
        if not re.search(r'^[0-9a-zA-Z][0-9a-zA-Z-_]+[0-9a-zA-Z]$', name):
            raise MachineNameValidationError("machine name may only contain ASCII letters " + \
                "or numbers, dashes and underscores. Must begin and end with letters or numbers, " + \
                "and be at least 3 characters long")
    return name


def create_dns_a_record(user, domain_name, ip_addr):
    """Will try to create DNS A record for specified domain name and IP addr.

    All clouds for which there is DNS support will be tried to see if the
    relevant zone exists.

    """

    # split domain_name in dot separated parts
    parts = [part for part in domain_name.split('.') if part]
    # find all possible domains for this domain name, longest first
    all_domains = {}
    for i in range(1, len(parts) - 1):
        host = '.'.join(parts[:i])
        domain = '.'.join(parts[i:]) + '.'
        all_domains[domain] = host
    if not all_domains:
        raise MistError("Couldn't extract a valid domain from '%s'."
                        % domain_name)

    # iterate over all clouds that can also be used as DNS providers
    providers = {}
    for cloud in user.clouds.values():
        if cloud.provider.startswith('ec2_'):
            provider = DnsProvider.ROUTE53
            creds = cloud.apikey, cloud.apisecret
        #TODO: add support for more providers
        #elif cloud.provider == Provider.LINODE:
        #    pass
        #elif cloud.provider == Provider.RACKSPACE:
        #    pass
        else:
            # no DNS support for this provider, skip
            continue
        if (provider, creds) in providers:
            # we have already checked this provider with these creds, skip
            continue

        try:
            conn = get_dns_driver(provider)(*creds)
            zones = conn.list_zones()
        except InvalidCredsError:
            log.error("Invalid creds for DNS provider %s.", provider)
            continue
        except Exception as exc:
            log.error("Error listing zones for DNS provider %s: %r",
                      provider, exc)
            continue

        # for each possible domain, starting with the longest match
        best_zone = None
        for domain in all_domains:
            for zone in zones:
                if zone.domain == domain:
                    log.info("Found zone '%s' in provider '%s'.",
                             domain, provider)
                    best_zone = zone
                    break
            if best_zone:
                break

        # add provider/creds combination to checked list, in case multiple
        # clouds for same provider with same creds exist
        providers[(provider, creds)] = best_zone

    best = None
    for provider, creds in providers:
        zone = providers[(provider, creds)]
        if zone is None:
            continue
        if best is None or len(zone.domain) > len(best[2].domain):
            best = provider, creds, zone

    if not best:
        raise MistError("No DNS zone matches specified domain name.")

    provider, creds, zone = best
    name = all_domains[zone.domain]
    log.info("Will use name %s and zone %s in provider %s.",
             name, zone.domain, provider)

    # debug
    #log.debug("Will print all existing A records for zone '%s'.", zone.domain)
    #for record in zone.list_records():
    #    if record.type == 'A':
    #        log.info("%s -> %s", record.name, record.data)

    msg = ("Creating A record with name %s for %s in zone %s in %s"
           % (name, ip_addr, zone.domain, provider))
    try:
        record = zone.create_record(name, RecordType.A, ip_addr)
    except Exception as exc:
        raise MistError(msg + " failed: %r" % repr(exc))
    log.info(msg + " succeeded.")
    return record<|MERGE_RESOLUTION|>--- conflicted
+++ resolved
@@ -1725,8 +1725,8 @@
                                          size, location)
     elif conn.type == Provider.VULTR:
         node = _create_machine_vultr(conn, public_key, machine_name, image,
-<<<<<<< HEAD
-                                         size, location)
+                                         size, location, cloud_init)
+
     elif conn.type is Provider.LIBVIRT:
         try:
             # size_id should have a format cpu:ram, eg 1:2048
@@ -1738,9 +1738,6 @@
         node = _create_machine_libvirt(conn, machine_name,
                                        disk_size, ram, cpu,
                                        image_id, disk_path, create_from_existing, networks)
-=======
-                                         size, location, cloud_init)
->>>>>>> 28d1ffc1
     elif conn.type == Provider.PACKET:
         node = _create_machine_packet(conn, public_key, machine_name, image,
                                          size, location, cloud_init, project_id)
