--- conflicted
+++ resolved
@@ -280,11 +280,7 @@
     elif provider == 'hostvirtual':
         backend_id, backend = _add_backend_hostvirtual(title, provider, params)
     elif provider == 'vultr':
-<<<<<<< HEAD
         backend_id, backend = _add_backend_vultr(title, provider, params)
-=======
-        backend_id, backend = _add_backend_vultr(title, provider, params)	
->>>>>>> c89ed19d
     elif provider == 'vsphere':
         backend_id, backend = _add_backend_vsphere(title, provider, params)
     else:
@@ -868,7 +864,7 @@
     backend_id = backend.get_id()
 
     return backend_id, backend
-	
+
 def _add_backend_vultr(title, provider, params):
     api_key = params.get('api_key', '')
     if not api_key:
@@ -1281,11 +1277,7 @@
     elif backend.provider == Provider.HPCLOUD:
         conn = driver(backend.apikey, backend.apisecret, backend.tenant_name,
                       region=backend.region)
-<<<<<<< HEAD
     elif backend.provider in [Provider.LINODE, Provider.HOSTVIRTUAL, Provider.VULTR]:
-=======
-    elif backend.provider in [Provider.LINODE, Provider.HOSTVIRTUAL,Provider.VULTR]:
->>>>>>> c89ed19d
         conn = driver(backend.apisecret)
     elif backend.provider == Provider.GCE:
         conn = driver(backend.apikey, backend.apisecret, project=backend.tenant_name)
@@ -1359,11 +1351,7 @@
     if conn.type in (Provider.RACKSPACE_FIRST_GEN, Provider.LINODE,
                      Provider.NEPHOSCALE, Provider.SOFTLAYER,
                      Provider.DIGITAL_OCEAN, Provider.DOCKER, Provider.AZURE,
-<<<<<<< HEAD
                      Provider.VCLOUD, Provider.INDONESIAN_VCLOUD, Provider.LIBVIRT, Provider.HOSTVIRTUAL, Provider.VSPHERE, Provider.VULTR):
-=======
-                     Provider.VCLOUD, Provider.INDONESIAN_VCLOUD, Provider.LIBVIRT, Provider.HOSTVIRTUAL, Provider.VSPHERE,Provider.VULTR):
->>>>>>> c89ed19d
         can_tag = False
 
     # for other states
@@ -2152,7 +2140,7 @@
         raise MachineCreationError("HostVirtual, got exception %s" % e, e)
 
     return node
-	
+
 def _create_machine_vultr(conn, public_key, machine_name, image, size, location):
     """Create a machine in Vultr.
 
