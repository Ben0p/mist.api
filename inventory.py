--- conflicted
+++ resolved
@@ -35,12 +35,8 @@
                 continue
             ip_addr, port = dnat(self.user, ip_addr, port)
             if key_id not in self.keys:
-<<<<<<< HEAD
-                keypair = Keypair.objects.get(owner=self.user, name=key_id,
-                                              deleted=None)
-=======
-                keypair = SSHKey.objects.get(owner=self.user, name=key_id)
->>>>>>> 526690d2
+                keypair = SSHKey.objects.get(owner=self.user, name=key_id,
+                                             deleted=None)
                 self.keys[key_id] = keypair.private
                 if isinstance(keypair, SignedSSHKey):
                     # if signed ssh key, provide the key appending a -cert.pub
