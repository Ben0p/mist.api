"""Routes and wsgi app creation"""

import os
import time
import logging
import importlib

from pyramid.config import Configurator
from pyramid.renderers import JSON

import mongoengine as me

from mist.api import config

logging.basicConfig(level=config.PY_LOG_LEVEL,
                    format=config.PY_LOG_FORMAT,
                    datefmt=config.PY_LOG_FORMAT_DATE)


log = logging.getLogger(__name__)


class Root(object):
    def __init__(self, request):
        self.request = request


def mongo_connect(*args, **kwargs):
    """Connect mongoengine to mongo db. This connection is reused everywhere"""
    exc = None
    for _ in range(30):
        try:
            log.info("Attempting to connect to %s at %s...", config.MONGO_DB,
                     config.MONGO_URI)
            me.connect(db=config.MONGO_DB, host=config.MONGO_URI)
        except Exception as e:
            log.warning("Error connecting to mongo, will retry in 1 sec: %r",
                        e)
            time.sleep(1)
            exc = e
        else:
            log.info("Connected...")
            break
    else:
        log.critical("Unable to connect to %s at %s: %r", config.MONGO_DB,
                     config.MONGO_URI, exc)
        raise exc


try:
    import uwsgi  # noqa
except ImportError:
    if os.getenv('CELERY_CONTEXT'):
        log.info('Celery context')
        from celery.signals import worker_process_init
        worker_process_init.connect(mongo_connect)
    else:
        log.debug('Not in uwsgi/celery context')
        mongo_connect()
else:
    log.info('Uwsgi context')
    from uwsgidecorators import postfork
    mongo_connect = postfork(mongo_connect)


def main(global_config, **settings):
    """This function returns a Pyramid WSGI application."""

    import mist.api.auth.middleware

    settings = {}

    configurator = Configurator(root_factory=Root, settings=settings)
    configurator.include('pyramid_chameleon')

    # Add custom adapter to the JSON renderer to avoid serialization errors
    json_renderer = JSON()

    def string_adapter(obj, request):
        return str(obj)

    json_renderer.add_adapter(object, string_adapter)
    configurator.add_renderer('json', json_renderer)

    # Add CSV renderer
    configurator.add_renderer('csv', 'mist.api.renderers.CSVRenderer')

    configurator.add_static_view('docs', path='../../../docs/build')

    # FIXME this should not be necessary
    social_auth_keys = {key: getattr(config, key, '')
                        for key in ('SOCIAL_AUTH_GOOGLE_OAUTH2_KEY',
                                    'SOCIAL_AUTH_GOOGLE_OAUTH2_SECRET',
                                    'SOCIAL_AUTH_GITHUB_KEY',
                                    'SOCIAL_AUTH_GITHUB_SECRET',
                                    'SOCIAL_AUTH_INTRALOT_OAUTH2_KEY',
                                    'SOCIAL_AUTH_INTRALOT_OAUTH2_SECRET')}
    configurator.registry.settings.update(social_auth_keys)
    configurator.registry.settings.update(getattr(config,
                                                  'SOCIAL_AUTH_SETTINGS', {}))
    # /FIXME

    configurator.include(add_routes)
    configurator.scan(ignore=['mist.api.sock', 'mist.api.sockjs_mux'])

    for plugin in config.PLUGINS:
        log.info("Loading plugin mist.%s", plugin)
        configurator.include('mist.%s.add_routes' % plugin)
        ignore_modules = ['mist.%s.sock' % plugin, 'mist.%s.handler' % plugin]
        configurator.scan('mist.%s' % plugin, ignore=ignore_modules)

    app = mist.api.auth.middleware.AuthMiddleware(
        mist.api.auth.middleware.CsrfMiddleware(
            configurator.make_wsgi_app()
        )
    )

    for plugin in config.PLUGINS:
        try:
            module = importlib.import_module('mist.%s.middleware' % plugin)
            for middleware in module.CHAIN:
                app = middleware(app)
        except ImportError:
            pass

    return app


def add_routes(configurator):
    """This function defines pyramid routes.

    Takes a Configurator instance as argument and changes it's configuration.
    Any return value is ignored. This was put in a separate function so that it
    can easily be imported and extended upon.
    Just use: config.include(add_routes)

    """

    def valid_ui_section(context, request):
        ui_sections = ['clouds', 'machines', 'images', 'keys', 'scripts',
                       'templates', 'stacks', 'teams', 'networks', 'volumes',
                       'tunnels', 'members', 'insights', 'my-account',
                       'schedules', 'zones', 'rules']
        landing_sections = ['about', 'product', 'pricing',
                            'sign-up', 'sign-in', 'forgot-password',
                            'buy-license', 'request-pricing', 'get-started',
                            'privacy-policy', 'pledge', 'tos',
                            'error', 'index']
        for section in ui_sections + landing_sections:
            if request.path.startswith('/' + section):
                return True
        return False

    configurator.add_route('version', '/version')

    configurator.add_route('ui_routes', '/{section}*fizzle',
                           custom_predicates=[valid_ui_section])
    configurator.add_route('home', '/')
    configurator.add_route('switch_context', '/switch_context')
    configurator.add_route('switch_context_org', '/switch_context/{org_id}')
    configurator.add_route('login', '/login')
    configurator.add_route('login_service', 'login/{service}')
    configurator.add_route('logout', '/logout')
    configurator.add_route('register', '/register')
    configurator.add_route('confirm', '/confirm')
    configurator.add_route('set_password', '/set-password')
    configurator.add_route('forgot_password', '/forgot')
    configurator.add_route('reset_password', '/reset-password')
    configurator.add_route('confirm_invitation', '/confirm-invitation')
    configurator.add_route('request_whitelist_ip', '/request-whitelist-ip')
    configurator.add_route('confirm_whitelist', '/confirm-whitelist')

    # openapi endpoint
    configurator.add_route('api_v1_spec', '/api/v1/spec')

    configurator.add_route('api_v1_section', '/api/v1/section/{section}')

    configurator.add_route('api_v1_avatars', '/api/v1/avatars')
    configurator.add_route('api_v1_avatar', '/api/v1/avatars/{avatar}')

    configurator.add_route('api_v1_providers', '/api/v1/providers')
    configurator.add_route('api_v1_clouds', '/api/v1/clouds')
    configurator.add_route('api_v1_cloud_action', '/api/v1/clouds/{cloud}')
    # VSphere routes
    configurator.add_route('api_v1_cloud_folders',
                           '/api/v1/clouds/{cloud}/folders')
    configurator.add_route('api_v1_cloud_datastores',
                           '/api/v1/clouds/{cloud}/datastores')
<<<<<<< HEAD

    configurator.add_route('api_v1_cloud_folders', '/api/v1/clouds/{cloud}/folders')
=======
>>>>>>> b6edb000

    configurator.add_route('api_v1_machines',
                           '/api/v1/machines')

    configurator.add_route('api_v1_cloud_machines',
                           '/api/v1/clouds/{cloud}/machines')
    configurator.add_route('api_v1_cloud_machine',
                           '/api/v1/clouds/{cloud}/machines/{machine}')
    configurator.add_route('api_v1_machine',
                           '/api/v1/machines/{machine_uuid}')

    configurator.add_route('api_v1_cloud_machine_rdp',
                           '/api/v1/clouds/{cloud}/machines/{machine}/rdp')
    configurator.add_route('api_v1_machine_rdp',
                           '/api/v1/machines/{machine_uuid}/rdp')

    configurator.add_route(
        'api_v1_cloud_machine_console',
        '/api/v1/clouds/{cloud}/machines/{machine}/console'
    )
    configurator.add_route('api_v1_machine_console',
                           '/api/v1/machines/{machine_uuid}/console')

    configurator.add_route('api_v1_machine_tags',
                           '/api/v1/clouds/{cloud}/machines/{machine}/tags')
    configurator.add_route(
        'api_v1_machine_tag',
        '/api/v1/clouds/{cloud}/machines/{machine}/tags/{tag}'
    )
    configurator.add_route('api_v1_tags', '/api/v1/tags')
    configurator.add_route('cloud_tags', '/clouds/{cloud_id}/tags')
    configurator.add_route('key_tags', '/keys/{key_id}/tags')

    configurator.add_route('script_tags', '/scripts/{script_id}/tags')
    configurator.add_route('schedule_tags', '/schedules/{schedule_id}/tags')
    configurator.add_route('network_tags',
                           '/clouds/{cloud_id}/networks/{network_id}/tags')

    configurator.add_route('script_tag', '/scripts/{script_id}/tag')
    configurator.add_route('schedule_tag', '/schedules/{schedule_id}/tag')
    configurator.add_route(
        'network_tag',
        '/clouds/{cloud}/networks/{network_id}/tag/{tag_key}'
    )
    configurator.add_route('key_tag', '/keys/{key_id}/tag')
    configurator.add_route('cloud_tag', '/clouds/{cloud_id}/tag')

    configurator.add_route('machine_tag',
                           '/clouds/{cloud_id}/machines/{machine_id}/tag')

    configurator.add_route('api_v1_cloud_probe',
                           '/api/v1/clouds/{cloud}/machines/{machine}/probe')
    configurator.add_route('api_v1_probe',
                           '/api/v1/machines/{machine_uuid}/probe')

    configurator.add_route('api_v1_ping', '/api/v1/ping')

    configurator.add_route('api_v1_images', '/api/v1/clouds/{cloud}/images')
    configurator.add_route('api_v1_image',
                           '/api/v1/clouds/{cloud}/images/{image}')
    configurator.add_route('api_v1_sizes', '/api/v1/clouds/{cloud}/sizes')
    configurator.add_route('api_v1_locations',
                           '/api/v1/clouds/{cloud}/locations')
    configurator.add_route('api_v1_storage_accounts',
                           '/api/v1/clouds/{cloud}/storage-accounts')
    configurator.add_route('api_v1_resource_groups',
                           '/api/v1/clouds/{cloud}/resource-groups')

    configurator.add_route('api_v1_networks',
                           '/api/v1/clouds/{cloud}/networks')
    configurator.add_route('api_v1_network',
                           '/api/v1/clouds/{cloud}/networks/{network}')
    configurator.add_route('api_v1_subnets',
                           '/api/v1/clouds/{cloud}/networks/{network}/subnets')
    configurator.add_route(
        'api_v1_subnet',
        '/api/v1/clouds/{cloud}/networks/{network}/subnets/{subnet}'
    )
    configurator.add_route('api_v1_cloud_vnfs',
                           '/api/v1/clouds/{cloud}/vnfs')

    # Volumes
    configurator.add_route(
        'api_v1_cloud_volumes',
        '/api/v1/clouds/{cloud}/volumes'
    )
    configurator.add_route(
        'api_v1_cloud_volume',
        '/api/v1/clouds/{cloud}/volumes/*volume_ext'
    )
    configurator.add_route(
        'api_v1_volumes',
        '/api/v1/volumes'
    )
    configurator.add_route(
        'api_v1_volume',
        '/api/v1/volumes/{volume}'
    )

    configurator.add_route('api_v1_keys', '/api/v1/keys')
    configurator.add_route('api_v1_key_action', '/api/v1/keys/{key}')
    configurator.add_route('api_v1_key_public', '/api/v1/keys/{key}/public')
    configurator.add_route('api_v1_key_private', '/api/v1/keys/{key}/private')
    configurator.add_route(
        'api_v1_cloud_key_association',
        '/api/v1/clouds/{cloud}/machines/{machine}/keys/{key}'
    )
    configurator.add_route('api_v1_key_association',
                           '/api/v1/machines/{machine_uuid}/keys/{key}')

    # Rules
    configurator.add_route('api_v1_rules', '/api/v1/rules')
    configurator.add_route('api_v1_rule', '/api/v1/rules/{rule}')
    configurator.add_route('api_v1_rule_triggered', '/api/v1/rule-triggered')

    # Metering
    configurator.add_route('api_v1_metering', '/api/v1/metering')

    # Ownership
    configurator.add_route('api_v1_ownership', '/api/v1/ownership')

    # DNS
    configurator.add_route('api_v1_zones',
                           '/api/v1/clouds/{cloud}/dns/zones')
    configurator.add_route('api_v1_zone',
                           '/api/v1/clouds/{cloud}/dns/zones/{zone}')
    configurator.add_route('api_v1_records',
                           '/api/v1/clouds/{cloud}/dns/zones/{zone}/records')
    configurator.add_route(
        'api_v1_record',
        '/api/v1/clouds/{cloud}/dns/zones/{zone}/records/{record}'
    )
    configurator.add_route('api_v1_cloud_zones',
                           '/api/v1/clouds/{cloud}/zones')
    configurator.add_route('api_v1_cloud_zone',
                           '/api/v1/clouds/{cloud}/zones/{zone}')
    configurator.add_route('api_v1_cloud_records',
                           '/api/v1/clouds/{cloud}/zones/{zone}/records')
    configurator.add_route(
        'api_v1_cloud_record',
        '/api/v1/clouds/{cloud}/zones/{zone}/records/{record}'
    )

    # Security groups
    configurator.add_route('api_v1_cloud_security_groups',
                           '/api/v1/clouds/{cloud}/security-groups')

    # Scripts
    configurator.add_route('api_v1_scripts', '/api/v1/scripts')
    configurator.add_route('api_v1_script', '/api/v1/scripts/{script_id}')
    configurator.add_route('api_v1_script_file',
                           '/api/v1/scripts/{script_id}/file')
    configurator.add_route('api_v1_script_url',
                           '/api/v1/scripts/{script_id}/url')
    configurator.add_route('api_v1_fetch', '/api/v1/fetch')

    # Schedules
    configurator.add_route('api_v1_schedules', '/api/v1/schedules')
    configurator.add_route('api_v1_schedule',
                           '/api/v1/schedules/{schedule_id}')

    # Tokens & sessions
    configurator.add_route('api_v1_tokens', '/api/v1/tokens')
    configurator.add_route('api_v1_sessions', '/api/v1/sessions')

    # Orgs
    configurator.add_route('api_v1_orgs', '/api/v1/orgs')
    configurator.add_route('api_v1_org', '/api/v1/org')
    configurator.add_route('api_v1_org_info', '/api/v1/org/{org_id}')

    # Teams
    configurator.add_route('api_v1_teams', '/api/v1/org/{org_id}/teams')
    configurator.add_route('api_v1_team',
                           '/api/v1/org/{org_id}/teams/{team_id}')

    configurator.add_route('api_v1_team_members',
                           '/api/v1/org/{org_id}/teams/{team_id}/members')

    configurator.add_route(
        'api_v1_team_member',
        '/api/v1/org/{org_id}/teams/{team_id}/members/{user_id}'
    )

    configurator.add_route('delete_account', '/delete_account/{email}')

    # Account page.
    configurator.add_route('api_v1_account', '/api/v1/account')

    configurator.add_route('api_v1_user_whitelist_ip',
                           '/api/v1/whitelist')

    # Logs & stories.
    configurator.add_route('api_v1_logs', '/api/v1/logs')
    configurator.add_route('api_v1_job', '/api/v1/jobs/{job_id}')
    configurator.add_route('api_v1_story', '/api/v1/stories/{story_id}')

    # Monitoring API endpoints.
    configurator.add_route('api_v1_home_dashboard', '/api/v1/dashboard')
    configurator.add_route(
        'api_v1_cloud_machine_dashboard',
        '/api/v1/clouds/{cloud}/machines/{machine}/dashboard')
    configurator.add_route('api_v1_machine_dashboard',
                           '/api/v1/machines/{machine_uuid}/dashboard')
    configurator.add_route('api_v1_monitoring', '/api/v1/monitoring')
    configurator.add_route(
        'api_v1_cloud_machine_monitoring',
        '/api/v1/clouds/{cloud}/machines/{machine}/monitoring')
    configurator.add_route('api_v1_machine_monitoring',
                           '/api/v1/machines/{machine_uuid}/monitoring')
    configurator.add_route(
        'api_v1_cloud_metrics',
        '/api/v1/clouds/{cloud}/machines/{machine}/metrics')
    configurator.add_route('api_v1_metrics',
                           '/api/v1/machines/{machine_uuid}/metrics')
    configurator.add_route('api_v1_metric', '/api/v1/metrics/{metric}')
    configurator.add_route(
        'api_v1_cloud_deploy_plugin',
        '/api/v1/clouds/{cloud}/machines/{machine}/plugins/{plugin}')
    configurator.add_route(
        'api_v1_deploy_plugin',
        '/api/v1/machines/{machine_uuid}/plugins/{plugin}')
    configurator.add_route(
        'api_v1_cloud_stats',
        '/api/v1/clouds/{cloud}/machines/{machine}/stats')
    configurator.add_route(
        'api_v1_stats',
        '/api/v1/machines/{machine_uuid}/stats')
    configurator.add_route('api_v1_load', '/api/v1/machines/stats/load')

    # Notifications
    configurator.add_route(
        'api_v1_dismiss_notification',
        '/api/v1/notifications/{notification_id}')
    configurator.add_route(
        'api_v1_notification_override',
        '/api/v1/notification-overrides/{override_id}')
    configurator.add_route(
        'api_v1_notification_overrides',
        '/api/v1/notification-overrides')

    # Notifications - Unsubscribe
    configurator.add_route('unsubscribe_page', '/unsubscribe')
    configurator.add_route('unsubscribe', '/api/v1/unsubscribe')

    # Notifications - Unsuppress
    configurator.add_route('suppressed', '/suppressed-alerts')

    configurator.add_route('user_invitations', '/user_invitations')

    configurator.add_route('su', '/su')

    # DEV ENDPOINT
    configurator.add_route('api_v1_dev_register', '/api/v1/dev/register')
    configurator.add_route('api_v1_dev_add_user_to_team',
                           '/api/v1/dev/orgs/{org_id}/teams/{team_id}')
    configurator.add_route('api_v1_dev_users', '/api/v1/dev/users')<|MERGE_RESOLUTION|>--- conflicted
+++ resolved
@@ -186,11 +186,6 @@
                            '/api/v1/clouds/{cloud}/folders')
     configurator.add_route('api_v1_cloud_datastores',
                            '/api/v1/clouds/{cloud}/datastores')
-<<<<<<< HEAD
-
-    configurator.add_route('api_v1_cloud_folders', '/api/v1/clouds/{cloud}/folders')
-=======
->>>>>>> b6edb000
 
     configurator.add_route('api_v1_machines',
                            '/api/v1/machines')
