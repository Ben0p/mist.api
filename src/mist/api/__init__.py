"""Routes and wsgi app creation"""

import os
import time
import logging

from pyramid.config import Configurator
from pyramid.renderers import JSON

import mongoengine as me

from mist.api import config

logging.basicConfig(level=config.PY_LOG_LEVEL,
                    format=config.PY_LOG_FORMAT,
                    datefmt=config.PY_LOG_FORMAT_DATE)


log = logging.getLogger(__name__)


class Root(object):
    def __init__(self, request):
        self.request = request


def mongo_connect(*args, **kwargs):
    """Connect mongoengine to mongo db. This connection is reused everywhere"""
    for _ in xrange(30):
        try:
            log.info("Attempting to connect to %s at %s...", config.MONGO_DB,
                     config.MONGO_URI)
            me.connect(db=config.MONGO_DB, host=config.MONGO_URI)
        except Exception as exc:
            log.warning("Error connecting to mongo, will retry in 1 sec: %r",
                        exc)
            time.sleep(1)
        else:
            log.info("Connected...")
            break
    else:
        log.critical("Unable to connect to %s at %s: %r", config.MONGO_DB,
                     config.MONGO_URI, exc)
        raise exc


try:
    import uwsgi  # noqa
except ImportError:
    if os.getenv('CELERY_CONTEXT'):
        log.info('Celery context')
        from celery.signals import worker_process_init
        worker_process_init.connect(mongo_connect)
    else:
        log.debug('Not in uwsgi/celery context')
        mongo_connect()
else:
    log.info('Uwsgi context')
    from uwsgidecorators import postfork
    mongo_connect = postfork(mongo_connect)


def main(global_config, **settings):
    """This function returns a Pyramid WSGI application."""

    import mist.api.auth.middleware

    settings = {}

    configurator = Configurator(root_factory=Root, settings=settings)

    # Add custom adapter to the JSON renderer to avoid serialization errors
    json_renderer = JSON()

    def string_adapter(obj, request):
        return str(obj)

    json_renderer.add_adapter(object, string_adapter)
    configurator.add_renderer('json', json_renderer)

    configurator.add_static_view('docs', path='../../../docs/build')

    # FIXME this should not be necessary
    social_auth_keys = {key: getattr(config, key, '')
                        for key in ('SOCIAL_AUTH_GOOGLE_OAUTH2_KEY',
                                    'SOCIAL_AUTH_GOOGLE_OAUTH2_SECRET',
                                    'SOCIAL_AUTH_GITHUB_KEY',
                                    'SOCIAL_AUTH_GITHUB_SECRET',
                                    'SOCIAL_AUTH_INTRALOT_OAUTH2_KEY',
                                    'SOCIAL_AUTH_INTRALOT_OAUTH2_SECRET')}
    configurator.registry.settings.update(social_auth_keys)
    configurator.registry.settings.update(getattr(config,
                                                  'SOCIAL_AUTH_SETTINGS', {}))
    # /FIXME

    configurator.include(add_routes)
    configurator.scan()

    return mist.api.auth.middleware.AuthMiddleware(
        mist.api.auth.middleware.CsrfMiddleware(
            configurator.make_wsgi_app()
        )
    )


def add_routes(configurator):
    """This function defines pyramid routes.

    Takes a Configurator instance as argument and changes it's configuration.
    Any return value is ignored. This was put in a separate function so that it
    can easily be imported and extended upon.
    Just use: config.include(add_routes)

    """

    def valid_ui_section(context, request):
        ui_sections = ['clouds', 'machines', 'images', 'keys', 'scripts',
                       'templates', 'stacks', 'teams', 'networks', 'tunnels',
                       'members', 'insights', 'my-account', 'schedules',
                       'zones']
        landing_sections = ['about', 'product', 'pricing',
                            'sign-up', 'sign-in', 'forgot-password',
                            'error', 'index']
        for section in ui_sections + landing_sections:
            if request.path.startswith('/' + section):
                return True
        return False

    configurator.add_route('version', '/version')

    configurator.add_route('ui_routes', '/{section}*fizzle',
                           custom_predicates=[valid_ui_section])
    configurator.add_route('home', '/')
    configurator.add_route('switch_context', '/switch_context')
    configurator.add_route('switch_context_org', '/switch_context/{org_id}')
    configurator.add_route('login', '/login')
    configurator.add_route('login_service', 'login/{service}')
    configurator.add_route('logout', '/logout')
    configurator.add_route('register', '/register')
    configurator.add_route('confirm', '/confirm')
    configurator.add_route('set_password', '/set-password')
    configurator.add_route('forgot_password', '/forgot')
    configurator.add_route('reset_password', '/reset-password')
    configurator.add_route('confirm_invitation', '/confirm-invitation')

    configurator.add_route('api_v1_avatars', '/api/v1/avatars')
    configurator.add_route('api_v1_avatar', '/api/v1/avatars/{avatar}')

    configurator.add_route('api_v1_providers', '/api/v1/providers')
    configurator.add_route('api_v1_clouds', '/api/v1/clouds')
    configurator.add_route('api_v1_cloud_action', '/api/v1/clouds/{cloud}')

    configurator.add_route('api_v1_machines',
                           '/api/v1/clouds/{cloud}/machines')
    configurator.add_route('api_v1_cloud_machine',
                           '/api/v1/clouds/{cloud}/machines/{machine}')
    configurator.add_route('api_v1_machine',
                           '/api/v1/machines/{machine_uuid}')

    configurator.add_route('api_v1_cloud_machine_rdp',
                           '/api/v1/clouds/{cloud}/machines/{machine}/rdp')
    configurator.add_route('api_v1_machine_rdp',
                           '/api/v1/machines/{machine_uuid}/rdp')

    configurator.add_route('api_v1_machine_tags',
                           '/api/v1/clouds/{cloud}/machines/{machine}/tags')
    configurator.add_route(
        'api_v1_machine_tag',
        '/api/v1/clouds/{cloud}/machines/{machine}/tags/{tag}'
    )
    configurator.add_route('api_v1_tags', '/api/v1/tags')
    configurator.add_route('cloud_tags', '/clouds/{cloud_id}/tags')
    configurator.add_route('key_tags', '/keys/{key_id}/tags')

    configurator.add_route('script_tags', '/scripts/{script_id}/tags')
    configurator.add_route('schedule_tags', '/schedules/{schedule_id}/tags')
    configurator.add_route('network_tags',
                           '/clouds/{cloud_id}/networks/{network_id}/tags')

    configurator.add_route('script_tag', '/scripts/{script_id}/tag')
    configurator.add_route('schedule_tag', '/schedules/{schedule_id}/tag')
    configurator.add_route(
        'network_tag',
        '/clouds/{cloud}/networks/{network_id}/tag/{tag_key}'
    )
    configurator.add_route('key_tag', '/keys/{key_id}/tag')
    configurator.add_route('cloud_tag', '/clouds/{cloud_id}/tag')

    configurator.add_route('machine_tag',
                           '/clouds/{cloud_id}/machines/{machine_id}/tag')

    configurator.add_route('api_v1_cloud_probe',
                           '/api/v1/clouds/{cloud}/machines/{machine}/probe')
    configurator.add_route('api_v1_probe',
                           '/api/v1/machines/{machine_uuid}/probe')

    configurator.add_route('api_v1_ping', '/api/v1/ping')

    configurator.add_route(
        'api_v1_deploy_plugin',
        '/api/v1/clouds/{cloud}/machines/{machine}/plugins/{plugin}'
    )

    configurator.add_route('api_v1_images', '/api/v1/clouds/{cloud}/images')
    configurator.add_route('api_v1_image',
                           '/api/v1/clouds/{cloud}/images/{image}')
    configurator.add_route('api_v1_sizes', '/api/v1/clouds/{cloud}/sizes')
    configurator.add_route('api_v1_locations',
                           '/api/v1/clouds/{cloud}/locations')

    configurator.add_route('api_v1_networks',
                           '/api/v1/clouds/{cloud}/networks')
    configurator.add_route('api_v1_network',
                           '/api/v1/clouds/{cloud}/networks/{network}')
    configurator.add_route('api_v1_subnets',
                           '/api/v1/clouds/{cloud}/networks/{network}/subnets')
    configurator.add_route(
        'api_v1_subnet',
        '/api/v1/clouds/{cloud}/networks/{network}/subnets/{subnet}'
    )

    configurator.add_route('api_v1_keys', '/api/v1/keys')
    configurator.add_route('api_v1_key_action', '/api/v1/keys/{key}')
    configurator.add_route('api_v1_key_public', '/api/v1/keys/{key}/public')
    configurator.add_route('api_v1_key_private', '/api/v1/keys/{key}/private')
    configurator.add_route(
        'api_v1_cloud_key_association',
        '/api/v1/clouds/{cloud}/machines/{machine}/keys/{key}'
    )
    configurator.add_route('api_v1_key_association',
                           '/api/v1/machines/{machine_uuid}/keys/{key}')

    configurator.add_route('api_v1_rules', '/api/v1/rules')
    configurator.add_route('api_v1_rule', '/api/v1/rules/{rule}')
    configurator.add_route('api_v1_check_auth', '/api/v1/auth')

    configurator.add_route('api_v1_zones',
                           '/api/v1/clouds/{cloud}/dns/zones')
    configurator.add_route('api_v1_zone',
                           '/api/v1/clouds/{cloud}/dns/zones/{zone}')
    configurator.add_route('api_v1_records',
                           '/api/v1/clouds/{cloud}/dns/zones/{zone}/records')
    configurator.add_route(
        'api_v1_record',
        '/api/v1/clouds/{cloud}/dns/zones/{zone}/records/{record}'
    )

    configurator.add_route('api_v1_scripts', '/api/v1/scripts')
    configurator.add_route('api_v1_script', '/api/v1/scripts/{script_id}')
    configurator.add_route('api_v1_script_file',
                           '/api/v1/scripts/{script_id}/file')
    configurator.add_route('api_v1_script_url',
                           '/api/v1/scripts/{script_id}/url')
    configurator.add_route('api_v1_fetch', '/api/v1/fetch')

    configurator.add_route('api_v1_schedules', '/api/v1/schedules')
    configurator.add_route('api_v1_schedule',
                           '/api/v1/schedules/{schedule_id}')

    configurator.add_route('api_v1_tokens', '/api/v1/tokens')
    configurator.add_route('api_v1_sessions', '/api/v1/sessions')

    configurator.add_route('api_v1_orgs', '/api/v1/orgs')
    configurator.add_route('api_v1_org', '/api/v1/org')
    configurator.add_route('api_v1_org_info', '/api/v1/org/{org_id}')

    configurator.add_route('api_v1_teams', '/api/v1/org/{org_id}/teams')
    configurator.add_route('api_v1_team',
                           '/api/v1/org/{org_id}/teams/{team_id}')

    configurator.add_route('api_v1_team_members',
                           '/api/v1/org/{org_id}/teams/{team_id}/members')

    configurator.add_route(
        'api_v1_team_member',
        '/api/v1/org/{org_id}/teams/{team_id}/members/{user_id}'
    )

    # Logs & stories.
    configurator.add_route('api_v1_logs', '/api/v1/logs')
    configurator.add_route('api_v1_job', '/api/v1/jobs/{job_id}')
    configurator.add_route('api_v1_story', '/api/v1/stories/{story_id}')

<<<<<<< HEAD
    # Monitoring API endpoints.
    configurator.add_route('api_v1_home_dashboard', '/api/v1/dashboard')
    configurator.add_route('api_v1_machine_dashboard',
                           '/api/v1/machines/{machine}/dashboard')
    configurator.add_route('api_v1_monitoring', '/api/v1/monitoring')
    configurator.add_route('api_v1_machine_monitoring',
                           '/api/v1/machines/{machine}/monitoring')
    configurator.add_route('api_v1_metrics',
                           '/api/v1/machines/{machine}/metrics')
    configurator.add_route('api_v1_metric', '/api/v1/metrics/{metric}')
    configurator.add_route('api_v1_stats', '/api/v1/machines/{machine}/stats')
=======
    # Notifications
    configurator.add_route(
        'api_v1_dismiss_notification',
        '/api/v1/notifications/{notification_id}')
>>>>>>> 8c51871e

    configurator.add_route('user_invitations', '/user_invitations')

    configurator.add_route('su', '/su')

    # DEV ENDPOINT
    configurator.add_route('api_v1_dev_register', '/api/v1/dev/register')
    configurator.add_route('api_v1_dev_users', '/api/v1/dev/users')<|MERGE_RESOLUTION|>--- conflicted
+++ resolved
@@ -281,7 +281,6 @@
     configurator.add_route('api_v1_job', '/api/v1/jobs/{job_id}')
     configurator.add_route('api_v1_story', '/api/v1/stories/{story_id}')
 
-<<<<<<< HEAD
     # Monitoring API endpoints.
     configurator.add_route('api_v1_home_dashboard', '/api/v1/dashboard')
     configurator.add_route('api_v1_machine_dashboard',
@@ -293,12 +292,10 @@
                            '/api/v1/machines/{machine}/metrics')
     configurator.add_route('api_v1_metric', '/api/v1/metrics/{metric}')
     configurator.add_route('api_v1_stats', '/api/v1/machines/{machine}/stats')
-=======
     # Notifications
     configurator.add_route(
         'api_v1_dismiss_notification',
         '/api/v1/notifications/{notification_id}')
->>>>>>> 8c51871e
 
     configurator.add_route('user_invitations', '/user_invitations')
 
