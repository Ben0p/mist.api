import re
import random
import base64
import mongoengine as me
import time
import requests

from future.utils import string_types

from libcloud.compute.base import NodeSize, NodeImage, NodeLocation, Node
from libcloud.compute.base import StorageVolume

from libcloud.compute.types import Provider
from libcloud.container.types import Provider as Container_Provider
from libcloud.container.base import ContainerImage
from libcloud.compute.base import NodeAuthSSHKey
from libcloud.compute.base import NodeAuthPassword
from tempfile import NamedTemporaryFile

import mist.api.tasks

from mist.api.clouds.models import Cloud
from mist.api.machines.models import Machine
from mist.api.keys.models import Key
from mist.api.networks.models import Network
from mist.api.networks.models import Subnet

from mist.api.exceptions import PolicyUnauthorizedError
from mist.api.exceptions import MachineNameValidationError
from mist.api.exceptions import BadRequestError, MachineCreationError
from mist.api.exceptions import InternalServerError
from mist.api.exceptions import NotFoundError
from mist.api.exceptions import VolumeNotFoundError

from mist.api.helpers import get_temp_file

from mist.api.methods import connect_provider
from mist.api.methods import notify_admin
from mist.api.networks.methods import list_networks

from mist.api.monitoring.methods import disable_monitoring

from mist.api.tag.methods import resolve_id_and_set_tags

from mist.api import config

import logging

logging.basicConfig(level=config.PY_LOG_LEVEL,
                    format=config.PY_LOG_FORMAT,
                    datefmt=config.PY_LOG_FORMAT_DATE)
log = logging.getLogger(__name__)


def machine_name_validator(provider, name):
    """
    Validates machine names before creating a machine
    Provider specific
    """
    if not name and provider != Provider.EC2:
        raise MachineNameValidationError("machine name cannot be empty")
    if provider is Container_Provider.DOCKER:
        pass
    elif provider in [Provider.RACKSPACE_FIRST_GEN, Provider.RACKSPACE]:
        pass
    elif provider in [Provider.OPENSTACK]:
        pass
    elif provider is Provider.EC2:
        if len(name) > 255:
            raise MachineNameValidationError("machine name max "
                                             "chars allowed is 255")
    elif provider is Provider.GCE:
        if not re.search(r'^(?:[a-z](?:[-a-z0-9]{0,61}[a-z0-9])?)$', name):
            raise MachineNameValidationError(
                "name must be 1-63 characters long, with the first "
                "character being a lowercase letter, and all following "
                "characters must be a dash, lowercase letter, or digit, "
                "except the last character, which cannot be a dash."
            )
    elif provider is Provider.SOFTLAYER:
        pass
    elif provider is Provider.DIGITAL_OCEAN:
        if not re.search(r'^[0-9a-zA-Z]+[0-9a-zA-Z-.]{0,}[0-9a-zA-Z]+$', name):
            raise MachineNameValidationError(
                "machine name may only contain ASCII letters "
                "or numbers, dashes and dots")
    elif provider is Provider.PACKET:
        if not re.search(r'^[0-9a-zA-Z-.]+$', name):
            raise MachineNameValidationError(
                "machine name may only contain ASCII letters "
                "or numbers, dashes and periods")
    elif provider == Provider.AZURE:
        pass
    elif provider == Provider.AZURE_ARM:
        if not re.search(r'^[0-9a-zA-Z\-]+$', name):
            raise MachineNameValidationError(
                "machine name may only contain ASCII letters "
                "or numbers and dashes")
    elif provider in [Provider.VCLOUD]:
        pass
    elif provider is Provider.LINODE:
        if len(name) < 3:
            raise MachineNameValidationError(
                "machine name should be at least 3 chars"
            )
        if not re.search(r'^[0-9a-zA-Z][0-9a-zA-Z-_]+[0-9a-zA-Z]$', name):
            raise MachineNameValidationError(
                "machine name may only contain ASCII letters or numbers, "
                "dashes and underscores. Must begin and end with letters "
                "or numbers, and be at least 3 characters long")
    elif provider == Provider.ONAPP:
        name = name.strip().replace(' ', '-')
        if not re.search(r'^[0-9a-zA-Z-.]+[0-9a-zA-Z.]$', name):
            raise MachineNameValidationError(
                "machine name may only contain ASCII letters "
                "or numbers, dashes and periods. Name should not "
                "end with a dash")
    return name


def list_machines(owner, cloud_id, cached=False):
    """List all machines in this cloud via API call to the provider."""
    cloud = Cloud.objects.get(owner=owner, id=cloud_id, deleted=None)
    if cached:
        machines = cloud.ctl.compute.list_cached_machines()
    else:
        machines = cloud.ctl.compute.list_machines()
    return [machine.as_dict() for machine in machines]


def create_machine(auth_context, cloud_id, key_id, machine_name, location_id,
                   image_id, size, image_extra=None, disk=None,
                   image_name=None, size_name=None, location_name=None,
                   ips=None, monitoring=False, ex_disk_id='',
                   ex_storage_account='', machine_password='',
                   ex_resource_group='', networks=[], subnetwork=None,
                   docker_env=[],
                   docker_command=None,
                   ssh_port=22, script='', script_id='', script_params='',
                   job_id=None, job=None, docker_port_bindings={},
                   docker_exposed_ports={}, azure_port_bindings='',
                   hostname='', plugins=None, disk_size=None, disk_path=None,
                   post_script_id='', post_script_params='', cloud_init='',
                   subnet_id='', create_network=False, new_network='',
                   create_resource_group=False, new_resource_group='',
                   create_storage_account=False, new_storage_account='',
                   associate_floating_ip=False,
                   associate_floating_ip_subnet=None, project_id=None,
                   schedule={}, command=None, tags=None,
                   bare_metal=False, hourly=True,
                   softlayer_backend_vlan_id=None, machine_username='',
                   volumes=[], ip_addresses=[]):
    """Creates a new virtual machine on the specified cloud.

    If the cloud is Rackspace it attempts to deploy the node with an ssh key
    provided in config. the method used is the only one working in the old
    Rackspace cloud. create_node(), from libcloud.compute.base, with 'auth'
    kwarg doesn't do the trick. Didn't test if you can upload some ssh related
    files using the 'ex_files' kwarg from openstack 1.0 driver.

    In Linode creation is a bit different. There you can pass the key file
    directly during creation. The Linode API also requires to set a disk size
    and doesn't get it from size.id. So, send size.disk from the client and
    use it in all cases just to avoid provider checking. Finally, Linode API
    does not support association between a machine and the image it came from.
    We could set this, at least for machines created through mist.api in
    ex_comment, lroot or lconfig. lroot seems more appropriate. However,
    liblcoud doesn't support linode.config.list at the moment, so no way to
    get them. Also, it will create inconsistencies for machines created
    through mist.api and those from the Linode interface.

    """
    # script: a command that is given once
    # script_id: id of a script that exists - for mist.core
    # script_params: extra params, for script_id
    # post_script_id: id of a script that exists - for mist.core. If script_id
    # or monitoring are supplied, this will run after both finish
    # post_script_params: extra params, for post_script_id
    log.info('Creating machine %s on cloud %s' % (machine_name, cloud_id))
    cloud = Cloud.objects.get(owner=auth_context.owner,
                              id=cloud_id, deleted=None)
    conn = connect_provider(cloud)

    machine_name = machine_name_validator(conn.type, machine_name)
    key = None
    if key_id:
        key = Key.objects.get(owner=auth_context.owner,
                              id=key_id, deleted=None)

    # if key_id not provided, search for default key
    if conn.type not in [Provider.LIBVIRT,
                         Container_Provider.DOCKER,
                         Provider.ONAPP,
                         Provider.AZURE_ARM]:
        if not key_id:
            key = Key.objects.get(owner=auth_context.owner,
                                  default=True, deleted=None)
            key_id = key.name
    if key:
        private_key = key.private
        public_key = key.public.replace('\n', '')
    else:
        public_key = None

    # For providers, which do not support pre-defined sizes, we expect `size`
    # to be a dict with all the necessary information regarding the machine's
    # size.
    if cloud.ctl.provider in ('vsphere', 'onapp', 'libvirt', ):
        if not isinstance(size, dict):
            raise BadRequestError('Expected size to be a dict.')
        size_id = 'custom'
        size_ram = size.get('ram', 256)
        size_cpu = size.get('cpu', 1)
        size_disk_primary = size.get('disk_primary', 5)
        size_disk_swap = size.get('disk_swap', 1)
        # Required by OnApp only.
        boot = size.get('boot', True)
        build = size.get('build', True)
        cpu_priority = size.get('cpu_priority', 1)
        cpu_sockets = size.get('cpu_sockets', 1)
        cpu_threads = size.get('cpu_threads', 1)
        port_speed = size.get('port_speed', 0)
        hypervisor_group_id = size.get('hypervisor_group_id')
    else:
        if not isinstance(size, (string_types, int)):
            raise BadRequestError('Expected size to be an id.')
        size_id = size
    size = NodeSize(size_id, name=size_name, ram='', disk=disk,
                    bandwidth='', price='', driver=conn)

    import ipdb; ipdb.set_trace()
    image = NodeImage(image_id, name=image_name, extra=image_extra,
                      driver=conn)

    # transform location id to libcloud's NodeLocation object
    try:
        from mist.api.clouds.models import CloudLocation
        cloud_location = CloudLocation.objects.get(id=location_id)
        location = NodeLocation(cloud_location.external_id,
                                name=cloud_location.name,
                                country=cloud_location.country,
                                extra=cloud_location.extra,
                                driver=conn)
    except me.DoesNotExist:
        # make sure mongo is up-to-date
        cloud.ctl.compute.list_locations()
        try:
            from mist.api.clouds.models import CloudLocation
            cloud_location = CloudLocation.objects.get(id=location_id)
            location = NodeLocation(cloud_location.external_id,
                                    name=cloud_location.name,
                                    country=cloud_location.country,
                                    extra=cloud_location.extra,
                                    driver=conn)
        except me.DoesNotExist:
            location = NodeLocation(location_id, name=location_name,
                                    country='', driver=conn)

    # transform size id to libcloud's NodeSize object
    try:
        from mist.api.clouds.models import CloudSize
        cloud_size = CloudSize.objects.get(id=size_id)
        size = NodeSize(cloud_size.external_id,
                        name=cloud_size.name,
                        ram=cloud_size.ram,
                        disk=cloud_size.disk,
                        bandwidth=cloud_size.bandwidth,
                        price=cloud_size.extra.get('price'),
                        driver=conn)
    except me.DoesNotExist:
        # make sure mongo is up-to-date
        cloud.ctl.compute.list_sizes()
        try:
            cloud_size = CloudSize.objects.get(id=size_id)
            size = NodeSize(cloud_size.external_id,
                            name=cloud_size.name,
                            ram=cloud_size.ram,
                            disk=cloud_size.disk,
                            bandwidth=cloud_size.bandwidth,
                            price=cloud_size.extra.get('price'),
                            driver=conn)
        except me.DoesNotExist:
            # instantiate a dummy libcloud NodeSize
            size = NodeSize(size_id, name=size_name,
                            ram=0, disk=0, bandwidth=0,
                            price=0, driver=conn)

    cached_machines = [m.as_dict()
                       for m in cloud.ctl.compute.list_cached_machines()]

    if conn.type is Container_Provider.DOCKER:
        if public_key:
            node = _create_machine_docker(
                conn, machine_name, image_id, '',
                public_key=public_key,
                docker_env=docker_env,
                docker_command=docker_command,
                docker_port_bindings=docker_port_bindings,
                docker_exposed_ports=docker_exposed_ports
            )
            node_info = cloud.ctl.compute.inspect_node(node)
            try:
                ssh_port = int(
                    node_info.extra[
                        'network_settings']['Ports']['22/tcp'][0]['HostPort'])
            except:
                pass
        else:
            node = _create_machine_docker(
                conn, machine_name, image_id, script,
                docker_env=docker_env,
                docker_command=docker_command,
                docker_port_bindings=docker_port_bindings,
                docker_exposed_ports=docker_exposed_ports
            )
    elif conn.type in [Provider.RACKSPACE_FIRST_GEN, Provider.RACKSPACE]:
        node = _create_machine_rackspace(conn, public_key, machine_name, image,
                                         size, location, user_data=cloud_init)
    elif conn.type in [Provider.OPENSTACK]:
        node = _create_machine_openstack(conn, private_key, public_key,
                                         key.name, machine_name, image, size,
                                         location, networks, volumes,
                                         cloud_init)
    elif conn.type is Provider.EC2:
        locations = conn.list_locations()
        for loc in locations:
            if loc.id == location.id:
                ec2_location = loc
                break
        node = _create_machine_ec2(conn, key.name, public_key,
                                   machine_name, image, size, ec2_location,
                                   subnet_id, cloud_init, volumes)
    elif conn.name == 'Aliyun ECS':
        node = _create_machine_aliyun(conn, key.name, public_key,
                                      machine_name, image, size, location,
                                      subnet_id, cloud_init)
    elif conn.type is Provider.GCE:
        libcloud_sizes = conn.list_sizes(location=location_name)
        for libcloud_size in libcloud_sizes:
            if libcloud_size.id == size.id:
                size = libcloud_size
                break

        # FIXME: `networks` should always be an array, not a str like below
        node = _create_machine_gce(conn, key_id, private_key, public_key,
                                   machine_name, image, size, location,
                                   networks, subnetwork, volumes, cloud_init)
    elif conn.type is Provider.SOFTLAYER:
        node = _create_machine_softlayer(
            conn, key_id, private_key, public_key,
            machine_name, image, size,
            location, bare_metal, cloud_init,
            hourly, softlayer_backend_vlan_id
        )
    elif conn.type is Provider.ONAPP:
        node = _create_machine_onapp(
            conn, public_key,
            machine_name, image, size_ram,
            size_cpu, size_disk_primary, size_disk_swap,
            boot, build, cpu_priority, cpu_sockets,
            cpu_threads, port_speed,
            location, networks, hypervisor_group_id
        )
    elif conn.type is Provider.DIGITAL_OCEAN:
        node = _create_machine_digital_ocean(
            conn, key_id, private_key,
            public_key, machine_name,
            image, size, location, cloud_init)
    elif conn.type == Provider.AZURE:
        node = _create_machine_azure(
            conn, key_id, private_key,
            public_key, machine_name,
            image, size, location,
            cloud_init=cloud_init,
            cloud_service_name=None,
            azure_port_bindings=azure_port_bindings
        )
    elif conn.type == Provider.AZURE_ARM:
        image = conn.get_image(image_id, location)
        node = _create_machine_azure_arm(
            auth_context.owner, cloud_id, conn, public_key, machine_name,
            image, size, location, networks,
            ex_storage_account, machine_password, ex_resource_group,
            create_network, new_network,
            create_resource_group, new_resource_group,
            create_storage_account, new_storage_account,
            machine_username
        )
    elif conn.type in [Provider.VCLOUD]:
        node = _create_machine_vcloud(conn, machine_name, image,
                                      size, public_key, networks)
    elif conn.type is Provider.VSPHERE:
        size.ram = size_ram
        size.extra['cpu'] = size_cpu
        size.disk = size_disk_primary
        node = _create_machine_vsphere(conn, machine_name, image,
                                       size, location, networks)
    elif conn.type is Provider.LINODE and private_key:
        # FIXME: The orchestration UI does not provide all the necessary
        # parameters, thus we need to fetch the proper size and image objects.
        # This should be properly fixed when migrated to the controllers.
        if not image_extra:  # Missing: {'64bit': 1, 'pvops': 1}
            for image in conn.list_images():
                if int(image.id) == int(image_id):
                    image = image
                    break
        node = _create_machine_linode(conn, key_id, private_key, public_key,
                                      machine_name, image, size,
                                      location)
    elif conn.type == Provider.HOSTVIRTUAL:
        node = _create_machine_hostvirtual(conn, public_key,
                                           machine_name, image,
                                           size, location)
    elif conn.type == Provider.VULTR:
        node = _create_machine_vultr(conn, public_key, machine_name, image,
                                     size, location, cloud_init)
    elif conn.type is Provider.LIBVIRT:
        node = _create_machine_libvirt(conn, machine_name,
                                       disk_size=disk_size,
                                       ram=size_ram, cpu=size_cpu,
                                       image=image_id,
                                       disk_path=disk_path,
                                       networks=networks,
                                       public_key=public_key,
                                       cloud_init=cloud_init)
    elif conn.type == Provider.PACKET:
        node = _create_machine_packet(conn, public_key, machine_name, image,
<<<<<<< HEAD
                                      size, location, cloud_init, project_id)
    elif conn.type == Provider.MAXIHOST:
        import ipdb; ipdb.set_trace()
        node = _create_machine_maxihost(conn, machine_name, image,
                                        size, location)
=======
                                      size, location, cloud_init, cloud,
                                      project_id, volumes, ip_addresses)
>>>>>>> e03a6df3
    else:
        raise BadRequestError("Provider unknown.")

    for i in range(0, 10):
        try:
            machine = Machine.objects.get(cloud=cloud, machine_id=node.id)
            break
        except me.DoesNotExist:
            if i < 6:
                time.sleep(i * 10)
                continue
            try:
                cloud.ctl.compute._list_machines()
            except Exception as e:
                if i > 8:
                    raise(e)
                else:
                    continue

    # Assign machine's owner/creator
    machine.assign_to(auth_context.user)

    if key is not None:  # Associate key.
        username = node.extra.get('username', '')
        machine.ctl.associate_key(key, username=username,
                                  port=ssh_port, no_connect=True)
    if tags:
        resolve_id_and_set_tags(auth_context. owner, 'machine', node.id, tags,
                                cloud_id=cloud_id)
    fresh_machines = cloud.ctl.compute.list_cached_machines()
    cloud.ctl.compute.produce_and_publish_patch(cached_machines,
                                                fresh_machines)

    # Call post_deploy_steps for every provider FIXME: Refactor
    if conn.type == Provider.AZURE:
        # for Azure, connect with the generated password, deploy the ssh key
        # when this is ok, it calls post_deploy for script/monitoring
        mist.api.tasks.azure_post_create_steps.delay(
            auth_context.owner.id, cloud_id, node.id, monitoring, key_id,
            node.extra.get('username'), node.extra.get('password'), public_key,
            script=script,
            script_id=script_id, script_params=script_params, job_id=job_id,
            hostname=hostname, plugins=plugins, post_script_id=post_script_id,
            post_script_params=post_script_params, schedule=schedule, job=job,
        )
    elif conn.type == Provider.OPENSTACK:
        if associate_floating_ip:
            networks = list_networks(auth_context.owner, cloud_id)
            mist.api.tasks.openstack_post_create_steps.delay(
                auth_context.owner.id, cloud_id, node.id, monitoring, key_id,
                node.extra.get('username'), node.extra.get('password'),
                public_key, script=script, script_id=script_id,
                script_params=script_params,
                job_id=job_id, job=job, hostname=hostname, plugins=plugins,
                post_script_params=post_script_params,
                networks=networks, schedule=schedule,
            )
    elif conn.type == Provider.RACKSPACE_FIRST_GEN:
        # for Rackspace First Gen, cannot specify ssh keys. When node is
        # created we have the generated password, so deploy the ssh key
        # when this is ok and call post_deploy for script/monitoring
        mist.api.tasks.rackspace_first_gen_post_create_steps.delay(
            auth_context.owner.id, cloud_id, node.id, monitoring, key_id,
            node.extra.get('password'), public_key, script=script,
            script_id=script_id, script_params=script_params,
            job_id=job_id, job=job, hostname=hostname, plugins=plugins,
            post_script_id=post_script_id,
            post_script_params=post_script_params, schedule=schedule,
        )

    else:
        mist.api.tasks.post_deploy_steps.delay(
            auth_context.owner.id, cloud_id, node.id, monitoring,
            script=script, key_id=key_id, script_id=script_id,
            script_params=script_params, job_id=job_id, job=job,
            hostname=hostname, plugins=plugins, post_script_id=post_script_id,
            post_script_params=post_script_params, schedule=schedule,
        )

    ret = {'id': node.id,
           'name': node.name,
           'extra': node.extra,
           'job_id': job_id,
           }

    if isinstance(node, Node):
        ret.update({'public_ips': node.public_ips,
                    'private_ips': node.private_ips})
    else:
        # add public and private ips for docker container
        ret.update({'public_ips': [],
                    'private_ips': []})
    return ret


def _create_machine_rackspace(conn, public_key, machine_name,
                              image, size, location, user_data):
    """Create a machine in Rackspace.
    """

    key = str(public_key).replace('\n', '')

    try:
        server_key = ''
        keys = conn.ex_list_keypairs()
        for k in keys:
            if key == k.public_key:
                server_key = k.name
                break
        if not server_key:
            server_key = conn.ex_import_keypair_from_string(name=machine_name,
                                                            key_material=key)
            server_key = server_key.name
    except:
        try:
            server_key = conn.ex_import_keypair_from_string(
                name='mistio' + str(random.randint(1, 100000)),
                key_material=key)
            server_key = server_key.name
        except AttributeError:
            # RackspaceFirstGenNodeDriver based on OpenStack_1_0_NodeDriver
            # has no support for keys. So don't break here, since
            # create_node won't include it anyway
            server_key = None

    try:
        node = conn.create_node(name=machine_name, image=image, size=size,
                                location=location, ex_keyname=server_key,
                                ex_userdata=user_data)
        return node
    except Exception as e:
        raise MachineCreationError("Rackspace, got exception %r" % e, exc=e)


def _create_machine_openstack(conn, private_key, public_key, key_name,
                              machine_name, image, size, location, networks,
                              volumes, user_data):
    """Create a machine in Openstack.
    """
    key = str(public_key).replace('\n', '')

    try:
        server_key = ''
        keys = conn.ex_list_keypairs()
        for k in keys:
            if key == k.public_key:
                server_key = k.name
                break
        if not server_key:
            server_key = conn.ex_import_keypair_from_string(name=key_name,
                                                            key_material=key)
            server_key = server_key.name
    except:
        server_key = conn.ex_import_keypair_from_string(
            name='mistio' + str(random.randint(1, 100000)),
            key_material=key)
        server_key = server_key.name

    # select the right OpenStack network object
    # FIXME This is a bit error-prone, since here we are expected to pass a
    # list of networks to libcloud, while in case of vSphere, `networks` is
    # a single ID.
    if not isinstance(networks, list):
        networks = [networks]
    chosen_networks = []
    cached_network_ids = [n.network_id for
                          n in Network.objects(id__in=networks)]
    try:
        for network in conn.ex_list_networks():
            if network.id in cached_network_ids:
                chosen_networks.append(network)
    except:
        chosen_networks = []

    blockdevicemappings = []
    with get_temp_file(private_key) as tmp_key_path:
        try:
            if volumes:
                if volumes[0].get('size'):
                    blockdevicemappings = [{
                        'boot_index': "0",
                        'delete_on_termination': bool(
                            volumes[0]['delete_on_termination']),
                        'source_type': 'image',
                        'uuid': str(image.id),
                        'destination_type': 'volume',
                        'volume_size': int(volumes[0]['size'])
                    }]
                else:
                    from mist.api.volumes.models import Volume
                    volume_id = volumes[0]['volume_id']
                    vol = Volume.objects.get(id=volume_id)
                    blockdevicemappings = [{
                        'delete_on_termination': bool(volumes[0][
                            'delete_on_termination']),
                        'volume_id': vol.external_id
                    }]
            node = conn.create_node(
                name=machine_name,
                image=image,
                size=size,
                location=location,
                ssh_key=tmp_key_path,
                ssh_alternate_usernames=['ec2-user', 'ubuntu'],
                max_tries=1,
                ex_keyname=server_key,
                networks=chosen_networks,
                ex_blockdevicemappings=blockdevicemappings,
                ex_userdata=user_data)
        except Exception as e:
            raise MachineCreationError("OpenStack, got exception %s" % e, e)
    return node


def _create_machine_aliyun(conn, key_name, public_key,
                           machine_name, image, size, location, subnet_id,
                           user_data, security_group_id=None):
    """Create a machine in Alibaba Aliyun ECS.
    """

    security_groups = conn.ex_list_security_groups()
    name = config.EC2_SECURITYGROUP.get('name', '')
    description = config.EC2_SECURITYGROUP.get('description', '')
    mist_sg = [sg for sg in security_groups if sg.name == name]
    if not len(mist_sg):
        security_group_id = conn.ex_create_security_group()
        conn.ex_modify_security_group_by_id(security_group_id, name=name,
                                            description=description)
        conn.ex_authorize_security_group(security_group_id, 'Allow SSH',
                                         'tcp', '22/22', )
    else:
        security_group_id = mist_sg[0].id

    kwargs = {
        'auth': NodeAuthSSHKey(pubkey=public_key.replace('\n', '')),
        'name': machine_name,
        'image': image,
        'size': size,
        'location': location,
        'max_tries': 1,
        'ex_keyname': key_name,
        'ex_userdata': user_data,
        'ex_security_group_id': security_group_id,
        'ex_io_optimized': True,
        'ex_allocate_public_ip_address': True,
        'ex_internet_charge_type': 'PayByTraffic',
        'ex_internet_max_bandwidth_out': 100
    }

    try:
        node = conn.create_node(**kwargs)
    except Exception as e:
        raise MachineCreationError("Aliyun ECS, got exception %s" % e, e)

    return node


def _create_machine_ec2(conn, key_name, public_key,
                        machine_name, image, size, location, subnet_id,
                        user_data, volumes):
    """Create a machine in Amazon EC2.
    """

    # create security group
    name = config.EC2_SECURITYGROUP.get('name', '')
    description = config.EC2_SECURITYGROUP.get('description', '')
    try:
        log.info("Attempting to create security group")
        conn.ex_create_security_group(name=name, description=description)
        conn.ex_authorize_security_group_permissive(name=name)
    except Exception as exc:
        if 'Duplicate' in str(exc):
            log.info('Security group already exists, not doing anything.')
        else:
            raise InternalServerError("Couldn't create security group", exc)

    kwargs = {
        'auth': NodeAuthSSHKey(pubkey=public_key.replace('\n', '')),
        'name': machine_name,
        'image': image,
        'size': size,
        'location': location,
        'max_tries': 1,
        'ex_keyname': key_name,
        'ex_userdata': user_data
    }

    if subnet_id:
        try:
            subnet = Subnet.objects.get(id=subnet_id)
            subnet_id = subnet.subnet_id
        except Subnet.DoesNotExist:
            try:
                subnet = Subnet.objects.get(subnet_id=subnet_id)
                log.info('Got providers id instead of mist id, not \
                doing nothing.')
            except Subnet.DoesNotExist:
                raise NotFoundError('Subnet specified does not exist')

        subnets = conn.ex_list_subnets()
        for libcloud_subnet in subnets:
            if libcloud_subnet.id == subnet_id:
                subnet = libcloud_subnet
                break
        else:
            raise NotFoundError('Subnet specified does not exist')

        # if subnet is specified, then security group id
        # instead of security group name is needed
        groups = conn.ex_list_security_groups()
        for group in groups:
            if group.get('name') == config.EC2_SECURITYGROUP.get('name', ''):
                security_group_id = group.get('id')
                break
        kwargs.update({'ex_subnet': subnet,
                      'ex_security_group_ids': security_group_id})

    else:
        kwargs.update({'ex_securitygroup': config.EC2_SECURITYGROUP['name']})

    if volumes:
        mapping = {}
        mapping.update({'Ebs': {'VolumeSize': volumes[0].get('size')}})
        if volumes[0].get('name'):
            mapping.update({'DeviceName': volumes[0].get('name')})
        if volumes[0].get('type'):
            mapping['Ebs'].update({'VolumeType': volumes[0].get('type')})
        if volumes[0].get('iops'):
            mapping['Ebs'].update({'Iops': volumes[0].get('iops')})
        if volumes[0].get('delete_on_termination'):
            delete_on_term = volumes[0].get('delete_on_termination')
            mapping['Ebs'].update({'DeleteOnTermination': delete_on_term})

        kwargs.update({'ex_blockdevicemappings': [mapping]})

    try:
        node = conn.create_node(**kwargs)

    except Exception as e:
        raise MachineCreationError("EC2, got exception %s" % e, e)

    return node


def _create_machine_softlayer(conn, key_name, private_key, public_key,
                              machine_name, image, size, location,
                              bare_metal, cloud_init, hourly,
                              softlayer_backend_vlan_id):
    """Create a machine in Softlayer.
    """
    key = str(public_key).replace('\n', '')
    try:
        server_key = ''
        keys = conn.list_key_pairs()
        for k in keys:
            if key == k.public_key:
                server_key = k.extra.get('id')
                break
        if not server_key:
            server_key = conn.import_key_pair_from_string(machine_name, key)
            server_key = server_key.extra.get('id')
    except:
        server_key = conn.import_key_pair_from_string(
            'mistio' + str(random.randint(1, 100000)), key
        )
        server_key = server_key.extra.get('id')

    if '.' in machine_name:
        domain = '.'.join(machine_name.split('.')[1:])
        name = machine_name.split('.')[0]
    else:
        domain = None
        name = machine_name

    # FIXME: SoftLayer allows only bash/script, no actual cloud-init
    # Also need to upload this on a public https url...
    if cloud_init:
        postInstallScriptUri = ''
    else:
        postInstallScriptUri = None

    try:
        node = conn.create_node(
            name=name,
            ex_domain=domain,
            image=image,
            size=size,
            location=location,
            sshKeys=server_key,
            bare_metal=bare_metal,
            postInstallScriptUri=postInstallScriptUri,
            ex_hourly=hourly,
            ex_backend_vlan=softlayer_backend_vlan_id
        )
    except Exception as e:
        raise MachineCreationError("Softlayer, got exception %s" % e, e)

    return node


def _create_machine_onapp(conn, public_key,
                          machine_name, image, size_ram,
                          size_cpu, size_disk_primary, size_disk_swap,
                          boot, build, cpu_priority, cpu_sockets,
                          cpu_threads, port_speed,
                          location, networks, hypervisor_group_id):
    """Create a machine in OnApp.

    """
    if public_key:
        # get user_id, push ssh key. This will be deployed on the new server
        try:
            res = conn.ex_list_profile_info()
            user_id = res['id']
            conn.create_key_pair(user_id, public_key)
        except:
            pass
    boot = 1 if boot else 0
    build = 1 if build else 0
    try:
        node = conn.create_node(
            machine_name,
            str(size_ram),
            str(size_cpu),
            cpu_priority,
            machine_name,
            image.id,
            str(size_disk_primary),
            str(size_disk_swap),
            ex_required_virtual_machine_build=build,
            ex_required_ip_address_assignment=1,
            ex_required_virtual_machine_startup=boot,
            ex_cpu_sockets=cpu_sockets,
            ex_cpu_threads=cpu_threads,
            ex_hypervisor_group_id=hypervisor_group_id,
            ex_primary_network_group_id=networks,
            rate_limit=port_speed
        )
    except Exception as e:
        raise MachineCreationError("OnApp, got exception %s" % e, e)

    return node

def _create_machine_maxihost(conn, machine_name, image_id, size, location):
    node = conn.create_node(machine_name, size, image_id, location)

    return node

def _create_machine_docker(conn, machine_name, image_id,
                           script=None, public_key=None,
                           docker_env={}, docker_command=None,
                           tty_attach=True, docker_port_bindings={},
                           docker_exposed_ports={}):
    """Create a machine in docker."""
    image = ContainerImage(id=image_id, name=image_id,
                           extra={}, driver=conn, path=None,
                           version=None)
    try:
        if public_key:
            environment = ['PUBLIC_KEY=%s' % public_key.strip()]
        else:
            environment = []

        if isinstance(docker_env, dict):
            # docker_env is a dict, and we must convert it ot be in the form:
            # [ "key=value", "key=value"...]
            docker_environment = ["%s=%s" % (key, value) for key, value in
                                  docker_env.items()]
            environment += docker_environment

        try:
            container = conn.deploy_container(
                machine_name, image,
                command=docker_command,
                environment=environment,
                tty=tty_attach,
                ports=docker_exposed_ports,
                port_bindings=docker_port_bindings
            )
        except Exception as e:
            # if image not found, try to pull it
            if 'No such image' in str(e):
                try:
                    conn.install_image(image.name)
                    container = conn.deploy_container(
                        machine_name, image,
                        command=docker_command,
                        environment=environment,
                        tty=tty_attach,
                        ports=docker_exposed_ports,
                        port_bindings=docker_port_bindings
                    )
                except Exception as e:
                    raise Exception(e)
            else:
                raise Exception(e)

    except Exception as e:
        raise MachineCreationError("Docker, got exception %s" % e, e)

    return container


def _create_machine_digital_ocean(conn, key_name, private_key, public_key,
                                  machine_name, image, size,
                                  location, user_data):
    """Create a machine in Digital Ocean.
    """
    key = public_key.replace('\n', '')
    try:
        server_key = ''
        keys = conn.list_key_pairs()
        for k in keys:
            if key == k.public_key:
                server_key = k
                break
        if not server_key:
            server_key = conn.create_key_pair(machine_name, key)
    except:
        server_keys = [str(k.extra.get('id')) for k in keys]

    if not server_key:
        ex_ssh_key_ids = server_keys
    else:
        ex_ssh_key_ids = [str(server_key.extra.get('id'))]

    # check if location allows the private_networking setting
    private_networking = False
    try:
        locations = conn.list_locations()
        for loc in locations:
            if loc.id == location.id:
                if 'private_networking' in loc.extra:
                    private_networking = True
                break
    except:
        # do not break if this fails for some reason
        pass
    size.name = size.id  # conn.create_node will use size.name
    try:
        node = conn.create_node(
            name=machine_name,
            image=image,
            size=size,
            ex_ssh_key_ids=ex_ssh_key_ids,
            location=location,
            ex_create_attr={'private_networking': private_networking},
            ex_user_data=user_data
        )
    except Exception as e:
        raise MachineCreationError(
            "Digital Ocean, got exception %s" % e, e
        )

    return node


def _create_machine_libvirt(conn, machine_name, disk_size, ram, cpu,
                            image, disk_path, networks,
                            public_key, cloud_init):
    """Create a machine in Libvirt.
    """
    # The libvirt drivers expects network names.
    from mist.api.networks.models import LibvirtNetwork
    if not isinstance(networks, list):
        networks = [networks]
    network_names = []
    for nid in (networks or []):
        if isinstance(nid, dict):
            network_id = nid.get('network_id', '')
        else:
            network_id = nid
        try:
            network_name = LibvirtNetwork.objects.get(id=network_id).name
        except LibvirtNetwork.DoesNotExist:
            log.error('LibvirtNetwork %s does not exist' % nid)
        else:
            if isinstance(nid, dict):
                nid.update({'network_name': network_name})
                network_names.append(nid)
            else:
                network_names.append(network_name)

    try:
        node = conn.create_node(
            name=machine_name,
            disk_size=disk_size,
            ram=ram,
            cpu=cpu,
            image=image,
            disk_path=disk_path,
            networks=network_names,
            public_key=public_key,
            cloud_init=cloud_init
        )

    except Exception as e:
        raise MachineCreationError("KVM, got exception %s" % e, e)

    return node


def _create_machine_hostvirtual(conn, public_key,
                                machine_name, image, size, location):
    """Create a machine in HostVirtual.
    """
    key = public_key.replace('\n', '')

    auth = NodeAuthSSHKey(pubkey=key)

    try:
        node = conn.create_node(
            name=machine_name,
            image=image,
            size=size,
            auth=auth,
            location=location
        )
    except Exception as e:
        raise MachineCreationError("HostVirtual, got exception %s" % e, e)

    return node


def _create_machine_packet(conn, public_key, machine_name, image,
                           size, location, cloud_init, cloud,
                           project_id=None, volumes=[], ip_addresses=[]):
    """Create a machine in Packet.net.
    """
    key = public_key.replace('\n', '')
    try:
        conn.create_key_pair('mistio', key)
    except:
        # key exists and will be deployed
        pass

    # if project_id is not specified, use the project for which the driver
    # has been initiated. If driver hasn't been initiated with a project,
    # then use the first one from the projects
    ex_project_id = None
    if not project_id:
        if conn.project_id:
            ex_project_id = conn.project_id
        else:
            try:
                ex_project_id = conn.projects[0].id
            except IndexError:
                raise BadRequestError(
                    "You don't have any projects on packet.net"
                )
    else:
        for project_obj in conn.projects:
            if project_id in [project_obj.name, project_obj.id]:
                ex_project_id = project_obj.id
                break
        if not ex_project_id:
            raise BadRequestError("Project id is invalid")
    ex_disk = None
    disk_size = ''
    if volumes:
        if volumes[0].get('volume_id'):  # will try to attach to existing disk
            # transform disk id to libcloud's StorageVolume object
            try:
                from mist.api.volumes.models import Volume
                volume = Volume.objects.get(id=volumes[0].get('volume_id'))
                ex_disk = StorageVolume(id=volume.external_id,
                                        name=volume.name,
                                        size=volume.size, driver=conn)
            except me.DoesNotExist:
                # make sure mongo is up-to-date
                cloud.ctl.storage.list_volumes()
                try:
                    volume = Volume.objects.get(id=volumes[0].get('volume_id'))
                    ex_disk = StorageVolume(id=volume.external_id,
                                            name=volume.name,
                                            size=volume.size, driver=conn)
                except me.DoesNotExist:
                    # try to find disk using libcloud's id
                    libcloud_disks = conn.list_volumes()
                    for libcloud_disk in libcloud_disks:
                        if libcloud_disk.id == volumes[0].get('volume_id'):
                            ex_disk = libcloud_disk
                            break
                    raise VolumeNotFoundError()
        else:
            disk_size = int(volumes[0].get('size'))

    try:
        node = conn.create_node(
            name=machine_name,
            size=size,
            image=image,
            location=location,
            ex_project_id=ex_project_id,
            ip_addresses=ip_addresses,
            cloud_init=cloud_init,
            disk=ex_disk,
            disk_size=disk_size
        )
    except Exception as e:
        raise MachineCreationError("Packet.net, got exception %s" % e, e)

    return node


def _create_machine_vultr(conn, public_key, machine_name, image,
                          size, location, cloud_init):
    """Create a machine in Vultr.
    """
    key = public_key.replace('\n', '')

    try:
        server_key = ''
        keys = conn.list_key_pairs()
        for k in keys:
            if key == k.ssh_key.replace('\n', ''):
                server_key = k
                break
        if not server_key:
            server_key = conn.create_key_pair(machine_name, key)
    except:
        server_key = conn.create_key_pair('mistio' + str(
            random.randint(1, 100000)), key)

    try:
        server_key = server_key.id
    except:
        pass

    ex_create_attr = {}
    if cloud_init:
        ex_create_attr['userdata'] = cloud_init

    try:
        node = conn.create_node(
            name=machine_name,
            size=size,
            image=image,
            location=location,
            ex_ssh_key_ids=[server_key],
            ex_create_attr=ex_create_attr
        )
    except Exception as e:
        raise MachineCreationError("Vultr, got exception %s" % e, e)

    return node


def _create_machine_azure_arm(owner, cloud_id, conn, public_key, machine_name,
                              image, size, location, networks,
                              ex_storage_account, machine_password,
                              ex_resource_group, create_network, new_network,
                              create_resource_group, new_resource_group,
                              create_storage_account, new_storage_account,
                              machine_username):
    """Create a machine Azure ARM.

    Here there is no checking done, all parameters are expected to be
    sanitized by create_machine.

    """
    if public_key:
        public_key = public_key.replace('\n', '')

    if 'microsoft' in image.name.lower():
        k = NodeAuthPassword(machine_password)
    else:
        k = NodeAuthSSHKey(public_key)

    if create_resource_group:
        try:
            conn.ex_create_resource_group(new_resource_group, location)
            resource_group = new_resource_group
            # clear resource groups cache
            taskRG = mist.api.tasks.ListResourceGroups()
            taskRG.clear_cache(owner.id, cloud_id)
            taskRG.delay(owner.id, cloud_id)
            # add delay cause sometimes the group is not yet ready
            time.sleep(5)
        except Exception as exc:
            raise InternalServerError("Couldn't create resource group", exc)
    else:
        resource_group = ex_resource_group

    if create_storage_account:
        try:
            conn.ex_create_storage_account(new_storage_account,
                                           resource_group,
                                           'Storage', location)
            storage_account = new_storage_account
            # clear storage accounts cache
            taskSA = mist.api.tasks.ListStorageAccounts()
            taskSA.clear_cache(owner.id, cloud_id)
            taskSA.delay(owner.id, cloud_id)
        except Exception as exc:
            raise InternalServerError("Couldn't create storage account", exc)
    else:
        storage_account = ex_storage_account

    if create_network:
        # create a security group and open ports
        securityRules = [
            {
                "name": "allowSSHInbound",
                "properties": {
                    "protocol": "*",
                    "sourceAddressPrefix": "*",
                    "destinationAddressPrefix": "*",
                    "access": "Allow",
                    "destinationPortRange": "22",
                    "sourcePortRange": "*",
                    "priority": 200,
                    "direction": "Inbound"
                }
            },
            {
                "name": "allowRDPInbound",
                "properties": {
                    "protocol": "*",
                    "sourceAddressPrefix": "*",
                    "destinationAddressPrefix": "*",
                    "access": "Allow",
                    "destinationPortRange": "3389",
                    "sourcePortRange": "*",
                    "priority": 201,
                    "direction": "Inbound"
                }
            },
            {
                "name": "allowMonitoringOutbound",
                "properties": {
                    "protocol": "*",
                    "sourceAddressPrefix": "*",
                    "destinationAddressPrefix": "*",
                    "access": "Allow",
                    "destinationPortRange": "25826",
                    "sourcePortRange": "*",
                    "priority": 202,
                    "direction": "Outbound"
                }
            }
        ]
        try:
            sg = conn.ex_create_network_security_group(
                new_network,
                resource_group,
                location=location,
                securityRules=securityRules
            )
            # add delay cause sometimes the group is not yet ready
            time.sleep(3)
        except Exception as exc:
            raise InternalServerError("Couldn't create security group", exc)

        # create the new network
        try:
            ex_network = conn.ex_create_network(new_network,
                                                resource_group,
                                                location=location,
                                                networkSecurityGroup=sg.id)
        except Exception as exc:
            raise InternalServerError("Couldn't create new network", exc)
    else:
        # select the right network object
        ex_network = None
        sg = ""
        try:
            if networks:
                available_networks = conn.ex_list_networks()
                mist_net = Network.objects.get(id=networks)
                for libcloud_net in available_networks:
                    if mist_net.network_id == libcloud_net.id:
                        ex_network = libcloud_net
        except:
            pass

    ex_subnet = conn.ex_list_subnets(ex_network)[0]

    try:
        ex_ip = conn.ex_create_public_ip(machine_name,
                                         resource_group,
                                         location)
    except Exception as exc:
        raise InternalServerError("Couldn't create new ip", exc)

    try:
        ex_nic = conn.ex_create_network_interface(machine_name, ex_subnet,
                                                  resource_group,
                                                  location=location,
                                                  public_ip=ex_ip)
    except Exception as exc:
        raise InternalServerError("Couldn't create network interface", exc)

    try:
        node = conn.create_node(
            name=machine_name,
            size=size,
            image=image,
            auth=k,
            ex_resource_group=resource_group,
            ex_storage_account=storage_account,
            ex_nic=ex_nic,
            location=location,
            ex_user_name=machine_username
        )
    except Exception as e:
        try:
            # try to get the message only out of the XML response
            msg = re.search(r"(<Message>)(.*?)(</Message>)", e.value)
            if not msg:
                msg = re.search(r"(Message: ')(.*?)(', Body)", e.value)
            if msg:
                msg = msg.group(2)
        except:
            msg = e
        raise MachineCreationError('Azure, got exception %s' % msg)

    return node


def _create_machine_azure(conn, key_name, private_key, public_key,
                          machine_name, image, size, location, cloud_init,
                          cloud_service_name, azure_port_bindings):
    """Create a machine Azure.

    Here there is no checking done, all parameters are expected to be
    sanitized by create_machine.

    """
    public_key.replace('\n', '')

    port_bindings = []
    if azure_port_bindings and type(azure_port_bindings) in [str, str]:
        # we receive something like: http tcp 80:80, smtp tcp 25:25,
        # https tcp 443:443
        # and transform it to [{'name':'http', 'protocol': 'tcp',
        # 'local_port': 80, 'port': 80},
        # {'name':'smtp', 'protocol': 'tcp', 'local_port': 25, 'port': 25}]

        for port_binding in azure_port_bindings.split(','):
            try:
                port_dict = port_binding.split()
                port_name = port_dict[0]
                protocol = port_dict[1]
                ports = port_dict[2]
                local_port = ports.split(':')[0]
                port = ports.split(':')[1]
                binding = {'name': port_name, 'protocol': protocol,
                           'local_port': local_port, 'port': port}
                port_bindings.append(binding)
            except:
                pass

    try:
        node = conn.create_node(
            name=machine_name,
            size=size,
            image=image,
            location=location,
            ex_cloud_service_name=cloud_service_name,
            endpoint_ports=port_bindings,
            custom_data=base64.b64encode(cloud_init)
        )
    except Exception as e:
        try:
            # try to get the message only out of the XML response
            msg = re.search(r"(<Message>)(.*?)(</Message>)", e.value)
            if not msg:
                msg = re.search(r"(Message: ')(.*?)(', Body)", e.value)
            if msg:
                msg = msg.group(2)
        except:
            msg = e
        raise MachineCreationError('Azure, got exception %s' % msg)

    return node


def _create_machine_vcloud(conn, machine_name, image,
                           size, public_key, networks):
    """Create a machine vCloud.

    Here there is no checking done, all parameters are expected to be
    sanitized by create_machine.

    """
    key = public_key.replace('\n', '')
    # we have the option to pass a guest customisation
    # script as ex_vm_script. We'll pass
    # the ssh key there

    deploy_script = NamedTemporaryFile(delete=False)
    deploy_script.write(
        'mkdir -p ~/.ssh && echo "%s" >> ~/.ssh/authorized_keys '
        '&& chmod -R 700 ~/.ssh/' % key)
    deploy_script.close()

    # select the right network object
    ex_network = None
    try:
        if networks:
            network = networks[0]
            available_networks = conn.ex_list_networks()
            available_networks_ids = [net.id for net in available_networks]
            if network in available_networks_ids:
                ex_network = network
    except:
        pass

    try:
        node = conn.create_node(
            name=machine_name,
            image=image,
            size=size,
            ex_vm_script=deploy_script.name,
            ex_vm_network=ex_network,
            ex_vm_fence='bridged',
            ex_vm_ipmode='DHCP'
        )
    except Exception as e:
        raise MachineCreationError("vCloud, got exception %s" % e, e)

    return node


def _create_machine_vsphere(conn, machine_name, image,
                            size, location, network):
    """Create a machine in vSphere.

    """

    try:
        from mist.api.networks.models import VSphereNetwork
        network_name = VSphereNetwork.objects.get(id=network).name
    except me.DoesNotExist:
        network_name = None

    try:
        node = conn.create_node(
            name=machine_name,
            image=image,
            size=size,
            location=location,
            ex_network=network_name
        )
    except Exception as e:
        raise MachineCreationError("vSphere, got exception %s" % e, e)

    return node


def _create_machine_gce(conn, key_name, private_key, public_key, machine_name,
                        image, size, location, network, subnetwork, volumes,
                        cloud_init):
    """Create a machine in GCE.

    Here there is no checking done, all parameters are expected to be
    sanitized by create_machine.

    """
    key = public_key.replace('\n', '')

    metadata = {  # 'startup-script': script,
        'sshKeys': 'user:%s' % key}
    # metadata for ssh user, ssh key and script to deploy
    if cloud_init:
        metadata['startup-script'] = cloud_init

    try:
        network = Network.objects.get(id=network).name
    except me.DoesNotExist:
        network = 'default'

    ex_disk = None
    disk_size = 10
    if volumes:
        if volumes[0].get('volume_id'):
            from mist.api.volumes.models import Volume
            volume_id = volumes[0]['volume_id']
            volume = Volume.objects.get(id=volume_id)
            ex_disk_id = volume.external_id

            # try to find disk using libcloud's id
            libcloud_disks = conn.list_volumes()
            for libcloud_disk in libcloud_disks:
                if libcloud_disk.id == ex_disk_id:
                    ex_disk = libcloud_disk
                    break

        else:
            disk_size = volumes[0].get('size')

    try:
        node = conn.create_node(
            name=machine_name,
            image=image,
            size=size,
            location=location,
            ex_metadata=metadata,
            ex_network=network,
            ex_subnetwork=subnetwork,
            ex_boot_disk=ex_disk,
            disk_size=disk_size
        )
    except Exception as e:
        raise MachineCreationError(
            "Google Compute Engine, got exception %s" % e, e)

    return node


def _create_machine_linode(conn, key_name, private_key, public_key,
                           machine_name, image, size, location):
    """Create a machine in Linode.

    Here there is no checking done, all parameters are expected to be
    sanitized by create_machine.

    """

    auth = NodeAuthSSHKey(public_key)

    with get_temp_file(private_key) as tmp_key_path:
        try:
            node = conn.create_node(
                name=machine_name,
                image=image,
                size=size,
                location=location,
                auth=auth,
                ssh_key=tmp_key_path,
                ex_private=True
            )
        except Exception as e:
            raise MachineCreationError("Linode, got exception %s" % e, e)
    return node


def destroy_machine(user, cloud_id, machine_id):
    """Destroys a machine on a certain cloud.

    After destroying a machine it also deletes all key associations. However,
    it doesn't undeploy the key. There is no need to do it because the
    machine will be destroyed.
    """
    log.info('Destroying machine %s in cloud %s' % (machine_id, cloud_id))

    machine = Machine.objects.get(cloud=cloud_id, machine_id=machine_id)

    if not machine.monitoring.hasmonitoring:
        machine.ctl.destroy()
        return

    # if machine has monitoring, disable it. the way we disable depends on
    # whether this is a standalone io installation or not
    try:
        disable_monitoring(user, cloud_id, machine_id, no_ssh=True)
    except Exception as exc:
        log.warning("Didn't manage to disable monitoring, maybe the "
                    "machine never had monitoring enabled. Error: %r", exc)

    machine.ctl.destroy()


# SEC
def filter_machine_ids(auth_context, cloud_id, machine_ids):

    if not isinstance(machine_ids, set):
        machine_ids = set(machine_ids)

    if auth_context.is_owner():
        return machine_ids

    # NOTE: We can trust the RBAC Mappings in order to fetch the latest list of
    # machines for the current user, since mongo has been updated by either the
    # Poller or the above `list_machines`.

    try:
        auth_context.check_perm('cloud', 'read', cloud_id)
    except PolicyUnauthorizedError:
        return set()

    allowed_ids = set(auth_context.get_allowed_resources(rtype='machines'))
    return machine_ids & allowed_ids


# SEC
def filter_list_machines(auth_context, cloud_id, machines=None, perm='read',
                         cached=False):
    """Returns a list of machines.

    In case of non-Owners, the QuerySet only includes machines found in the
    RBAC Mappings of the Teams the current user is a member of.
    """
    assert cloud_id

    if machines is None:
        machines = list_machines(auth_context.owner, cloud_id, cached=cached)
    if not machines:  # Exit early in case the cloud provider returned 0 nodes.
        return []
    if auth_context.is_owner():
        return machines

    machine_ids = set(machine['id'] for machine in machines)
    allowed_machine_ids = filter_machine_ids(auth_context, cloud_id,
                                             machine_ids)
    return [machine for machine in machines
            if machine['id'] in allowed_machine_ids]


def run_pre_action_hooks(machine, action, user):
    # Look for configured post action hooks for this cloud
    cloud_id = machine.cloud.id
    cloud_pre_action_hooks = config.PRE_ACTION_HOOKS and \
        config.PRE_ACTION_HOOKS.get('cloud', {}).get(cloud_id, {}).get(
            action, [])
    return run_action_hooks(cloud_pre_action_hooks, machine, user)


def run_post_action_hooks(machine, action, user, result):
    # Look for configured post action hooks for this cloud
    cloud_id = machine.cloud.id
    cloud_post_action_hooks = config.POST_ACTION_HOOKS and \
        config.POST_ACTION_HOOKS.get('cloud', {}).get(cloud_id, {}).get(
            action, [])
    return run_action_hooks(cloud_post_action_hooks, machine, user)


def run_action_hooks(action_hooks, machine, user):
    cloud_id = machine.cloud.id
    for hook in action_hooks:
        hook_type = hook.get('type') or 'webhook'
        if hook_type == 'webhook':
            url = hook.get('url').replace(
                '{cloud_id}', cloud_id).replace(
                    '{machine_id}', machine.machine_id).replace(
                        '{machine_name}', machine.name).replace(
                            '{user_email}', user.email)
            payload = hook.get('payload')
            for k in payload:
                payload[k] = payload[k].replace(
                    '{cloud_id}', cloud_id).replace(
                        '{machine_id}', machine.machine_id).replace(
                            '{machine_name}', machine.name).replace(
                                '{user_email}', user.email)
            ret = requests.request(
                hook.get('method'), url,
                data=payload,
                headers=hook.get('headers'))
            if ret.status_code >= 300:
                msg = 'Webhook for cloud %s failed with response %s %s' % (
                    cloud_id, ret.status_code, ret.text)
                log.error(msg)
                notify_admin(msg, team='dev')
            if hook.get('stop_propagation'):
                return False
        elif hook_type == 'set_tags_azure_arm':
            try:
                machine.cloud.ctl.compute.connection.ex_create_tags(
                    machine.extra['id'].encode(), tags=hook.get('tags', {}),
                    replace=hook.get('replace'))
            except Exception as e:
                msg = 'Post action hook set_tags_azure_arm for cloud %s'\
                      ' failed: %r' % (cloud_id, e)
                log.error(msg)
                notify_admin(msg, team='dev')
        else:
            log.error('Unknown hook type `%s`' % hook_type)
    return True<|MERGE_RESOLUTION|>--- conflicted
+++ resolved
@@ -425,16 +425,11 @@
                                        cloud_init=cloud_init)
     elif conn.type == Provider.PACKET:
         node = _create_machine_packet(conn, public_key, machine_name, image,
-<<<<<<< HEAD
-                                      size, location, cloud_init, project_id)
+                                      size, location, cloud_init, cloud,
+                                      project_id, volumes, ip_addresses)
     elif conn.type == Provider.MAXIHOST:
-        import ipdb; ipdb.set_trace()
         node = _create_machine_maxihost(conn, machine_name, image,
                                         size, location)
-=======
-                                      size, location, cloud_init, cloud,
-                                      project_id, volumes, ip_addresses)
->>>>>>> e03a6df3
     else:
         raise BadRequestError("Provider unknown.")
 
