--- conflicted
+++ resolved
@@ -155,12 +155,8 @@
                    bare_metal=False, hourly=True,
                    softlayer_backend_vlan_id=None, machine_username='',
                    volumes=[], ip_addresses=[], expiration={},
-<<<<<<< HEAD
                    ephemeral=False, lxd_image_source=None,
-                   sec_group=''
-=======
                    sec_group='', vnfs=[]
->>>>>>> ec5f5b0d
                    ):
     """Creates a new virtual machine on the specified cloud.
 
