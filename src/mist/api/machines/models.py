--- conflicted
+++ resolved
@@ -284,7 +284,9 @@
         for ka in reversed(range(len(self.key_associations))):
             if self.key_associations[ka].keypair.deleted:
                 self.key_associations.pop(ka)
-<<<<<<< HEAD
+        # Populate owner field based on self.cloud.owner
+        if not self.owner:
+            self.owner = self.cloud.owner
         self.clean_os_type()
 
     def clean_os_type(self):
@@ -296,11 +298,6 @@
                     break
             else:
                 self.os_type = 'unix'
-=======
-        # Populate owner field based on self.cloud.owner
-        if not self.owner:
-            self.owner = self.cloud.owner
->>>>>>> 8d9d3a04
 
     def delete(self):
         super(Machine, self).delete()
