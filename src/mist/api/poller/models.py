import logging
import datetime

import celery

import mongoengine as me


from mist.api.clouds.models import Cloud
from mist.api.machines.models import Machine


log = logging.getLogger(__name__)


class PollingInterval(me.EmbeddedDocument):

    name = me.StringField()  # optional field for labeling interval
    every = me.IntField(required=True)  # seconds
    expires = me.DateTimeField()

    @property
    def timedelta(self):
        return datetime.timedelta(seconds=self.every)

    def expired(self):
        return self.expires and self.expires < datetime.datetime.now()

    def __unicode__(self):
        msg = 'every %s' % self.timedelta
        if self.expires is not None:
            msg += ' until %s' % self.expires
        if self.expired():
            msg += ' **EXPIRED**'
        elif self.expires:
            msg += ' (in %s)' % (self.expires - datetime.datetime.now())
        if self.name:
            msg += ' [%s]' % self.name
        return msg


class PollingSchedule(me.Document):

    meta = {
        'allow_inheritance': True,
        'strict': False,
    }

    # We use a unique name for easy identification and to avoid running the
    # same schedule twice. The name is autopopulated during the invocation of
    # the `clean` method.
    name = me.StringField(unique=True)

    # The following fields are defined in celerybeatmongo.models.PeriodicTask.
    # Here, we define no fields in the base class, and expect subclasses to
    # either define their fields, or simply use properties.
    # task = me.StringField(required=True)
    # args = me.ListField()
    # kwargs = me.DictField()

    # Scheduling information. Don't edit them directly, just use the model
    # methods.
    default_interval = me.EmbeddedDocumentField(
        PollingInterval, required=True, default=PollingInterval(every=0)
    )
    override_intervals = me.EmbeddedDocumentListField(PollingInterval)

    # Optional arguments.
    queue = me.StringField()
    exchange = me.StringField()
    routing_key = me.StringField()
    soft_time_limit = me.IntField()

    # Used internally by the scheduler.
    last_run_at = me.DateTimeField()
    total_run_count = me.IntField(min_value=0)
    run_immediately = me.BooleanField()

    def get_name(self):
        """Construct name based on self.task"""
        try:
            return self.task.split('.')[-1]
        except NotImplementedError:
            return '%s: No task specified.' % self.__class__.__name__

    def clean(self):
        """Automatically set value of name"""
        self.name = self.get_name()

    @property
    def task(self):
        """Return task name for this schedule

        Subclasses should define an attribute, property or field to do this.
        """
        raise NotImplementedError()

    @property
    def args(self):
        """Return task args for this schedule"""
        return [str(self.id)]

    @property
    def kwargs(self):
        """Return task kwargs for this schedule"""
        return {}

    @property
    def enabled(self):
        """Whether this task is currently enabled or not"""
        return bool(self.interval.timedelta)

    @property
    def interval(self):
        """Merge multiple intervals into one

        Returns a dynamic PollingInterval, with the highest frequency of any
        override schedule or the default schedule.

        """
        interval = self.default_interval
        for i in self.override_intervals:
            if not i.expired():
                if not interval.timedelta or i.timedelta < interval.timedelta:
                    interval = i
        return interval

    @property
    def schedule(self):
        """Return a celery schedule instance

        This is used internally by celerybeatmongo scheduler
        """
        return celery.schedules.schedule(self.interval.timedelta)

    @property
    def expires(self):
        return None

    def add_interval(self, interval, ttl=300, name=''):
        """Add an override schedule to the scheduled task

        Override schedules must define an interval in seconds, as well as a
        TTL (time to live), also in seconds. Override schedules cannot be
        removed, so short TTL's should be used. You can however add a new
        override schedule again, thus practically extending the time where an
        override is in effect.

        Override schedules can only increase, not decrease frequency of the
        schedule, in relation to that define in the `default_interval`.
        """
        assert isinstance(interval, int) and interval > 0
        assert isinstance(ttl, int) and 0 < ttl < 3600
        expires = datetime.datetime.now() + datetime.timedelta(seconds=ttl)
        self.override_intervals.append(
            PollingInterval(name=name, expires=expires, every=interval)
        )

    def cleanup_expired_intervals(self):
        """Remove override schedules that have expired"""
        self.override_intervals = [override
                                   for override in self.override_intervals
                                   if not override.expired()]

    def set_default_interval(self, interval):
        """Set default interval

        This is the interval used for this schedule, if there is no active
        override schedule with a smaller interval. The default interval never
        expires. To disable a task, simply set `enabled` equal to False.
        """
        self.default_interval = PollingInterval(name='default', every=interval)

    def __unicode__(self):
        return "%s %s" % (self.get_name(), self.interval or '(no interval)')


class DebugPollingSchedule(PollingSchedule):

    task = 'mist.api.poller.tasks.debug'

    value = me.StringField()


class CloudPollingSchedule(PollingSchedule):

    cloud = me.ReferenceField(Cloud, reverse_delete_rule=me.CASCADE)

    def get_name(self):
        return '%s(%s)' % (super(CloudPollingSchedule, self).get_name(),
                           self.cloud)

    @classmethod
    def add(cls, cloud, interval=None, ttl=300):
        try:
            schedule = cls.objects.get(cloud=cloud)
        except cls.DoesNotExist:
            schedule = cls(cloud=cloud)
            try:
                schedule.save()
            except me.NotUniqueError:
                # Work around race condition where schedule was created since
                # last time we checked.
                schedule = cls.objects.get(cloud=cloud)
        schedule.set_default_interval(cloud.polling_interval)
        if interval is not None:
            schedule.add_interval(interval, ttl)
        schedule.run_immediately = True
        schedule.cleanup_expired_intervals()
        schedule.save()
        return schedule

    @property
    def enabled(self):
        try:
            return (super(CloudPollingSchedule, self).enabled and
                    self.cloud.enabled and not self.cloud.deleted)
        except me.DoesNotExist:
            log.error('Cannot get cloud for polling schedule.')
            return False

    @property
    def interval(self):
        try:
            if self.default_interval.every != self.cloud.polling_interval:
                log.warning("Schedule has different interval from cloud, "
                            "fixing")
                self.default_interval.every = self.cloud.polling_interval
                self.save()
            return super(CloudPollingSchedule, self).interval
        except me.DoesNotExist:
            log.error('Cannot get interval. Cloud is missing')
            return PollingInterval(every=0)


class ListMachinesPollingSchedule(CloudPollingSchedule):

    task = 'mist.api.poller.tasks.list_machines'


class MachinePollingSchedule(PollingSchedule):

<<<<<<< HEAD
    machine = me.ReferenceField(Machine, reverse_delete_rule=me.CASCADE)

    def get_name(self):
        return '%s(%s)' % (super(MachinePollingSchedule, self).get_name(),
                           self.machine)
=======
    machine_id = me.StringField(required=True)

    @property
    def machine(self):
        return Machine.objects.get(id=self.machine_id)

    @property
    def enabled(self):
        return bool(Machine.objects(id=self.machine_id,
                                    missing_since__ne=None).count())

    def get_name(self):
        return '%s(%s)' % (super(MachinePollingSchedule, self).get_name(),
                           self.machine_id)
>>>>>>> fa573153

    @classmethod
    def add(cls, machine, interval=None, ttl=300):
        try:
<<<<<<< HEAD
            schedule = cls.objects.get(machine=machine)
        except cls.DoesNotExist:
            schedule = cls(machine=machine)
=======
            schedule = cls.objects.get(machine_id=machine.id)
        except cls.DoesNotExist:
            schedule = cls(machine_id=machine.id)
>>>>>>> fa573153
            try:
                schedule.save()
            except me.NotUniqueError:
                # Work around race condition where schedule was created since
                # last time we checked.
<<<<<<< HEAD
                schedule = cls.objects.get(machine=machine)
=======
                schedule = cls.objects.get(machine_id=machine.id)
>>>>>>> fa573153
        schedule.set_default_interval(60 * 60 * 2)
        if interval is not None:
            schedule.add_interval(interval, ttl)
        schedule.run_immediately = True
        schedule.cleanup_expired_intervals()
        schedule.save()
        return schedule


class PingProbeMachinePollingSchedule(MachinePollingSchedule):

    task = 'mist.api.poller.tasks.ping_probe'


class SSHProbeMachinePollingSchedule(MachinePollingSchedule):

    task = 'mist.api.poller.tasks.ssh_probe'<|MERGE_RESOLUTION|>--- conflicted
+++ resolved
@@ -240,13 +240,6 @@
 
 class MachinePollingSchedule(PollingSchedule):
 
-<<<<<<< HEAD
-    machine = me.ReferenceField(Machine, reverse_delete_rule=me.CASCADE)
-
-    def get_name(self):
-        return '%s(%s)' % (super(MachinePollingSchedule, self).get_name(),
-                           self.machine)
-=======
     machine_id = me.StringField(required=True)
 
     @property
@@ -261,30 +254,19 @@
     def get_name(self):
         return '%s(%s)' % (super(MachinePollingSchedule, self).get_name(),
                            self.machine_id)
->>>>>>> fa573153
 
     @classmethod
     def add(cls, machine, interval=None, ttl=300):
         try:
-<<<<<<< HEAD
-            schedule = cls.objects.get(machine=machine)
-        except cls.DoesNotExist:
-            schedule = cls(machine=machine)
-=======
             schedule = cls.objects.get(machine_id=machine.id)
         except cls.DoesNotExist:
             schedule = cls(machine_id=machine.id)
->>>>>>> fa573153
             try:
                 schedule.save()
             except me.NotUniqueError:
                 # Work around race condition where schedule was created since
                 # last time we checked.
-<<<<<<< HEAD
-                schedule = cls.objects.get(machine=machine)
-=======
                 schedule = cls.objects.get(machine_id=machine.id)
->>>>>>> fa573153
         schedule.set_default_interval(60 * 60 * 2)
         if interval is not None:
             schedule.add_interval(interval, ttl)
