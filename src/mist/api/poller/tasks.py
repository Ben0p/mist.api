import logging
import datetime

from mist.api.celery_app import app

from mist.api.methods import notify_user


log = logging.getLogger(__name__)


def autodisable_cloud(cloud):
    """Disable cloud after multiple failures and notify user"""
    log.warning("Autodisabling %s", cloud)
    cloud.ctl.disable()
    title = "Cloud %s has been automatically disabled" % cloud.title
    message = "%s after multiple failures to connect to it." % title
    notify_user(cloud.owner, title=cloud, message=message, email_notify=True)


@app.task
def debug(schedule_id):
    # FIXME: Resolve circular imports
    from mist.api.poller.models import DebugPollingSchedule
    sched = DebugPollingSchedule.objects.get(schedule_id)
    path = '/tmp/poller-debug.txt'
    msg = '%s - %s' % (datetime.datetime.now(), sched.value)
    print msg
    with open(path, 'a') as fobj:
        fobj.write(msg)


@app.task(time_limit=180, soft_time_limit=155)
def list_machines(schedule_id):
    """Perform list machines. Cloud controller stores results in mongodb."""

    # Fetch schedule and cloud from database.
    # FIXME: resolve circular deps error
    from mist.api.poller.models import ListMachinesPollingSchedule
    sched = ListMachinesPollingSchedule.objects.get(id=schedule_id)
    sched.cloud.ctl.compute.list_machines(persist=False)


@app.task(time_limit=60, soft_time_limit=55)
def list_locations(schedule_id):
    """Perform list locations. Cloud controller stores results in mongodb."""

    from mist.api.poller.models import ListLocationsPollingSchedule
    sched = ListLocationsPollingSchedule.objects.get(id=schedule_id)
    sched.cloud.ctl.compute.list_locations(persist=False)


@app.task(time_limit=60, soft_time_limit=55)
def list_sizes(schedule_id):
    """Perform list sizes. Cloud controller stores results in mongodb."""

    from mist.api.poller.models import ListSizesPollingSchedule
    sched = ListSizesPollingSchedule.objects.get(id=schedule_id)
    sched.cloud.ctl.compute.list_sizes(persist=False)


@app.task(time_limit=60, soft_time_limit=55)
def list_networks(schedule_id):
    """Perform list networks. Cloud controller stores results in mongodb."""

    from mist.api.poller.models import ListNetworksPollingSchedule
    sched = ListNetworksPollingSchedule.objects.get(id=schedule_id)
    sched.cloud.ctl.network.list_networks(persist=False)


@app.task(time_limit=60, soft_time_limit=55)
<<<<<<< HEAD
def list_zones(schedule_id):
    """Perform list zones and records.
       Cloud controller stores results in mongodb.
    """

    from mist.api.poller.models import ListZonesPollingSchedule
    sched = ListZonesPollingSchedule.objects.get(id=schedule_id)
    sched.cloud.ctl.dns.list_zones(persist=False)
=======
def list_volumes(schedule_id):
    """Perform list volumes. Cloud controller stores results in mongodb."""

    from mist.api.poller.models import ListVolumesPollingSchedule
    sched = ListVolumesPollingSchedule.objects.get(id=schedule_id)
    sched.cloud.ctl.storage.list_volumes(persist=False)
>>>>>>> 2a785781


@app.task(time_limit=45, soft_time_limit=40)
def ping_probe(schedule_id):
    """Perform ping probe"""

    # Fetch schedule and machine from database.
    # FIXME: resolve circular deps error
    from mist.api.poller.models import PingProbeMachinePollingSchedule
    sched = PingProbeMachinePollingSchedule.objects.get(id=schedule_id)
    try:
        if sched.machine.state not in ['stopped', 'error'] \
                and sched.machine.machine_type != 'container':
            sched.machine.ctl.ping_probe(persist=False)
    except Exception as exc:
        log.error("Error while ping-probing %s: %r", sched.machine, exc)


@app.task(time_limit=45, soft_time_limit=40)
def ssh_probe(schedule_id):
    """Perform ssh probe"""

    # Fetch schedule and machine from database.
    # FIXME: resolve circular deps error
    from mist.api.poller.models import SSHProbeMachinePollingSchedule
    sched = SSHProbeMachinePollingSchedule.objects.get(id=schedule_id)
    try:
        if sched.machine.state not in ['stopped', 'error'] \
                and sched.machine.machine_type != 'container':
            sched.machine.ctl.ssh_probe(persist=False)
    except Exception as exc:
        log.error("Error while ssh-probing %s: %r", sched.machine, exc)<|MERGE_RESOLUTION|>--- conflicted
+++ resolved
@@ -69,7 +69,6 @@
 
 
 @app.task(time_limit=60, soft_time_limit=55)
-<<<<<<< HEAD
 def list_zones(schedule_id):
     """Perform list zones and records.
        Cloud controller stores results in mongodb.
@@ -78,14 +77,15 @@
     from mist.api.poller.models import ListZonesPollingSchedule
     sched = ListZonesPollingSchedule.objects.get(id=schedule_id)
     sched.cloud.ctl.dns.list_zones(persist=False)
-=======
+
+
+@app.task(time_limit=60, soft_time_limit=55)
 def list_volumes(schedule_id):
     """Perform list volumes. Cloud controller stores results in mongodb."""
 
     from mist.api.poller.models import ListVolumesPollingSchedule
     sched = ListVolumesPollingSchedule.objects.get(id=schedule_id)
     sched.cloud.ctl.storage.list_volumes(persist=False)
->>>>>>> 2a785781
 
 
 @app.task(time_limit=45, soft_time_limit=40)
