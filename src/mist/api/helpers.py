--- conflicted
+++ resolved
@@ -730,8 +730,8 @@
 rtype_to_classpath = {
     'cloud': 'mist.api.clouds.models.Cloud',
     'clouds': 'mist.api.clouds.models.Cloud',
-    'bucket': 'mist.api.objectstorages.models.Bucket',
-    'buckets': 'mist.api.objectstorages.models.Bucket',
+    'bucket': 'mist.api.objectstorage.models.Bucket',
+    'buckets': 'mist.api.objectstorage.models.Bucket',
     'machine': 'mist.api.machines.models.Machine',
     'machines': 'mist.api.machines.models.Machine',
     'zone': 'mist.api.dns.models.Zone',
@@ -1487,7 +1487,65 @@
     return ret
 
 
-<<<<<<< HEAD
+def compute_tags(auth_context, tags=None, request_tags=None):
+    security_tags = auth_context.get_security_tags()
+    for mt in request_tags:
+        if mt in security_tags:
+            raise ForbiddenError(
+                'You may not assign tags included in a Team access policy:'
+                ' `%s`' % mt)
+    tags.update(request_tags)
+    return tags
+
+
+def check_expiration_constraint(auth_context, expiration, constraints=None):
+    constraints = constraints or {}
+    exp_constraint = constraints.get('expiration', {})
+    if exp_constraint:
+        try:
+            from mist.rbac.methods import check_expiration
+            check_expiration(expiration, exp_constraint)
+        except ImportError:
+            pass
+
+
+def check_cost_constraint(auth_context, constraints=None):
+    constraints = constraints or {}
+    cost_constraint = constraints.get('cost', {})
+    if cost_constraint:
+        try:
+            from mist.rbac.methods import check_cost
+            check_cost(auth_context.org, cost_constraint)
+        except ImportError:
+            pass
+
+
+def check_size_constraint(auth_context, sizes, constraints=None):
+    try:
+        from mist.rbac.methods import check_size
+    except ImportError:
+        return sizes
+
+    constraints = constraints or {}
+    size_constraint = constraints.get('size', {})
+
+    if not size_constraint:
+        return sizes
+
+    permitted_sizes = []
+    for size in sizes:
+        # constraints do not apply on custom sizes
+        if not isinstance(size, dict):
+            try:
+                check_size(auth_context.org, size_constraint, size.id)
+            except PolicyUnauthorizedError:
+                continue
+            else:
+                permitted_sizes.append(size)
+
+    return permitted_sizes
+
+
 def bucket_to_dict(node):
     if isinstance(node, str):
         return node
@@ -1505,63 +1563,4 @@
     if 'extra' in ret:
         ret['extra'] = json.loads(json.dumps(
             ret['extra'], default=bucket_to_dict))
-    return ret
-=======
-def compute_tags(auth_context, tags=None, request_tags=None):
-    security_tags = auth_context.get_security_tags()
-    for mt in request_tags:
-        if mt in security_tags:
-            raise ForbiddenError(
-                'You may not assign tags included in a Team access policy:'
-                ' `%s`' % mt)
-    tags.update(request_tags)
-    return tags
-
-
-def check_expiration_constraint(auth_context, expiration, constraints=None):
-    constraints = constraints or {}
-    exp_constraint = constraints.get('expiration', {})
-    if exp_constraint:
-        try:
-            from mist.rbac.methods import check_expiration
-            check_expiration(expiration, exp_constraint)
-        except ImportError:
-            pass
-
-
-def check_cost_constraint(auth_context, constraints=None):
-    constraints = constraints or {}
-    cost_constraint = constraints.get('cost', {})
-    if cost_constraint:
-        try:
-            from mist.rbac.methods import check_cost
-            check_cost(auth_context.org, cost_constraint)
-        except ImportError:
-            pass
-
-
-def check_size_constraint(auth_context, sizes, constraints=None):
-    try:
-        from mist.rbac.methods import check_size
-    except ImportError:
-        return sizes
-
-    constraints = constraints or {}
-    size_constraint = constraints.get('size', {})
-
-    if not size_constraint:
-        return sizes
-
-    permitted_sizes = []
-    for size in sizes:
-        # constraints do not apply on custom sizes
-        if not isinstance(size, dict):
-            try:
-                check_size(auth_context.org, size_constraint, size.id)
-            except PolicyUnauthorizedError:
-                continue
-            else:
-                permitted_sizes.append(size)
-
-    return permitted_sizes
->>>>>>> b6cf6b50
+    return ret