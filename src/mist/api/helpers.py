"""Helper functions used in views and WSGI initialization

This file is imported in many places. Importing other mist modules into this
file causes circular import errors.

Try to not put anything in here that depends on other mist code, with the
exception of mist.api.config.

In general, this file should only contain generic helper functions that one
could easily use in some other unrelated project.

"""

import os
import re
import sys
import json
import shutil
import string
import random
import socket
import smtplib
import logging
import codecs

# Python 2 and 3 support
from future.utils import string_types
from future.standard_library import install_aliases
install_aliases()
import urllib.parse

import datetime
import tempfile
import traceback
import jsonpickle
import subprocess

from time import time, strftime, sleep
from datetime import timedelta

from base64 import urlsafe_b64encode

from email.mime.multipart import MIMEMultipart
from email.mime.text import MIMEText

from contextlib import contextmanager
from email.utils import formatdate, make_msgid
from mongoengine import DoesNotExist

from pyramid.view import view_config as pyramid_view_config
from pyramid.httpexceptions import HTTPError

import iso8601
import netaddr
import requests

from Crypto.Cipher import AES
from Crypto.Hash import SHA256
from Crypto.Hash.SHA256 import SHA256Hash
from Crypto.Hash.HMAC import HMAC
from Crypto.Random import get_random_bytes

import kombu
import kombu.pools
from amqp.exceptions import NotFound as AmqpNotFound

from distutils.version import LooseVersion

from elasticsearch import Elasticsearch
from elasticsearch_tornado import EsClient

import mist.api.users.models
from mist.api.auth.models import ApiToken, datetime_to_str

from mist.api.exceptions import MistError, NotFoundError
from mist.api.exceptions import RequiredParameterMissingError
from mist.api.exceptions import PolicyUnauthorizedError

from mist.api import config
from functools import reduce

if config.HAS_RBAC:
    from mist.rbac.tokens import SuperToken


logging.basicConfig(level=config.PY_LOG_LEVEL,
                    format=config.PY_LOG_FORMAT,
                    datefmt=config.PY_LOG_FORMAT_DATE)
log = logging.getLogger(__name__)


@contextmanager
def get_cloned_git_path(repo, branch="master"):
    """Create a temp dir to clone a git repo into.

    The HEAD of the specified branch is cloned into a temp dir.

    This method yields the path to the temporary directory. Once the `with`
    block has been exited, the entire tree under `tmpdir` is removed.

    """
    tmpdir = tempfile.mkdtemp()
    cmd = ["git", "clone", "--depth", "1", "--branch", branch, repo, tmpdir]
    try:
        subprocess.check_call(cmd)
    except subprocess.CalledProcessError as err:
        raise Exception("Error cloning %s in %s: %r" % (repo, tmpdir, err))
    try:
        yield tmpdir
    finally:
        try:
            shutil.rmtree(tmpdir)
        except:
            pass


@contextmanager
def get_temp_file(content, dir=None):
    """Creates a temporary file on disk and saves 'content' in it.

    It is meant to be used like this:
    with get_temp_file(my_string) as file_path:
        do_stuff(file_path)

    Once the with block is exited, the file is always deleted, even if an
    exception has been raised.

    """
    (tmp_fd, tmp_path) = tempfile.mkstemp(dir=dir)
    f = os.fdopen(tmp_fd, 'w+b')
    f.write(bytes(content, 'utf-8'))
    f.close()
    try:
        yield tmp_path
    finally:
        try:
            os.remove(tmp_path)
        except:
            pass


def atomic_write_file(path, content):
    # Store first into a tmp file, and then move it (atomically) to target
    # position, to avoid target file getting corrupted in case of concurrent
    # writers. Tmp file is stored in target dir, to make sure it's in same
    # mount as target file, cause otherwise move won't work, a copy would be
    # required instead (which would beat the purpose of all this).
    with get_temp_file(content, dir=os.path.dirname(path)) as tmp_path:
        os.rename(tmp_path, path)


def is_email_valid(email):
    """E-mail address validator.

    Ensure the e-mail is a valid expression and the provider is not banned.

    """
    match = re.match(r'^[\w\.-]+@([a-zA-Z0-9-]+)(\.[a-zA-Z0-9-]+)+$', email)
    return (match and
            ''.join(match.groups()) not in config.BANNED_EMAIL_PROVIDERS)


def params_from_request(request):
    """Get the parameters dict from request.

    Searches if there is a json payload or http parameters and returns
    the dict.

    """
    try:
        params = request.json_body
    except:
        params = request.params
    return params or {}


def get_auth_header(user):
    """The value created here is added as an "Authorization" header in HTTP
    requests towards the hosted mist core service.
    """
    return user.mist_api_token


def parse_os_release(os_release):
    """
    Extract os name and version from the output of `cat /etc/*release`
    """
    os = ''
    os_version = ''
    os_release = os_release.replace('"', '')
    distro = ''
    lines = os_release.split("\n")

    # ClearOS specific
    # Needs a general update. We should find the whole distro string and
    # extract more specific information like os = linux, os_family = red_hat
    # etc.
    for line in lines:
        if 'clearos' in line.lower():
            distro = line
            os = 'clearos'
            os_version = line.partition(" ")[-1]
            return os, os_version, distro

    # Find ID which corresponds to the OS's name
    re_id = r'^ID=(.*)'
    # Find VERSION_ID which is the specific version (e.g. 7 in Debian 7)
    re_version = r'^VERSION_ID=(.*)'

    for line in lines:
        match_id = re.match(re_id, line)
        if match_id:
            os = match_id.group(1)

        match_version = re.match(re_version, line)
        if match_version:
            os_version = match_version.group(1)

    return os, os_version, distro


def dirty_cow(os, os_version, kernel_version):
    """
    Compares the current version to the vulnerable ones and returns
    True if vulnerable, False if safe, None if not matched with
    anything.
    """
    min_patched_version = "3.2.0"

    vulnerables = {
        "ubuntu":
        {
            "16.10": "4.8.0-26.28",
            "16.04": "4.4.0-45.66",
            "14.04": "3.13.0-100.147",
            "12.04": "3.2.0-113.155"
        },
        "debian":
        {
            "7": "3.2.82-1",
            "8": "3.16.36-1+deb8u2"
        },
        "centos":
        {
            "6": "3.10.58-rt62.60.el6rt",
            "7": "3.10.0-327.36.1.rt56.237.el7"
        },
        "rhel":
        {
            "6": "3.10.58-rt62.60.el6rt",
            "6.8": "3.10.58-rt62.60.el6rt",
            "7": "3.10.0-327.36.1.rt56.237.el7",
            "7.2": "3.10.0-327.36.1.rt56.237.el7"
        },
    }

    # If version is lower that min_patched_version it is most probably
    # vulnerable
    if LooseVersion(kernel_version) < LooseVersion(min_patched_version):
        return True

    # If version is greater/equal to 4.9 it is patched
    if LooseVersion(kernel_version) >= LooseVersion('4.9.0'):
        return False

    os = os.lower()

    # In case of CoreOS, where we have no discrete VERSION_ID
    if os == 'coreos':
        if LooseVersion(kernel_version) <= LooseVersion('4.7.0'):
            return True
        else:
            return False

    if os not in list(vulnerables.keys()):
        return None

    if os_version not in list(vulnerables[os].keys()):
        return None

    vuln_version = vulnerables[os][os_version]
    if LooseVersion(kernel_version) <= LooseVersion(vuln_version):
        return True
    else:
        return False


def amqp_publish(exchange, routing_key, data,
                 ex_type='fanout', ex_declare=False,
                 durable=False, auto_delete=True):
    exchange = kombu.Exchange(exchange, type=ex_type, auto_delete=auto_delete,
                              durable=False)
    with kombu.pools.producers[kombu.Connection(config.BROKER_URL)].acquire(
            block=True, timeout=10) as producer:
        producer.publish(data, exchange=exchange, routing_key=routing_key,
                         declare=[exchange] if ex_declare else [],
                         serializer='json', retry=True)


def amqp_subscribe(exchange, callback, queue='',
                   ex_type='fanout', routing_keys=None, durable=False,
                   auto_delete=True):
    with kombu.pools.connections[kombu.Connection(config.BROKER_URL)].acquire(
            block=True, timeout=10) as connection:
        exchange = kombu.Exchange(exchange, type=ex_type, durable=durable,
                                  auto_delete=auto_delete)
        if not routing_keys:
            queue = kombu.Queue(queue, exchange, exclusive=True)
        else:
            queue = kombu.Queue(queue,
                                [kombu.binding(exchange, routing_key=key)
                                 for key in routing_keys],
                                exclusive=True)
        with connection.Consumer([queue], callbacks=[callback], no_ack=True):
            while True:
                connection.drain_events()


def _amqp_owner_exchange(owner):
    # The exchange/queue name consists of a non-empty sequence of these
    # characters: letters, digits, hyphen, underscore, period, or colon.
    if not isinstance(owner, mist.api.users.models.Owner):
        try:
            owner = mist.api.users.models.Owner.objects.get(id=owner)
        except Exception as exc:
            raise Exception('%r %r' % (exc, owner))
    return "owner_%s" % owner.id


def amqp_publish_user(owner, routing_key, data):
    with kombu.Connection(config.BROKER_URL) as connection:
        channel = connection.channel()
        try:
            kombu.Producer(channel).publish(
                data, exchange=kombu.Exchange(_amqp_owner_exchange(owner)),
                routing_key=routing_key, serializer='json', retry=True
            )
            started_at = time()
            while True:
                try:
                    connection.drain_events(timeout=0.5)
                except AmqpNotFound:
                    raise
                except:
                    pass
                if time() - started_at >= 0.5:
                    break
        except AmqpNotFound:
            return False
        else:
            return True
        finally:
            channel.close()


def amqp_subscribe_user(owner, queue, callback):
    amqp_subscribe(_amqp_owner_exchange(owner), callback, queue)


def amqp_owner_listening(owner, retries=3):
    exchange = kombu.Exchange(_amqp_owner_exchange(owner), type='fanout')
    with kombu.pools.connections[kombu.Connection(config.BROKER_URL)].acquire(
            block=True, timeout=10) as connection:
        try:
            exchange(connection).declare(passive=True)
        except AmqpNotFound:
            return False
        except TimeoutError:
            if retries:
                return amqp_owner_listening(owner,
                                            retries - 1)
            else:
                log.error(
                    'Timed out multiple times when connecting to RabbitMQ')
                return False
        else:
            return True


def trigger_session_update(owner, sections=['clouds', 'keys', 'monitoring',
                                            'scripts', 'templates', 'stacks',
                                            'schedules', 'user', 'org',
                                            'zones']):
    amqp_publish_user(owner, routing_key='update', data=sections)


def amqp_log(msg):
    return
    msg = "[%s] %s" % (strftime("%Y-%m-%d %H:%M:%S %Z"), msg)
    try:
        amqp_publish('mist_debug', '', msg)
    except:
        pass


def amqp_log_listen():
    def echo(body, msg):
        print(body)
        print(msg)

    amqp_subscribe('mist_debug', echo)


class StdStreamCapture(object):
    def __init__(self, stdout=True, stderr=True, func=None, pass_through=True):
        """Starts to capture sys.stdout/sys.stderr"""
        self.func = func
        self.pass_through = pass_through
        self.buff = []
        self.streams = {}
        if stdout:
            self.streams['stdout'] = sys.stdout
        if stderr:
            self.streams['stderr'] = sys.stderr

        class Stream(object):
            def __init__(self, name):
                self.name = name

            def write(_self, text):
                self._write(_self.name, text)

        for name in self.streams:
            setattr(sys, name, Stream(name))

    def _write(self, name, text):
        self.buff.append((name, text))
        if self.pass_through:
            self.streams[name].write(text)
        if self.func is not None:
            self.func(name, text)

    def _get_capture(self, names=('stdout', 'stderr')):
        buff = ""
        for name, text in self.buff:
            if name in names:
                buff += text
        return buff

    def get_stdout(self):
        return self._get_capture(['stdout'])

    def get_stderr(self):
        return self._get_capture(['stderr'])

    def get_mux(self):
        return self._get_capture()

    def close(self):
        for name in self.streams:
            setattr(sys, name, self.streams[name])
        return self.get_mux()


def sanitize_host(host):
    """Return the hostname or ip address out of a URL"""

    for prefix in ['https://', 'http://']:
        host = host.replace(prefix, '')

    host = host.split('/')[0]
    host = host.split(':')[0]

    return host


def extract_port(url):
    """Returns the port number out of a url"""
    for prefix in ['http://', 'https://']:
        if prefix in url:
            url = url.replace(prefix, '')
            break
    else:
        prefix = ''
    url = url.split('/')[0]
    url = url.split(':')
    if len(url) > 1:
        return int(url[1])
    elif prefix == 'https://':
        return 443
    else:
        return 80


def extract_params(url):
    """Extracts the trailing params beyond the port number out of a url"""
    for prefix in ['http://', 'https://']:
        url = url.replace(prefix, '')
    params = url.split('/')[1:]
    params = '/'.join(params)
    return params


def extract_prefix(url, prefixes=['http://', 'https://']):
    """Extracts the (http, https) prefix out of a given url"""
    try:
        return [prefix for prefix in prefixes if prefix in url][0]
    except IndexError:
        return ''


def check_host(host, allow_localhost=config.ALLOW_CONNECT_LOCALHOST,
               allow_inaddr_any=False):
    """Check if a given host is a valid DNS name or IPv4 address"""

    try:
        ipaddr = socket.gethostbyname(host)
    except UnicodeEncodeError:
        raise MistError('Please provide a valid DNS name')
    except socket.gaierror:
        raise MistError("Not a valid IP address or resolvable DNS name: '%s'."
                        % host)

    if host != ipaddr:
        msg = "Host '%s' resolves to '%s' which" % (host, ipaddr)
    else:
        msg = "Host '%s'" % host

    if not netaddr.valid_ipv4(ipaddr):
        raise MistError(msg + " is not a valid IPv4 address.")

    forbidden_subnets = {
        '100.64.0.0/10': ("used for communications between a service provider "
                          "and its subscribers when using a "
                          "Carrier-grade NAT"),
        '169.254.0.0/16': ("used for link-local addresses between two hosts "
                           "on a single link when no IP address is otherwise "
                           "specified"),
        '192.0.0.0/24': ("used for the IANA IPv4 Special Purpose Address "
                         "Registry"),
        '192.0.2.0/24': ("assigned as 'TEST-NET' for use solely in "
                         "documentation and example source code"),
        '192.88.99.0/24': "used by 6to4 anycast relays",
        '198.18.0.0/15': ("used for testing of inter-network communications "
                          "between two separate subnets"),
        '198.51.100.0/24': ("assigned as 'TEST-NET-2' for use solely in "
                            "documentation and example source code"),
        '203.0.113.0/24': ("assigned as 'TEST-NET-3' for use solely in "
                           "documentation and example source code"),
        '224.0.0.0/4': "reserved for multicast assignments",
        '240.0.0.0/4': "reserved for future use",
        '255.255.255.255/32': ("reserved for the 'limited broadcast' "
                               "destination address"),
    }

    if not allow_inaddr_any:
        forbidden_subnets['0.0.0.0/8'] = ("used for broadcast messages "
                                          "to the current network")

    if not allow_localhost:
        forbidden_subnets['127.0.0.0/8'] = ("used for loopback addresses "
                                            "to the local host")

    cidr = netaddr.smallest_matching_cidr(ipaddr,
                                          list(forbidden_subnets.keys()))
    if cidr:
        raise MistError("%s is not allowed. It belongs to '%s' "
                        "which is %s." % (msg, cidr,
                                          forbidden_subnets[str(cidr)]))


def transform_key_machine_associations(associations):
    try:
        transformed = [
            [association.machine.cloud.id,
             association.machine.machine_id,
             association.last_used,
             association.ssh_user,
             association.sudo,
             association.port]
            for association in associations
        ]
    except DoesNotExist:
        # If there are broken references get rid of them
        transformed = []
        for association in associations:
            try:
                transformed.append([
                    association.machine.cloud.id,
                    association.machine.machine_id,
                    association.last_used,
                    association.ssh_user,
                    association.sudo,
                    association.port])
            except DoesNotExist:
                association.delete()
    return transformed


def get_datetime(timestamp):
    """Parse several representations of time into a datetime object"""
    if isinstance(timestamp, datetime.datetime):
        # Timestamp is already a datetime object.
        return timestamp
    elif isinstance(timestamp, (int, float)):
        try:
            # Handle Unix timestamps.
            return datetime.datetime.fromtimestamp(timestamp)
        except ValueError:
            pass
        try:
            # Handle Unix timestamps in milliseconds.
            return datetime.datetime.fromtimestamp(timestamp / 1000)
        except ValueError:
            pass
    elif isinstance(timestamp, string_types):
        try:
            timestamp = float(timestamp)
        except (ValueError, TypeError):
            pass
        else:
            # Timestamp is probably Unix timestamp given as string.
            return get_datetime(timestamp)
        try:
            # Try to parse as string date in common formats.
            return iso8601.parse_date(timestamp)
        except:
            pass
    # Fuck this shit.
    raise ValueError("Couldn't extract date object from %r" % timestamp)


def random_string(length=5, punc=False):
    """
    Generate a random string. Default length is set to 5 characters.
    When punc=True, the string will also contain punctuation apart
    from letters and digits
    """
    _chars = string.letters + string.digits
    _chars += string.punctuation if punc else ''
    return ''.join(random.choice(_chars) for _ in range(length))


def rename_kwargs(kwargs, old_key, new_key):
    """Given a `kwargs` dict rename `old_key` to `new_key`"""
    if old_key in kwargs:
        if new_key not in kwargs:
            log.warning("Got param '%s' when expecting '%s', transforming.",
                        old_key, new_key)
            kwargs[new_key] = kwargs.pop(old_key)
        else:
            log.warning("Got both param '%s' and '%s', will not transform.",
                        old_key, new_key)


def snake_to_camel(s):
    return reduce(lambda y, z: y + z.capitalize(), s.split('_'))


def ip_from_request(request):
    """Extract IP address from HTTP Request headers."""
    return (request.environ.get('HTTP_X_REAL_IP') or
            request.environ.get('HTTP_X_FORWARDED_FOR') or
            request.environ.get('REMOTE_ADDR') or
            '0.0.0.0').split(',')[0].strip()


def send_email(subject, body, recipients, sender=None, bcc=None, attempts=3,
               html_body=None):
    """Send email.

    subject: email's subject
    body: email's body
    recipients: an email address as a string or an iterable of email addresses
    sender: the email address of the sender. default value taken from config

    """

    if not sender:
        sender = config.EMAIL_FROM
    if isinstance(recipients, string_types):
        recipients = [recipients]

    if html_body:
        msg = MIMEMultipart('alternative')
    else:
        msg = MIMEText(body, 'plain')

    msg["Subject"] = subject
    msg["From"] = sender
    msg["Date"] = formatdate()
    msg["To"] = ", ".join(recipients)
    msg["Message-ID"] = make_msgid()

    if bcc:
        msg["Bcc"] = bcc
        recipients.append(bcc)

    if html_body:
        part1 = MIMEText(body, "plain", "utf-8")
        part2 = MIMEText(html_body, "html", "utf-8")
        msg.attach(part1)
        msg.attach(part2)

    mail_settings = config.MAILER_SETTINGS
    host = mail_settings.get('mail.host')
    port = mail_settings.get('mail.port', '5555')
    username = mail_settings.get('mail.username')
    password = mail_settings.get('mail.password')
    tls = mail_settings.get('mail.tls')
    starttls = mail_settings.get('mail.starttls')

    # try 3 times to circumvent network issues
    for attempt in range(attempts):
        try:
            if tls and not starttls:
                server = smtplib.SMTP_SSL(host, port)
            else:
                server = smtplib.SMTP(host, port)
            if tls and starttls:
                server.starttls()
            if username:
                server.login(username, password)

            server.sendmail(sender, recipients, msg.as_string())
            server.quit()
            return True
        except smtplib.SMTPException as exc:
            if attempt == attempts - 1:
                log.error(
                    "Could not send email to %s after %d retries! Error: %r",
                    recipients, attempts, exc)
                return False
            else:
                log.warn("Could not send email! Error: %r", exc)
                log.warn("Retrying in 5 seconds...")
                sleep(5)


rtype_to_classpath = {
    'cloud': 'mist.api.clouds.models.Cloud',
    'clouds': 'mist.api.clouds.models.Cloud',
    'machine': 'mist.api.machines.models.Machine',
    'machines': 'mist.api.machines.models.Machine',
    'zone': 'mist.api.dns.models.Zone',
    'record': 'mist.api.dns.models.Record',
    'script': 'mist.api.scripts.models.Script',
    'key': 'mist.api.keys.models.Key',
    'schedule': 'mist.api.schedules.models.Schedule',
    'network': 'mist.api.networks.models.Network',
    'subnet': 'mist.api.networks.models.Subnet',
    'volume': 'mist.api.volumes.models.Volume',
    'location': 'mist.api.clouds.models.CloudLocation',
    'image': 'mist.api.images.models.CloudImage',
<<<<<<< HEAD
    'rule': 'mist.api.rules.models.Rule'
=======
    'rule': 'mist.api.rules.models.Rule',
    'size': 'mist.api.clouds.models.CloudSize',
>>>>>>> a5e5258d
}

if config.HAS_VPN:
    rtype_to_classpath.update(
        {'tunnel': 'mist.vpn.models.Tunnel'}
    )

if config.HAS_ORCHESTRATION:
    rtype_to_classpath.update(
        {'template': 'mist.orchestration.models.Template',
         'stack': 'mist.orchestration.models.Stack'}
    )


def get_resource_model(rtype):
    model_path = rtype_to_classpath[rtype]
    mod, member = model_path.rsplit('.', 1)
    __import__(mod)
    return getattr(sys.modules[mod], member)


def get_object_with_id(owner, rid, rtype, *args, **kwargs):
    query = {}
    if rtype in ['machine', 'network', 'image', 'location']:
        if 'cloud_id' not in kwargs:
            raise RequiredParameterMissingError('No cloud id provided')
        else:
            query.update({'cloud': kwargs['cloud_id']})
    if rtype == 'machine':
        query.update({'machine_id': rid})
    else:
        query.update({'id': rid, 'deleted': None})

    if rtype not in ['machine', 'image']:
        query.update({'owner': owner})

    try:
        resource_obj = get_resource_model(rtype).objects.get(**query)
    except DoesNotExist:
        raise NotFoundError('Resource with this id could not be located')

    return resource_obj


def ts_to_str(timestamp):
    """Return a timestamp as a nicely formated datetime string."""
    try:
        date = datetime.datetime.fromtimestamp(timestamp)
        date_string = date.strftime("%d/%m/%Y %H:%M %Z")
        return date_string
    except:
        return None


def iso_to_seconds(iso):
    """Attempt to transform a time representation into seconds."""
    return get_datetime(iso).strftime('%s')


def encrypt(plaintext, key=config.SECRET, key_salt='', no_iv=False):
    """Encrypt shit the right way"""

    # sanitize inputs
    key = SHA256.new((key + key_salt).encode()).digest()
    if len(key) not in AES.key_size:
        raise Exception()
    if isinstance(plaintext, string_types):
        plaintext = plaintext.encode('utf-8')

    # pad plaintext using PKCS7 padding scheme
    padlen = AES.block_size - len(plaintext) % AES.block_size
    plaintext += (chr(padlen) * padlen).encode('utf-8')

    # generate random initialization vector using CSPRNG
    if no_iv:
        iv = ('\0' * AES.block_size).encode()
    else:
        iv = get_random_bytes(AES.block_size)

    # encrypt using AES in CFB mode
    ciphertext = AES.new(key, AES.MODE_CFB, iv).encrypt(plaintext)

    # prepend iv to ciphertext
    if not no_iv:
        ciphertext = iv + ciphertext

    # return ciphertext in hex encoding
    return ciphertext.hex()


def decrypt(ciphertext, key=config.SECRET, key_salt='', no_iv=False):
    """Decrypt shit the right way"""

    # sanitize inputs
    key = SHA256.new((key + key_salt).encode()).digest()
    if len(key) not in AES.key_size:
        raise Exception()
    if len(ciphertext) % AES.block_size:
        raise Exception()
    try:
        ciphertext = codecs.decode(ciphertext, 'hex')
    except TypeError:
        log.warning("Ciphertext wasn't given as a hexadecimal string.")

    # split initialization vector and ciphertext
    if no_iv:
        iv = '\0' * AES.block_size
    else:
        iv = ciphertext[:AES.block_size]
        ciphertext = ciphertext[AES.block_size:]

    # decrypt ciphertext using AES in CFB mode
    plaintext = AES.new(key, AES.MODE_CFB, iv).decrypt(ciphertext).decode()

    # validate padding using PKCS7 padding scheme
    padlen = ord(plaintext[-1])
    if padlen < 1 or padlen > AES.block_size:
        raise Exception()
    if plaintext[-padlen:] != chr(padlen) * padlen:
        raise Exception()
    plaintext = plaintext[:-padlen]

    return plaintext


def logging_view_decorator(func):
    """Decorator that logs a view function's request and response."""
    def logging_view(context, request):
        """Call view function and log API request and its response.

        If an exception is raised inside a view, then the exception handler
        view will be activated and the request along with its error response
        will be handled there.

        """
        # hack to preserve view function's name if an exception is raised
        # and handled by exception handler (otherwise we got exception_handler
        # as view_name)
        if not hasattr(request, 'real_view_name'):
            request.real_view_name = func.__name__

        # check if exception occurred
        try:
            response = func(context, request)
        except HTTPError as e:
            if request.path_info.startswith('/social_auth/complete'):
                log.info("There was a bad error during SSO connection: %s, "
                         "and request was %s" % (repr(e), request.__dict__))
            raise
        # check if exception occured
        exc_flag = (config.LOG_EXCEPTIONS and
                    isinstance(context, Exception) and
                    not isinstance(context, MistError))

        if request.method in ('GET', 'HEAD') and not exc_flag:
            # only continue to log non GET/HEAD requests
            # that didn't raise exceptions)
            return response
        elif request.real_view_name in ('rule_triggered', 'not_found',
                                        'enable_insights', 'register'):
            # don't log these views no matter what
            return response
        # log request #
        log_dict = {
            'event_type': 'request',
            'action': request.real_view_name,
            'request_path': request.path_info,
            'request_method': request.method,
            'request_ip': ip_from_request(request),
            'user_agent': request.user_agent,
            'response_code': response.status_code,
            'error': response.status_code >= 400,
        }

        # log original exception
        if isinstance(context, MistError):
            if context.orig_exc:
                log_dict['_exc'] = repr(context.orig_exc)
                log_dict['_exc_type'] = type(context.orig_exc)
                if context.orig_traceback:
                    log_dict['_traceback'] = context.orig_traceback
        elif isinstance(context, Exception):
            log_dict['_exc'] = repr(context)
            log_dict['_exc_type'] = type(context)
            log_dict['_traceback'] = traceback.format_exc()

        # log session
        session = request.environ['session']
        if session:
            log_dict['session_id'] = str(session.id)
            try:
                if session.fingerprint:
                    log_dict['fingerprint'] = session.fingerprint
                if session.experiment:
                    log_dict['experiment'] = session.experiment
                if session.choice:
                    log_dict['choice'] = session.choice
            except AttributeError:  # in case of ApiToken
                pass

        # log user
        user = session.get_user(effective=False)
        if user is not None:
            log_dict['user_id'] = user.id
            sudoer = session.get_user()
            if sudoer != user:
                log_dict['sudoer_id'] = sudoer.id
            auth_context = mist.api.auth.methods.auth_context_from_request(
                request)
            log_dict['owner_id'] = auth_context.owner.id
        else:
            log_dict['user_id'] = None
            log_dict['owner_id'] = None

        if isinstance(session, ApiToken):
            if 'dummy' not in session.name:
                log_dict['api_token_id'] = str(session.id)
                log_dict['api_token_name'] = session.name
                log_dict['api_token'] = session.token[:4] + '***CENSORED***'
                log_dict['token_expires'] = datetime_to_str(session.expires())

        # Log special Token.
        if config.HAS_RBAC and isinstance(session, SuperToken):
            log_dict['setuid'] = True
            log_dict['api_token_id'] = str(session.id)
            log_dict['api_token_name'] = session.name

        # log matchdict and params
        params = dict(params_from_request(request))
        for key in ['email', 'cloud', 'machine', 'rule', 'script_id',
                    'tunnel_id', 'story_id', 'stack_id', 'template_id',
                    'zone', 'record', 'network', 'subnet', 'volume', 'key']:
            if key != 'email' and key in request.matchdict:
                if not key.endswith('_id'):
                    log_dict[key + '_id'] = request.matchdict[key]
                else:
                    log_dict[key] = request.matchdict[key]
                continue
            if key != 'email':
                key += '_id'
            if key in params:
                log_dict[key] = params.pop(key)
            if snake_to_camel(key) in params:
                log_dict[key] = params.pop(snake_to_camel(key))

        cloud_id = request.environ.get('cloud_id')
        if cloud_id and not log_dict.get('cloud_id'):
            log_dict['cloud_id'] = cloud_id

        machine_id = request.environ.get('machine_id')
        if machine_id and not log_dict.get('machine_id'):
            log_dict['external_id'] = request.environ.get('machine_id')

        machine_uuid = (request.matchdict.get('machine_uuid') or
                        params.get('machine_uuid') or
                        request.environ.get('machine_uuid'))
        if machine_uuid and not log_dict.get('machine_uuid'):
            log_dict['machine_id'] = machine_uuid

        # Attempt to hide passwords, API keys, certificates, etc.
        for key in ('priv', 'password', 'new_password', 'apikey', 'apisecret',
                    'cert_file', 'key_file'):
            if params.get(key):
                params[key] = '***CENSORED***'

        # Hide sensitive cloud credentials.
        if log_dict['action'] == 'add_cloud':
            provider = params.get('provider')
            censor = {'vcloud': 'password',
                      'ec2': 'api_secret',
                      'rackspace': 'api_key',
                      'softlayer': 'api_key',
                      'onapp': 'api_key',
                      'digitalocean': 'token',
                      'gce': 'private_key',
                      'azure': 'certificate',
                      'linode': 'api_key',
                      'docker': 'auth_password',
                      'maxihost': 'token',
                      'openstack': 'password'}.get(provider)
            if censor and censor in params:
                params[censor] = '***CENSORED***'

        # Hide password from Git URL, if exists.
        if log_dict.get('action', '') == 'add_template':
            if params.get('location_type') == 'github':
                git_url = params.get('template_github', '')
                git_password = urllib.parse.urlparse(git_url).password
                if git_password:
                    params['template_github'] = git_url.replace(git_password,
                                                                '*password*')

        log_dict['request_params'] = params

        # log response body
        try:
            bdict = json.loads(response.body)
            for key in ('job_id', 'job',):
                if key in bdict and key not in log_dict:
                    log_dict[key] = bdict[key]
            if 'cloud' in bdict and 'cloud_id' not in log_dict:
                log_dict['cloud_id'] = bdict['cloud']
            if 'machine' in bdict and 'machine_id' not in log_dict:
                log_dict['machine_id'] = bdict['machine']
            if 'machine_uuid' in bdict and 'machine_id' not in log_dict:
                log_dict['machine_id'] = bdict['machine']
            # Match resource type based on the action performed.
            for rtype in ['cloud', 'machine', 'key', 'script', 'tunnel',
                          'stack', 'template', 'schedule', 'volume']:
                if rtype in log_dict['action']:
                    if 'id' in bdict and '%s_id' % rtype not in log_dict:
                        log_dict['%s_id' % rtype] = bdict['id']
                        break
            if log_dict['action'] == 'update_rule':
                if 'id' in bdict and 'rule_id' not in log_dict:
                    log_dict['rule_id'] = bdict['id']
            for key in ('priv', ):
                if key in bdict:
                    bdict[key] = '***CENSORED***'
            if 'token' in bdict:
                bdict['token'] = bdict['token'][:4] + '***CENSORED***'
            log_dict['response_body'] = json.dumps(bdict)
        except:
            log_dict['response_body'] = response.body

        # override logged action for specific views
        if log_dict['action'] == 'machine_actions':
            action = log_dict['request_params'].pop('action', None)
            if action:
                log_dict['action'] = '%s_machine' % action
        elif log_dict['action'] == 'toggle_cloud':
            state = log_dict['request_params'].pop('new_state', None)
            if state == '1':
                log_dict['action'] = 'enable_cloud'
            elif state == '0':
                log_dict['action'] = 'disable_cloud'
        elif log_dict['action'] == 'update_monitoring':
            if log_dict['request_params'].pop('action', None) == 'enable':
                log_dict['action'] = 'enable_monitoring'
            else:
                log_dict['action'] = 'disable_monitoring'
        elif log_dict['action'] == 'volume_action':
            if log_dict['request_params'].pop('action', None) == 'attach':
                log_dict['action'] = 'attach_volume'
            else:
                log_dict['action'] = 'detach_volume'

        # we save log_dict in mongo logging collection
        from mist.api.logs.methods import log_event as log_event_to_es
        log_event_to_es(**log_dict)

        # if a bad exception didn't occur then return, else log it to file
        if not exc_flag:
            return response

        # Publish traceback in rabbitmq, for heka to parse and forward to
        # elastic
        log.info("Bad exception occured, logging to rabbitmq")
        es_dict = log_dict.copy()
        es_dict.pop('_exc_type')
        es_dict['time'] = time()
        es_dict['traceback'] = es_dict.pop('_traceback')
        es_dict['exception'] = es_dict.pop('_exc')
        es_dict['type'] = 'exception'
        routing_key = "%s.%s" % (es_dict['owner_id'], es_dict['action'])
        pickler = jsonpickle.pickler.Pickler()
        amqp_publish('exceptions', routing_key, pickler.flatten(es_dict),
                     ex_type='topic', ex_declare=True,
                     auto_delete=False)

        # log bad exception to file
        log.info("Bad exception occured, logging to file")
        lines = []
        lines.append("Exception: %s" % log_dict.pop('_exc'))
        lines.append("Exception type: %s" % log_dict.pop('_exc_type'))
        lines.append("Time: %s" % strftime("%Y-%m-%d %H:%M %Z"))
        lines += (
            ["%s: %s" % (key, value) for key, value in list(log_dict.items())
             if value and key != '_traceback']
        )
        for key in ('owner', 'user', 'sudoer'):
            _id = log_dict.get('%s_id' % key)
            if _id:
                try:
                    value = mist.api.users.models.Owner.objects.get(id=_id)
                    lines.append("%s: %s" % (key, value))
                except mist.api.users.models.Owner.DoesNotExist:
                    pass
                except Exception as exc:
                    log.error("Error finding user in logged exc: %r", exc)
        lines.append("-" * 10)
        lines.append(log_dict['_traceback'])
        lines.append("=" * 10)
        msg = "\n".join(lines) + "\n"
        directory = "var/log/exceptions"
        if not os.path.exists(directory):
            os.makedirs(directory)
        filename = "%s/%s" % (directory, int(time()))
        with open(filename, 'w+') as f:
            f.write(msg)
            # traceback.print_exc(file=f)

        return response

    return logging_view


def view_config(*args, **kwargs):
    """Override pyramid's view_config to log API requests and responses."""

    return pyramid_view_config(*args, decorator=logging_view_decorator,
                               **kwargs)


class AsyncElasticsearch(EsClient):
    """Tornado-compatible Elasticsearch client."""

    def mk_req(self, url, **kwargs):
        """Update kwargs with authentication credentials."""
        kwargs.update({
            'auth_username': config.ELASTICSEARCH['elastic_username'],
            'auth_password': config.ELASTICSEARCH['elastic_password'],
            'validate_cert': config.ELASTICSEARCH['elastic_verify_certs'],
            'ca_certs': None,

        })
        for param in ('connect_timeout', 'request_timeout'):
            if param not in kwargs:
                kwargs[param] = 30.0  # Increase default timeout by 10 sec.
        return super(AsyncElasticsearch, self).mk_req(url, **kwargs)


def es_client(asynchronous=False):
    """Returns an initialized Elasticsearch client."""
    if not asynchronous:
        return Elasticsearch(
            config.ELASTICSEARCH['elastic_host'],
            port=config.ELASTICSEARCH['elastic_port'],
            http_auth=(config.ELASTICSEARCH['elastic_username'],
                       config.ELASTICSEARCH['elastic_password']),
            use_ssl=config.ELASTICSEARCH['elastic_use_ssl'],
            verify_certs=config.ELASTICSEARCH['elastic_verify_certs'],
        )
    else:
        method = 'https' if config.ELASTICSEARCH['elastic_use_ssl'] else 'http'
        return AsyncElasticsearch(
            config.ELASTICSEARCH['elastic_host'],
            port=config.ELASTICSEARCH['elastic_port'], method=method,
        )


def get_file(url, filename, update=True):
    """Get file from url and store it to directory relative to src/mist/api

    If update is True, then a download will be attempted even if the file
    already exists.

    This function only raises an exception if the file doesn't exist and cannot
    be fetched.
    """

    path = os.path.join(config.MIST_API_DIR, 'src', 'mist', 'api',
                        filename)
    exists = os.path.exists(path)
    if not exists or update:
        try:
            resp = requests.get(url)
        except Exception as exc:
            err = "Error fetching file '%s' from '%s': %r" % (
                filename, url, exc
            )
            if not exists:
                log.critical(err)
                raise
            log.error(err)
        else:
            data = resp.text.replace('<!--! do not remove -->', '')
            if resp.status_code != 200:
                err = "Bad response fetching file '%s' from '%s': %r" % (
                    filename, url, data
                )
                if not exists:
                    log.critical(err)
                    raise Exception(err)
                log.error(err)
            else:
                atomic_write_file(path, data)
    return path


def mac_sign(kwargs=None, expires=None, key='', mac_len=0, mac_format='hex'):
    key = key or config.SIGN_KEY
    if not key:
        raise Exception('No key configured for signing the HMAC')
    if not kwargs:
        raise Exception('No message provided to be signed')
    if expires:
        kwargs['_expires'] = int(time() + expires)
    parts = ["%s=%s" % (k, kwargs[k]) for k in sorted(kwargs.keys())]
    msg = "&".join(parts)
    hmac = HMAC(key.encode(), msg=msg.encode(), digestmod=SHA256Hash())
    if mac_format == 'b64':
        tag = urlsafe_b64encode(hmac.digest()).rstrip('=')
    elif mac_format == 'bin':
        tag = hmac.digest()
    else:
        tag = hmac.hexdigest()
    if mac_len:
        tag = tag[:mac_len]
    kwargs['_mac'] = tag


def mac_verify(kwargs=None, key='', mac_len=0, mac_format='hex'):
    key = key or config.SIGN_KEY
    if not key:
        raise Exception('No key configured for HMAC verification')
    if not kwargs:
        raise Exception('No message provided to be verified')
    expiration = kwargs.get('_expires', 0)
    mac = kwargs.pop('_mac', '')
    mac_sign(kwargs=kwargs, key=key, mac_len=mac_len, mac_format=mac_format)
    fresh_mac = kwargs.get('_mac', '')
    if not fresh_mac or fresh_mac != mac:
        raise Exception('Bad HMAC')
    if expiration and expiration < time():
        raise Exception('HMAC expired')
    for kw in ('_expires', '_mac'):
        if kw in kwargs:
            del kwargs[kw]


def maybe_submit_cloud_task(cloud, task_name):
    """Decide whether a task should be submitted to celery

    This method helps us prevent submitting new celery tasks, which are
    guaranteed to return/exit immediately without performing any actual
    actions.

    For instance, such cases include async tasks for listing DNS zones
    for clouds that have no DNS support or DNS is temporarily disabled.

    Note that this is just a helper method used to make an initial decision.

    The `cloud` argument must be a `mist.api.clouds.models.Cloud` mongoengine
    objects and `task_name` must be the name/identifier of the corresponding
    celery task.

    """
    if task_name == 'list_projects':
        if cloud.ctl.provider != 'equinixmetal':
            return False
    return True


def is_resource_missing(obj):
    """Return True if either resource or its parent is missing or has been
    deleted. Note that `obj` is meant to be a subclass of me.Document."""
    try:
        if getattr(obj, 'deleted', None):
            return True
        if getattr(obj, 'missing_since', None):
            return True
        if getattr(obj, 'cloud', None) and obj.cloud.deleted:
            return True
        if getattr(obj, 'zone', None) and obj.zone.missing_since:
            return True
        if getattr(obj, 'network', None) and obj.network.missing_since:
            return True
    except Exception as exc:
        try:
            log.error('Error trying to decide if %s is missing: %r', obj, exc)
        except Exception as exc:
            # This extra try/except statement could help catch DBRef errors,
            # which most likely mean that the resource is indeed missing, as
            # its related object has already been deleted.
            log.error('Error trying to display the canonical repr: %r', exc)
    return False


def subscribe_log_events_raw(callback=None, routing_keys=('#')):
    raise NotImplementedError()  # change email to owner.id etc

    def preparse_event_dec(func):
        def wrapped(msg):
            try:
                # bring extra key-value pairs to top level
                for k, v in list(json.loads(msg.body.pop('extra')).items()):
                    msg.body[k] = v
            except:
                pass
            return func(msg)
        return wrapped

    def echo(msg):
        event = msg.body
        # print msg.delivery_info.get('routing_key'),
        try:
            if 'email' in event and 'type' in event and 'action' in event:
                print(event.pop('email'), event.pop('type'),
                      event.pop('action'))
            err = event.pop('error', False)
            if err:
                print('  error:', err)
            time = event.pop('time')
            if time:
                print('  date:', datetime.datetime.fromtimestamp(time))
            for key, val in list(event.items()):
                print('  %s: %s' % (key, val))
        except:
            print(event)

    if callback is None:
        callback = echo
    callback = preparse_event_dec(callback)
    log.info('Subscribing to log events with routing keys %s', routing_keys)
    mist.api.helpers.amqp_subscribe('events', callback, ex_type='topic',
                                    routing_keys=routing_keys)


def subscribe_log_events(callback=None, email='*', event_type='*', action='*',
                         error='*'):
    raise NotImplementedError()  # change email to owner.id etc
    keys = [str(var).lower().replace('.', '^')
            for var in (email, event_type, action, error)]
    routing_key = '.'.join(keys)
    subscribe_log_events_raw(callback, [routing_key])


# SEC
def filter_resource_ids(auth_context, cloud_id, resource_type, resource_ids):

    if not isinstance(resource_ids, set):
        resource_ids = set(resource_ids)

    if auth_context.is_owner():
        return resource_ids

    # NOTE: We can trust the RBAC Mappings in order to fetch the latest list of
    # machines for the current user, since mongo has been updated by either the
    # Poller or the above `list_machines`.

    try:
        auth_context.check_perm('cloud', 'read', cloud_id)
    except PolicyUnauthorizedError:
        return set()

    allowed_ids = set(auth_context.get_allowed_resources(rtype=resource_type))
    return resource_ids & allowed_ids


def convert_to_timedelta(time_val):
    """
    Receives a time_val param. time_val should be either an integer,
    or a relative delta in the following format:
    '_s', '_m', '_h', '_d', '_mo', for seconds, minutes, hours, days
    months respectively. Returns a timedelta object if right param is
    given, else None
    """
    try:
        seconds = int(time_val)
        return timedelta(seconds=seconds)
    except ValueError:
        try:
            num = int(time_val[:-1])
            if time_val.endswith('s'):
                return timedelta(seconds=num)
            elif time_val.endswith('m'):
                return timedelta(minutes=num)
            elif time_val.endswith('h'):
                return timedelta(hours=num)
            elif time_val.endswith('d'):
                return timedelta(days=num)
            elif time_val.endswith('mo'):
                num = int(time_val[:-2])
                return timedelta(months=num)
        except ValueError:
            if time_val.endswith('mo'):
                num = int(time_val[:-2])
                return timedelta(days=30 * num)
    return None


def node_to_dict(node):
    if isinstance(node, str):
        return node
    elif isinstance(node, datetime.datetime):
        return node.isoformat()
    elif not getattr(node, "__dict__"):
        return str(node)
    ret = node.__dict__
    if ret.get('driver'):
        ret.pop('driver')
    if ret.get('size'):
        ret['size'] = node_to_dict(ret['size'])
    if ret.get('image'):
        ret['image'] = node_to_dict(ret['image'])
    if ret.get('state'):
        ret['state'] = str(ret['state'])
    if 'extra' in ret:
        ret['extra'] = json.loads(json.dumps(
            ret['extra'], default=node_to_dict))
    return ret<|MERGE_RESOLUTION|>--- conflicted
+++ resolved
@@ -742,12 +742,8 @@
     'volume': 'mist.api.volumes.models.Volume',
     'location': 'mist.api.clouds.models.CloudLocation',
     'image': 'mist.api.images.models.CloudImage',
-<<<<<<< HEAD
-    'rule': 'mist.api.rules.models.Rule'
-=======
     'rule': 'mist.api.rules.models.Rule',
     'size': 'mist.api.clouds.models.CloudSize',
->>>>>>> a5e5258d
 }
 
 if config.HAS_VPN:
