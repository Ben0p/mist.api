"""mist.api.socket.

Here we define the sockjs Connection and handlers.

When a user loads mist.io or comes back online, their browser will request a
new socket and the initialize function will be triggered on the server within a
greenlet.

"""

import uuid
import json
import time
import random
import logging
import datetime
import traceback

import tornado.gen
import tornado.httpclient

from sockjs.tornado import SockJSConnection, SockJSRouter
from mist.api.sockjs_mux import MultiplexConnection

from mist.api.logs.methods import log_event
from mist.api.logs.methods import get_stories
from mist.api.logs.methods import create_stories_patch

from mist.api.clouds.models import Cloud
from mist.api.machines.models import Machine

from mist.api.auth.methods import auth_context_from_session_id

from mist.api.helpers import maybe_submit_cloud_task

from mist.api.exceptions import UnauthorizedError, MistError
from mist.api.exceptions import PolicyUnauthorizedError
from mist.api.amqp_tornado import Consumer

from mist.api.clouds.methods import filter_list_clouds
from mist.api.machines.methods import filter_list_machines, filter_machine_ids
from mist.api.networks.methods import filter_list_networks
from mist.api.volumes.methods import filter_list_volumes
from mist.api.dns.methods import filter_list_zones

from mist.api import tasks
from mist.api.hub.tornado_shell_client import ShellHubClient

from mist.api.notifications.models import InAppNotification

from mist.api.monitoring.methods import check_monitoring

from mist.api.users.methods import filter_org
from mist.api.users.methods import get_user_data

from mist.api.portal.models import Portal

from mist.api import config

if config.HAS_RBAC:
    from mist.rbac.methods import filter_log_event


logging.basicConfig(level=config.PY_LOG_LEVEL,
                    format=config.PY_LOG_FORMAT,
                    datefmt=config.PY_LOG_FORMAT_DATE)
log = logging.getLogger(__name__)


# hold all open connections to properly clean them up in case of SIGTERM
CONNECTIONS = set()


def get_conn_info(conn_info):
    real_ip = forwarded_for = user_agent = ''
    for header in conn_info.headers:
        if header.lower() == 'x-real-ip':
            real_ip = conn_info.headers[header]
        elif header.lower() == 'x-forwarded-for':
            forwarded_for = conn_info.headers[header]
        elif header.lower() == 'user-agent':
            user_agent = conn_info.headers[header]
    ip = real_ip or forwarded_for or conn_info.ip
    session_id = ''
    if 'session.id' in conn_info.cookies.keys():
        session_id = conn_info.cookies['session.id'].value
    return ip, user_agent, session_id


class MistConnection(SockJSConnection):
    closed = False

    def on_open(self, conn_info):
        log.info("%s: Initializing", self.__class__.__name__)
        self.ip, self.user_agent, self.cookie_session_id = get_conn_info(
            conn_info)
        try:
            self.auth_context = auth_context_from_session_id(
                self.cookie_session_id)
        except UnauthorizedError:
            log.error("%s: Unauthorized session_id", self.__class__.__name__)
            self.send('logout')
            self.close()
            raise
        else:
            self.user = self.auth_context.user
            self.owner = self.auth_context.owner
            self.session_id = uuid.uuid4().hex
            CONNECTIONS.add(self)

    def send(self, msg, data=None):
        super(MistConnection, self).send(json.dumps({msg: data}))

    def on_close(self, stale=False):
        if not self.closed:
            log.info("%s: on_close event handler", self.__class__.__name__)
            if stale:
                log.warning("stale conn removed")
            CONNECTIONS.remove(self)
            self.closed = True
        else:
            log.warning("%s: called on_close AGAIN!", self.__class__.__name__)
            traceback.print_stack()

    def get_dict(self):
        return {
            'name': self.session.name,
            'last_rcv': self.session.base.last_rcv,
            'user': self.user.email,
            'ip': self.ip,
            'user_agent': self.user_agent,
            'closed': self.is_closed,
            'session_id': self.session_id,
        }

    def internal_request(self, path, params=None, callback=None):
        if path.startswith('/'):
            path = path[1:]
        if isinstance(params, dict):
            params = params.items()
        if params:
            path += '?' + '&'.join('%s=%s' % item
                                   for item in params)

        def response_callback(resp):
            if resp.code == 200:
                data = json.loads(resp.body)
                if callback is None:
                    print data
                else:
                    callback(data)
            else:
                log.error("Error requesting %s from internal API: (%s) %s",
                          path, resp.code, resp.body)

        headers = {'Authorization': 'internal %s %s' % (
            Portal.get_singleton().internal_api_key, self.cookie_session_id)}

        tornado.httpclient.AsyncHTTPClient().fetch(
            'http://api/%s' % path,
            headers=headers,
            callback=response_callback,
        )

    def __repr__(self):
        conn_dict = self.get_dict()
        parts = []
        dt_last_rcv = datetime.datetime.fromtimestamp(conn_dict['last_rcv'])
        conn_dict['last_rcv'] = dt_last_rcv
        for key in ('name', 'last_rcv', 'user', 'ip', 'user_agent', 'closed',
                    'session_id'):
            if key in conn_dict:
                parts.append(conn_dict.pop(key))
        parts.extend(conn_dict.values())
        return ' - '.join(map(str, parts))


class ShellConnection(MistConnection):
    def on_open(self, conn_info):
        super(ShellConnection, self).on_open(conn_info)
        self.hub_client = None
        self.ssh_info = {}

    def on_shell_open(self, data):
        if self.ssh_info:
            self.close()
        try:
            if not data.get('job_id'):
                m = Machine.objects.get(cloud=data['cloud_id'],
                                        machine_id=data['machine_id'])
                self.auth_context.check_perm('machine', 'open_shell', m.id)
        except PolicyUnauthorizedError as err:
            self.emit_shell_data('%s' % err)
            self.close()
            return

        self.ssh_info = {
            'job_id': data.get('job_id', ''),
            'cloud_id': data.get('cloud_id', ''),
            'machine_id': data.get('machine_id', ''),
            'host': data.get('host'),
            'columns': data['cols'],
            'rows': data['rows'],
            'ip': self.ip,
            'user_agent': self.user_agent,
            'owner_id': self.auth_context.owner.id,
            'user_id': self.user.id,
            'provider': data.get('provider', '')
        }
        self.hub_client = ShellHubClient(worker_kwargs=self.ssh_info)
        self.hub_client.on_data = self.emit_shell_data
        self.hub_client.start()
        log.info('on_shell_open finished')

    def on_shell_data(self, data):
        self.hub_client.send_data(data)

    def on_shell_resize(self, columns, rows):
        self.hub_client.resize(columns, rows)

    def emit_shell_data(self, data):
        self.send('shell_data', data)

    def on_close(self, stale=False):
        if self.hub_client:
            self.hub_client.stop()
        super(ShellConnection, self).on_close(stale=stale)


class OwnerUpdatesConsumer(Consumer):
    def __init__(self, main_sockjs_conn,
                 amqp_url=config.BROKER_URL):
        self.sockjs_conn = main_sockjs_conn
        super(OwnerUpdatesConsumer, self).__init__(
            amqp_url=amqp_url,
            exchange='owner_%s' % self.sockjs_conn.owner.id,
            queue='mist-socket-%d' % random.randrange(2 ** 20),
            exchange_type='fanout',
            exchange_kwargs={'auto_delete': True},
            queue_kwargs={'auto_delete': True, 'exclusive': True},
        )

    def on_message(self, unused_channel, basic_deliver, properties, body):
        super(OwnerUpdatesConsumer, self).on_message(
            unused_channel, basic_deliver, properties, body
        )
        self.sockjs_conn.process_update(
            unused_channel, basic_deliver, properties, body
        )

    def start_consuming(self):
        super(OwnerUpdatesConsumer, self).start_consuming()
        self.sockjs_conn.start()


class LogsConsumer(Consumer):

    def __init__(self, owner_id, callback, amqp_url=config.BROKER_URL):
        super(LogsConsumer, self).__init__(
            amqp_url=amqp_url,
            exchange='events',
            queue='mist-logs-%d' % random.randrange(2 ** 20),
            exchange_type='topic',
            routing_key='%s.*.*.*' % owner_id,
            exchange_kwargs={'auto_delete': False},
            queue_kwargs={'auto_delete': True, 'exclusive': True},
        )
        self.callback = callback

    def on_message(self, unused_channel, basic_deliver, properties, body):
        super(LogsConsumer, self).on_message(
            unused_channel, basic_deliver, properties, body
        )
        self.callback(json.loads(body))


class MainConnection(MistConnection):

    def on_open(self, conn_info):
        log.info("************** Open!")
        super(MainConnection, self).on_open(conn_info)
        self.running_machines = set()
        self.consumer = None
        self.batch = []
        self.log_kwargs = {
            'ip': self.ip,
            'user_agent': self.user_agent,
            'session_id': self.session_id,
            'user_id': self.auth_context.user.id,
            'owner_id': self.auth_context.owner.id,
            'event_type': 'session'
        }
        if self.auth_context.token.su:
            self.log_kwargs['su'] = self.auth_context.token.su
        log_event(action='connect', **self.log_kwargs)

    def on_ready(self):
        log.info("************** Ready to go! %s", self.auth_context.owner.id)
        if self.consumer is None:
            self.consumer = OwnerUpdatesConsumer(self)
            self.consumer.run()
        else:
            log.error("It seems we have received 'on_ready' more than once.")

    def start(self):
        self.update_user()
        self.update_org()
        self.list_keys()
        self.list_scripts()
        self.list_schedules()
        self.list_templates()
        self.list_stacks()
        self.list_tunnels()
        self.list_clouds()
        self.update_notifications()
        self.check_monitoring()
        self.periodic_update_poller()
        self.send_batch_update()

    @tornado.gen.coroutine
    def send_batch_update(self):
        """Send model patches in batches."""
        while True:
            if self.closed:
                break
            if self.batch:
                self.send('patch_model', self.batch)
                self.batch = []
            yield tornado.gen.sleep(5)

    @tornado.gen.coroutine
    def periodic_update_poller(self):
        while True:
            if self.closed:
                break
            self.update_poller()
            yield tornado.gen.sleep(100)

    def update_poller(self):
        """Increase polling frequency for all clouds"""
        tasks.update_poller.delay(self.owner.id)

    def update_user(self):
        self.send('user', get_user_data(self.auth_context))

    def update_org(self):
        try:
            org = filter_org(self.auth_context)
        except:  # Forbidden
            org = None

        if org:
            self.send('org', org)

    def list_keys(self):
        self.internal_request(
            'api/v1/keys',
            callback=lambda keys: self.send('list_keys', keys),
        )

    def list_scripts(self):
        self.internal_request(
            'api/v1/scripts',
            callback=lambda scripts: self.send('list_scripts', scripts),
        )

    def list_schedules(self):
        self.internal_request(
            'api/v1/schedules',
            callback=lambda schedules: self.send('list_schedules', schedules),
        )

    def list_templates(self):
        if not config.HAS_ORCHESTRATION:
            return
        self.internal_request(
            'api/v1/templates',
            callback=lambda templates: self.send('list_templates', templates),
        )

    def list_stacks(self):
        if not config.HAS_ORCHESTRATION:
            return
        self.internal_request(
            'api/v1/stacks',
            callback=lambda stacks: self.send('list_stacks', stacks),
        )

    def list_tunnels(self):
        if not config.HAS_VPN:
            return
        self.internal_request(
            'api/v1/tunnels',
            callback=lambda tunnels: self.send('list_tunnels', tunnels),
        )

    def list_clouds(self):
        self.update_poller()
        self.send('list_clouds', filter_list_clouds(self.auth_context))
        clouds = Cloud.objects(owner=self.owner, enabled=True, deleted=None)
        periodic_tasks = []
        for cloud in clouds:
            self.internal_request(
                'api/v1/clouds/%s/machines' % cloud.id,
                params={'cached': True},
                callback=lambda machines, cloud_id=cloud.id: self.send(
                    'list_machines',
                    {'cloud_id': cloud_id, 'machines': machines}
                ),
            )
            self.internal_request(
                'api/v1/clouds/%s/locations' % cloud.id,
                params={'cached': True},
                callback=lambda locations, cloud_id=cloud.id: self.send(
                    'list_locations',
                    {'cloud_id': cloud_id, 'locations': locations}
                ),
            )
            self.internal_request(
                'api/v1/clouds/%s/sizes' % cloud.id,
                params={'cached': True},
                callback=lambda sizes, cloud_id=cloud.id: self.send(
                    'list_sizes',
                    {'cloud_id': cloud_id, 'sizes': sizes}
                ),
            )
            self.internal_request(
                'api/v1/clouds/%s/networks' % cloud.id,
                params={'cached': True},
                callback=lambda networks, cloud_id=cloud.id: self.send(
                    'list_networks',
                    {'cloud_id': cloud_id, 'networks': networks}
                ),
            )
            self.internal_request(
<<<<<<< HEAD
                'api/v1/clouds/%s/zones' % cloud.id,
                params={'cached': True},
                callback=lambda zones, cloud_id=cloud.id: self.send(
                    'list_zones',
                    {'cloud_id': cloud_id, 'zones': zones}
=======
                'api/v1/clouds/%s/volumes' % cloud.id,
                params={'cached': True},
                callback=lambda volumes, cloud_id=cloud.id: self.send(
                    'list_volumes', volumes
>>>>>>> 2a785781
                ),
            )

        periodic_tasks.extend([('list_images', tasks.ListImages()),
                               ('list_resource_groups',
                                tasks.ListResourceGroups()),
                               ('list_storage_accounts',
                                tasks.ListStorageAccounts()),
                               ('list_projects', tasks.ListProjects())])
        for key, task in periodic_tasks:
            for cloud in clouds:
                # Avoid submitting new celery tasks, when it's certain that
                # they will exit immediately without performing any actions.
                if not maybe_submit_cloud_task(cloud, key):
                    continue
                cached = task.smart_delay(self.owner.id, cloud.id)
                if cached is not None:
                    log.info("Emitting %s from cache", key)
                    if key == 'list_machines':
                        cached['machines'] = filter_list_machines(
                            self.auth_context, **cached
                        )
                        if cached['machines'] is None:
                            continue
                    elif key == 'list_zones':
                        cached = filter_list_zones(
                            self.auth_context, cloud.id, cached['zones']
                        )
                        if cached is None:
                            continue
                    elif key == 'list_networks':
                        cached['networks'] = filter_list_networks(
                            self.auth_context, **cached
                        )
                        if not (cached['networks']['public'] or
                                cached['networks']['private']):
                            continue

                    self.send(key, cached)

    def update_notifications(self):
        notifications = [ntf.as_dict() for ntf in InAppNotification.objects(
                         owner=self.auth_context.org,
                         dismissed_by__ne=self.auth_context.user.id)]
        log.info("Emitting notifications list")
        self.send('notifications', notifications)

    def check_monitoring(self):
        try:
            self.send('monitoring', check_monitoring(self.owner))
        except Exception as exc:
            log.warning("Check monitoring failed with: %r", exc)

    def on_stats(self, cloud_id, machine_id, start, stop, step, request_id,
                 metrics):

        def callback(data, error=False):
            ret = {
                'cloud_id': cloud_id,
                'machine_id': machine_id,
                'start': start,
                'stop': stop,
                'request_id': request_id,
                'metrics': data,
            }
            if error:
                ret['error'] = error
                log.error(ret)
            self.send('stats', ret)

        try:
            params = [(name, val)
                      for name, val in (('start', start), ('stop', stop),
                                        ('step', step)) if val]
            if not cloud_id and not machine_id and (
                not metrics or metrics == ['load.shortterm']
            ):
                self.internal_request(
                    'api/v1/machines/stats/load',
                    params=params, callback=callback,
                )
            else:
                for metric in metrics or []:
                    params.append(('metrics', metric))
                self.internal_request(
                    'api/v1/clouds/%s/machines/%s/stats' % (cloud_id,
                                                            machine_id),
                    params=params, callback=callback,
                )
        except MistError as exc:
            callback([], str(exc))
        except Exception as exc:
            log.error("Exception in get_stats: %r", exc)

    def process_update(self, ch, method, properties, body):
        routing_key = method.routing_key
        try:
            result = json.loads(body)
        except:
            result = body
        log.info("Got %s", routing_key)
        if routing_key in set(['notify', 'probe', 'list_sizes', 'list_images',
                               'list_networks', 'list_machines', 'list_zones',
                               'list_locations', 'list_projects', 'ping',
                               'list_resource_groups',
                               'list_storage_accounts']):
            if routing_key == 'list_machines':
                # probe newly discovered running machines
                machines = result['machines']
                cloud_id = result['cloud_id']
                filtered_machines = filter_list_machines(
                    self.auth_context, cloud_id, machines
                )
                if filtered_machines is not None:
                    self.send(routing_key, {'cloud_id': cloud_id,
                                            'machines': filtered_machines})
                # update cloud machine count in multi-user setups
                cloud = Cloud.objects.get(owner=self.owner, id=cloud_id,
                                          deleted=None)
                for machine in machines:
                    bmid = (cloud_id, machine['machine_id'])
                    if bmid in self.running_machines:
                        # machine was running
                        if machine['state'] != 'running':
                            # machine no longer running
                            self.running_machines.remove(bmid)
                        continue
                    if machine['state'] != 'running':
                        # machine not running
                        continue
                    # machine just started running
                    self.running_machines.add(bmid)

                    ips = filter(lambda ip: ':' not in ip,
                                 machine.get('public_ips', []))
                    if not ips:
                        # if not public IPs, search for private IPs, otherwise
                        # continue iterating over the list of machines
                        ips = filter(lambda ip: ':' not in ip,
                                     machine.get('private_ips', []))
                        if not ips:
                            continue
            elif routing_key == 'list_zones':
                zones = result['zones']
                cloud_id = result['cloud_id']
                filtered_zones = filter_list_zones(
                    self.auth_context, cloud_id, zones
                )
                self.send(routing_key, filtered_zones)
            elif routing_key == 'list_networks':
                networks = result['networks']
                cloud_id = result['cloud_id']
                filtered_networks = filter_list_networks(
                    self.auth_context, cloud_id, networks
                )
                self.send(routing_key, {'cloud_id': cloud_id,
                                        'networks': filtered_networks})
            elif routing_key == 'list_volumes':
                volumes = result['volumes']
                cloud_id = result['cloud_id']
                filtered_volumes = filter_list_volumes(
                    self.auth_context, cloud_id, volumes
                )
                self.send(routing_key, {'cloud_id': cloud_id,
                                        'volumes': filtered_volumes})
            else:
                self.send(routing_key, result)

        elif routing_key == 'update':
            self.owner.reload()
            sections = result
            if 'clouds' in sections:
                self.list_clouds()
            if 'keys' in sections:
                self.list_keys()
            if 'scripts' in sections:
                self.list_scripts()
            if 'schedules' in sections:
                self.list_schedules()
            if 'zones' in sections:
                task = tasks.ListZones()
                clouds = Cloud.objects(owner=self.owner,
                                       enabled=True,
                                       deleted=None)
                for cloud in clouds:
                    if cloud.dns_enabled:
                        task.smart_delay(self.owner.id, cloud.id)
            if 'templates' in sections:
                self.list_templates()
            if 'stacks' in sections:
                self.list_stacks()
            if 'tunnels' in sections:
                self.list_tunnels()
            if 'notifications' in sections:
                self.update_notifications()
            if 'monitoring' in sections:
                self.check_monitoring()
            if 'user' in sections:
                self.auth_context.user.reload()
                self.update_user()
            if 'org' in sections:
                self.auth_context.org.reload()
                self.update_org()

        elif routing_key == 'patch_notifications':
            if result.get('user') == self.user.id:
                self.send('patch_notifications', result)

        elif routing_key == 'patch_machines':
            cloud_id = result['cloud_id']
            patch = result['patch']
            machine_ids = []
            for line in patch:
                machine_id, line['path'] = line['path'][1:].split('-', 1)
                machine_ids.append(machine_id)
            if not self.auth_context.is_owner():
                allowed_machine_ids = filter_machine_ids(self.auth_context,
                                                         cloud_id, machine_ids)
            else:
                allowed_machine_ids = machine_ids
            patch = [line for line, m_id in zip(patch, machine_ids)
                     if m_id in allowed_machine_ids]
            for line in patch:
                line['path'] = '/clouds/%s/machines/%s' % (cloud_id,
                                                           line['path'])
            if patch:
                self.batch.extend(patch)

        elif routing_key in ['patch_locations', 'patch_sizes',
                             'patch_networks', 'patch_zones']:
            cloud_id = result['cloud_id']
            patch = result['patch']
            for line in patch:
                _id = line['path'][1:]
                if routing_key == 'patch_locations':
                    line['path'] = '/clouds/%s/locations/%s' % (cloud_id, _id)
                elif routing_key == 'patch_sizes':
                    line['path'] = '/clouds/%s/sizes/%s' % (cloud_id, _id)
                elif routing_key == 'patch_networks':
                    line['path'] = '/clouds/%s/networks/%s' % (cloud_id, _id)
                elif routing_key == 'patch_zones':
                    line['path'] = '/clouds/%s/zones/%s' % (cloud_id, _id)
            if patch:
                self.batch.extend(patch)

    def on_close(self, stale=False):
        if not self.closed:
            kwargs = {}
            if stale:
                kwargs['stale'] = True
            kwargs.update(self.log_kwargs)
            log_event(action='disconnect', **kwargs)
        if self.consumer is not None:
            try:
                self.consumer.stop()
            except Exception as exc:
                log.error("Error closing pika consumer: %r", exc)
        super(MainConnection, self).on_close(stale=stale)


class LogsConnection(MistConnection):

    def on_open(self, conn_info):
        """Open a new connection bound to the current Organization."""
        super(LogsConnection, self).on_open(conn_info)
        self.enabled = True
        self.consumer = None
        self.enforce_logs_for = self.auth_context.org.id

    def on_ready(self):
        """Initiate the RabbitMQ Consumer."""
        if not self.enabled:
            for stype in ('incident', 'job', 'shell', 'session'):
                self.send('open_' + stype + 's', [])
            return
        if self.consumer is None:
            self.consumer = LogsConsumer(self.enforce_logs_for or '*',
                                         self.emit_event)
            self.consumer.run()
        else:
            log.error("It seems we have received 'on_ready' more than once.")
        for stype in ('incident', 'job', 'shell', 'session'):
            self.send_stories(stype)

    def emit_event(self, event):
        """Emit a new event consumed from RabbitMQ."""
        log.info('Received event from amqp')
        event.pop('_id', None)
        try:
            for key, value in json.loads(event.pop('extra')).iteritems():
                event[key] = value
        except:
            pass
        if self.filter_log(event):
            self.send('event', self.parse_log(event))
        self.patch_stories(event)

    def send_stories(self, stype):
        """Send open stories of the specified type."""

        def callback(stories):
            email = self.auth_context.user.email
            ename = '%ss' % stype
            log.info('Will emit %d %s for %s', len(stories), ename, email)
            self.send(ename, stories)

        # Only send incidents for non-Owners.
        if not self.auth_context.is_owner() and stype != 'incident':
            return callback([])

        # Fetch the latest open stories.
        kwargs = {
            'story_type': stype,
            'range': {
                '@timestamp': {
                    'gte': int((time.time() - 7 * 24 * 60 * 60) * 1000)
                }
            }
        }
        if self.enforce_logs_for is not None:
            kwargs['owner_id'] = self.enforce_logs_for
        get_stories(tornado_async=True, tornado_callback=callback, **kwargs)

    def patch_stories(self, event):
        """Send a stories patch.

        Push an update of stories by creating a patch based on the `stories`
        included in `event`, which describes the diff that should be applied
        on existing stories.

        Each patch is meant to either push newly created stories or update
        existing ones simply based on a log entry's metadata.

        """
        patch = create_stories_patch(self.auth_context, event)
        if patch:
            cls, email = self.__class__.__name__, self.auth_context.user.email
            log.info('%s emitting %d patch(es) for %s', cls, len(patch), email)
            self.send('patch_stories', patch)

    def parse_log(self, event):
        """Parse a single log.

        This method may be used to perform custom parsing/editting of logs.

        Override this method in order to add/remove fields to/from a log entry.

        """
        for param in ('@version', 'tags', '_traceback', '_exc', ):
            event.pop(param, None)
        return event

    def filter_log(self, event):
        """Filter logs on the fly.

        This method may be used to perform custom filtering of logs on the fly.
        Override this method in order to filter single logs, if necessary. By
        default, the log entry is returned as is.

        """
        if event.get('su') and not self.auth_context.user.role == 'Admin':
            return None
        if config.HAS_RBAC:
            return filter_log_event(self.auth_context, event)
        return event

    def on_close(self, stale=False):
        """Stop the Consumer and close the WebSocket."""
        if self.consumer is not None:
            try:
                self.consumer.stop()
            except Exception as exc:
                log.error("Error closing pika consumer: %r", exc)
        super(LogsConnection, self).on_close(stale=stale)


def make_router():
    conns = {
        'main': MainConnection,
        'logs': LogsConnection,
        'shell': ShellConnection,
    }
    if config.HAS_MANAGE:
        from mist.manage.sock import ManageLogsConnection
        conns['manage_logs'] = ManageLogsConnection

    return SockJSRouter(MultiplexConnection.get(**conns), '/socket')<|MERGE_RESOLUTION|>--- conflicted
+++ resolved
@@ -432,19 +432,20 @@
                     {'cloud_id': cloud_id, 'networks': networks}
                 ),
             )
+
             self.internal_request(
-<<<<<<< HEAD
                 'api/v1/clouds/%s/zones' % cloud.id,
                 params={'cached': True},
                 callback=lambda zones, cloud_id=cloud.id: self.send(
                     'list_zones',
                     {'cloud_id': cloud_id, 'zones': zones}
-=======
+                ),
+            )
+            self.internal_request(
                 'api/v1/clouds/%s/volumes' % cloud.id,
                 params={'cached': True},
                 callback=lambda volumes, cloud_id=cloud.id: self.send(
                     'list_volumes', volumes
->>>>>>> 2a785781
                 ),
             )
 
