"""mist.api.socket.

Here we define the sockjs Connection and handlers.

When a user loads mist.io or comes back online, their browser will request a
new socket and the initialize function will be triggered on the server within a
greenlet.

"""

import uuid
import json
import time
import random
import logging
import datetime
import traceback

import tornado.gen
import tornado.httpclient

from sockjs.tornado import SockJSConnection, SockJSRouter
from mist.api.sockjs_mux import MultiplexConnection

from mist.api.logs.methods import log_event
from mist.api.logs.methods import get_stories
from mist.api.logs.methods import create_stories_patch

from mist.api.machines.models import Machine

from mist.api.auth.methods import auth_context_from_session_id

from mist.api.helpers import maybe_submit_cloud_task
from mist.api.helpers import filter_resource_ids

from mist.api.exceptions import UnauthorizedError, MistError
from mist.api.exceptions import PolicyUnauthorizedError
from mist.api.amqp_tornado import Consumer

from mist.api.clouds.methods import filter_list_clouds

from mist.api import tasks
from mist.api.hub.tornado_shell_client import ShellHubClient

from mist.api.notifications.models import InAppNotification

from mist.api.monitoring.methods import check_monitoring

from mist.api.users.methods import filter_org
from mist.api.users.methods import get_user_data

from mist.api.portal.models import Portal

from mist.api import config

if config.HAS_RBAC:
    from mist.rbac.methods import filter_log_event


logging.basicConfig(level=config.PY_LOG_LEVEL,
                    format=config.PY_LOG_FORMAT,
                    datefmt=config.PY_LOG_FORMAT_DATE)
log = logging.getLogger(__name__)


# hold all open connections to properly clean them up in case of SIGTERM
CONNECTIONS = set()


def get_conn_info(conn_info):
    real_ip = forwarded_for = user_agent = ''
    for header in conn_info.headers:
        if header.lower() == 'x-real-ip':
            real_ip = conn_info.headers[header]
        elif header.lower() == 'x-forwarded-for':
            forwarded_for = conn_info.headers[header]
        elif header.lower() == 'user-agent':
            user_agent = conn_info.headers[header]
    ip = real_ip or forwarded_for or conn_info.ip
    session_id = ''
    if 'session.id' in list(conn_info.cookies.keys()):
        session_id = conn_info.cookies['session.id'].value
    return ip, user_agent, session_id


class MistConnection(SockJSConnection):
    closed = False

    def on_open(self, conn_info):
        log.info("%s: Initializing", self.__class__.__name__)
        self.ip, self.user_agent, self.cookie_session_id = get_conn_info(
            conn_info)
        try:
            self.auth_context = auth_context_from_session_id(
                self.cookie_session_id)
        except UnauthorizedError:
            log.error("%s: Unauthorized session_id", self.__class__.__name__)
            self.send('logout')
            self.close()
            raise
        else:
            self.user = self.auth_context.user
            self.owner = self.auth_context.owner
            self.session_id = uuid.uuid4().hex
            CONNECTIONS.add(self)

    def send(self, msg, data=None):
        super(MistConnection, self).send(json.dumps({msg: data}))

    def on_close(self, stale=False):
        if not self.closed:
            log.info("%s: on_close event handler", self.__class__.__name__)
            if stale:
                log.warning("stale conn removed")
            CONNECTIONS.remove(self)
            self.closed = True
        else:
            log.warning("%s: called on_close AGAIN!", self.__class__.__name__)
            traceback.print_stack()

    def get_dict(self):
        return {
            'name': self.session.name,
            'last_rcv': self.session.base.last_rcv,
            'user': self.user.email,
            'ip': self.ip,
            'user_agent': self.user_agent,
            'closed': self.is_closed,
            'session_id': self.session_id,
        }

    def internal_request(self, path, params=None, callback=None):
        if path.startswith('/'):
            path = path[1:]
        if isinstance(params, dict):
            params = list(params.items())
        if params:
            path += '?' + '&'.join('%s=%s' % item
                                   for item in params)

        def response_callback(resp):
            if resp.code == 200:
                data = json.loads(resp.body)
                if callback is None:
                    print(data)
                else:
                    callback(data)
            else:
                log.error("Error requesting %s from internal API: (%s) %s",
                          path, resp.code, resp.body)

        headers = {'Authorization': 'internal %s %s' % (
            Portal.get_singleton().internal_api_key, self.cookie_session_id)}

        tornado.httpclient.AsyncHTTPClient().fetch(
            '%s/%s' % (config.INTERNAL_API_URL, path),
            headers=headers,
            callback=response_callback,
        )

    def __repr__(self):
        conn_dict = self.get_dict()
        parts = []
        dt_last_rcv = datetime.datetime.fromtimestamp(conn_dict['last_rcv'])
        conn_dict['last_rcv'] = dt_last_rcv
        for key in ('name', 'last_rcv', 'user', 'ip', 'user_agent', 'closed',
                    'session_id'):
            if key in conn_dict:
                parts.append(conn_dict.pop(key))
        parts.extend(list(conn_dict.values()))
        return ' - '.join(map(str, parts))


class ShellConnection(MistConnection):
    def on_open(self, conn_info):
        super(ShellConnection, self).on_open(conn_info)
        self.hub_client = None
        self.ssh_info = {}

    def on_shell_open(self, data):
        if self.ssh_info:
            self.close()
        try:
            if not data.get('job_id'):
                m = Machine.objects.get(id=data['machine_id'])
                self.auth_context.check_perm('machine', 'open_shell', m.id)
        except PolicyUnauthorizedError as err:
            self.emit_shell_data('%s' % err)
            self.close()
            return

        self.ssh_info = {
            'job_id': data.get('job_id', ''),
            'cloud_id': data.get('cloud_id', ''),
            'machine_id': data.get('machine_id', ''),
            'host': data.get('host'),
            'columns': data['cols'],
            'rows': data['rows'],
            'ip': self.ip,
            'user_agent': self.user_agent,
            'owner_id': self.auth_context.owner.id,
            'user_id': self.user.id,
            'provider': data.get('provider', '')
        }
        self.hub_client = ShellHubClient(worker_kwargs=self.ssh_info)
        self.hub_client.on_data = self.emit_shell_data
        self.hub_client.start()
        log.info('on_shell_open finished')

    def on_shell_data(self, data):
        self.hub_client.send_data(data)

    def on_shell_resize(self, columns, rows):
        self.hub_client.resize(columns, rows)

    def emit_shell_data(self, data):
        self.send('shell_data', data)

    def on_close(self, stale=False):
        if self.hub_client:
            self.hub_client.stop()
        super(ShellConnection, self).on_close(stale=stale)


class OwnerUpdatesConsumer(Consumer):
    def __init__(self, main_sockjs_conn,
                 amqp_url=config.BROKER_URL):
        self.sockjs_conn = main_sockjs_conn
        super(OwnerUpdatesConsumer, self).__init__(
            amqp_url=amqp_url,
            exchange='owner_%s' % self.sockjs_conn.owner.id,
            queue='mist-socket-%d' % random.randrange(2 ** 20),
            exchange_type='fanout',
            exchange_kwargs={'auto_delete': True},
            queue_kwargs={'auto_delete': True, 'exclusive': True},
        )

    def on_message(self, unused_channel, basic_deliver, properties, body):
        super(OwnerUpdatesConsumer, self).on_message(
            unused_channel, basic_deliver, properties, body
        )
        self.sockjs_conn.process_update(
            unused_channel, basic_deliver, properties, body
        )

    def start_consuming(self):
        super(OwnerUpdatesConsumer, self).start_consuming()
        self.sockjs_conn.start()


class LogsConsumer(Consumer):

    def __init__(self, owner_id, callback, amqp_url=config.BROKER_URL):
        super(LogsConsumer, self).__init__(
            amqp_url=amqp_url,
            exchange='events',
            queue='mist-logs-%d' % random.randrange(2 ** 20),
            exchange_type='topic',
            routing_key='%s.*.*.*' % owner_id,
            exchange_kwargs={'auto_delete': False},
            queue_kwargs={'auto_delete': True, 'exclusive': True},
        )
        self.callback = callback

    def on_message(self, unused_channel, basic_deliver, properties, body):
        super(LogsConsumer, self).on_message(
            unused_channel, basic_deliver, properties, body
        )
        self.callback(json.loads(body))


class MainConnection(MistConnection):

    def on_open(self, conn_info):
        log.info("************** Open!")
        super(MainConnection, self).on_open(conn_info)
        self.running_machines = set()
        self.consumer = None
        self.batch = []
        self.log_kwargs = {
            'ip': self.ip,
            'user_agent': self.user_agent,
            'session_id': self.session_id,
            'user_id': self.auth_context.user.id,
            'owner_id': self.auth_context.owner.id,
            'event_type': 'session'
        }
        if self.auth_context.token.su:
            self.log_kwargs['su'] = self.auth_context.token.su
        log_event(action='connect', **self.log_kwargs)

    def on_ready(self):
        log.info("************** Ready to go! %s", self.auth_context.owner.id)
        if self.consumer is None:
            self.consumer = OwnerUpdatesConsumer(self)
            self.consumer.run()
        else:
            log.error("It seems we have received 'on_ready' more than once.")

    def start(self):
        self.update_user()
        self.update_org()
        self.list_keys()
        self.list_scripts()
        self.list_schedules()
        self.list_templates()
        self.list_stacks()
        self.list_tunnels()
        self.list_clouds()
        self.update_notifications()
        self.check_monitoring()
        self.periodic_update_poller()
        self.send_batch_update()

    @tornado.gen.coroutine
    def send_batch_update(self):
        """Send model patches in batches."""
        while True:
            if self.closed:
                break
            if self.batch:
                self.send('patch_model', self.batch)
                self.batch = []
            yield tornado.gen.sleep(5)

    @tornado.gen.coroutine
    def periodic_update_poller(self):
        while True:
            if self.closed:
                break
            self.update_poller()
            yield tornado.gen.sleep(100)

    def update_poller(self):
        """Increase polling frequency for all clouds"""
        tasks.update_poller.delay(self.owner.id)

    def update_user(self):
        self.send('user', get_user_data(self.auth_context))

    def update_org(self):
        try:
            org = filter_org(self.auth_context)
        except Exception as e:  # Forbidden
            org = None
            log.error('Failed to filter org %s: %r' % (
                self.auth_context.org, e))

        if org:
            self.send('org', org)

    def list_keys(self):
        self.internal_request(
            'api/v1/keys',
            callback=lambda keys: self.send('list_keys', keys),
        )

    def list_scripts(self):
        self.internal_request(
            'api/v1/scripts',
            callback=lambda scripts: self.send('list_scripts', scripts),
        )

    def list_schedules(self):
        self.internal_request(
            'api/v1/schedules',
            callback=lambda schedules: self.send('list_schedules', schedules),
        )

    def list_templates(self):
        if not config.HAS_ORCHESTRATION:
            return
        self.internal_request(
            'api/v1/templates',
            callback=lambda templates: self.send('list_templates', templates),
        )

    def list_stacks(self):
        if not config.HAS_ORCHESTRATION:
            return
        self.internal_request(
            'api/v1/stacks',
            callback=lambda stacks: self.send('list_stacks', stacks),
        )

    def list_tunnels(self):
        if not config.HAS_VPN:
            return
        self.internal_request(
            'api/v1/tunnels',
            callback=lambda tunnels: self.send('list_tunnels', tunnels),
        )

    def list_clouds(self):
        self.update_poller()
        clouds = filter_list_clouds(self.auth_context, as_dict=False)
        self.send('list_clouds', [c.as_dict() for c in clouds])
        for cloud in clouds:
            if not cloud.enabled:
                continue
<<<<<<< HEAD
            self.internal_request(
                'api/v1/clouds/%s/machines' % cloud.id,
                params={'cached': True},
                callback=lambda machines, cloud_id=cloud.id: self.send(
                    'list_machines',
                    {'cloud_id': cloud_id, 'machines': machines}
                ),
            )
            self.internal_request(
                'api/v1/clouds/%s/locations' % cloud.id,
                params={'cached': True},
                callback=lambda locations, cloud_id=cloud.id: self.send(
                    'list_locations',
                    {'cloud_id': cloud_id, 'locations': locations}
                ),
            )
            self.internal_request(
                'api/v1/clouds/%s/sizes' % cloud.id,
                params={'cached': True},
                callback=lambda sizes, cloud_id=cloud.id: self.send(
                    'list_sizes',
                    {'cloud_id': cloud_id, 'sizes': sizes}
                ),
            )
            self.internal_request(
                'api/v1/clouds/%s/networks' % cloud.id,
                params={'cached': True},
                callback=lambda networks, cloud_id=cloud.id: self.send(
                    'list_networks',
                    {'cloud_id': cloud_id, 'networks': networks}
                ),
            )
            self.internal_request(
                'api/v1/clouds/%s/zones' % cloud.id,
                params={'cached': True},
                callback=lambda zones, cloud_id=cloud.id: self.send(
                    'list_zones',
                    {'cloud_id': cloud_id, 'zones': zones}
                ),
            )
            self.internal_request(
                'api/v1/clouds/%s/volumes' % cloud.id,
                params={'cached': True},
                callback=lambda volumes, cloud_id=cloud.id: self.send(
                    'list_volumes',
                    {'cloud_id': cloud_id, 'volumes': volumes}
                ),
            )
            self.internal_request(
                'api/v1/clouds/%s/images' % cloud.id,
                params={'cached': True},
                callback=lambda images, cloud_id=cloud.id: self.send(
                    'list_images',
                    {'cloud_id': cloud_id, 'images': images}
                ),
            )

        # Old Periodic Tasks (must be replaced by poller tasks and api calls.
        for key in ('list_resource_groups', 'list_storage_accounts',
                    'list_projects'):
=======
            if cloud.ctl.ComputeController:
                self.internal_request(
                    'api/v1/clouds/%s/machines' % cloud.id,
                    params={'cached': True},
                    callback=lambda machines, cloud_id=cloud.id: self.send(
                        'list_machines',
                        {'cloud_id': cloud_id, 'machines': machines}
                    ),
                )
                self.internal_request(
                    'api/v1/clouds/%s/locations' % cloud.id,
                    params={'cached': True},
                    callback=lambda locations, cloud_id=cloud.id: self.send(
                        'list_locations',
                        {'cloud_id': cloud_id, 'locations': locations}
                    ),
                )
                self.internal_request(
                    'api/v1/clouds/%s/sizes' % cloud.id,
                    params={'cached': True},
                    callback=lambda sizes, cloud_id=cloud.id: self.send(
                        'list_sizes',
                        {'cloud_id': cloud_id, 'sizes': sizes}
                    ),
                )
            if cloud.ctl.NetworkController:
                self.internal_request(
                    'api/v1/clouds/%s/networks' % cloud.id,
                    params={'cached': True},
                    callback=lambda networks, cloud_id=cloud.id: self.send(
                        'list_networks',
                        {'cloud_id': cloud_id, 'networks': networks}
                    ),
                )
            if cloud.ctl.DnsController:
                self.internal_request(
                    'api/v1/clouds/%s/zones' % cloud.id,
                    params={'cached': True},
                    callback=lambda zones, cloud_id=cloud.id: self.send(
                        'list_zones',
                        {'cloud_id': cloud_id, 'zones': zones}
                    ),
                )
            if cloud.ctl.StorageController:
                self.internal_request(
                    'api/v1/clouds/%s/volumes' % cloud.id,
                    params={'cached': True},
                    callback=lambda volumes, cloud_id=cloud.id: self.send(
                        'list_volumes',
                        {'cloud_id': cloud_id, 'volumes': volumes}
                    ),
                )

        # Old Periodic Tasks (must be replaced by poller tasks and api calls.
        for key in ('list_images', 'list_projects'):
>>>>>>> 6603309f
            task = getattr(tasks, key)
            for cloud in clouds:
                # Avoid submitting new celery tasks, when it's certain that
                # they will exit immediately without performing any actions.
                if not maybe_submit_cloud_task(cloud, key):
                    continue
                cached = task.smart_delay(self.owner.id, cloud.id)
                if cached is not None:
                    log.info("Emitting %s from cache", key)
                    self.send(key, cached)

    def update_notifications(self):
        notifications = [ntf.as_dict() for ntf in InAppNotification.objects(
                         owner=self.auth_context.org,
                         dismissed_by__ne=self.auth_context.user.id)]
        log.info("Emitting notifications list")
        self.send('notifications', notifications)

    def check_monitoring(self):
        try:
            self.send('monitoring', check_monitoring(self.owner))
        except Exception as exc:
            log.warning("Check monitoring failed with: %r", exc)

    def on_stats(self, cloud_id, machine_id, start, stop, step, request_id,
                 metrics):

        def callback(data, error=False):
            ret = {
                'cloud_id': cloud_id,
                'machine_id': machine_id,
                'start': start,
                'stop': stop,
                'request_id': request_id,
                'metrics': data,
            }
            if error:
                ret['error'] = error
                log.error(ret)
            self.send('stats', ret)

        try:
            params = [(name, val)
                      for name, val in (('start', start), ('stop', stop),
                                        ('step', step)) if val]
            if not cloud_id and not machine_id and (
                not metrics or metrics == ['load.shortterm']
            ):
                self.internal_request(
                    'api/v1/machines/stats/load',
                    params=params, callback=callback,
                )
            else:
                for metric in metrics or []:
                    params.append(('metrics', metric))
                self.internal_request(
                    'api/v1/clouds/%s/machines/%s/stats' % (cloud_id,
                                                            machine_id),
                    params=params, callback=callback,
                )
        except MistError as exc:
            callback([], str(exc))
        except Exception as exc:
            log.error("Exception in get_stats: %r", exc)

    def process_update(self, ch, method, properties, body):
        routing_key = method.routing_key
        try:
            result = json.loads(body)
        except:
            result = body
        log.info("Got %s", routing_key)
        if routing_key in set(['notify', 'probe', 'list_sizes', 'list_images',
                               'list_locations', 'list_projects', 'ping']):
            self.send(routing_key, result)

        elif routing_key == 'update':
            self.owner.reload()
            sections = result
            if 'clouds' in sections:
                self.list_clouds()
            if 'keys' in sections:
                self.list_keys()
            if 'scripts' in sections:
                self.list_scripts()
            if 'schedules' in sections:
                self.list_schedules()
            if 'templates' in sections:
                self.list_templates()
            if 'stacks' in sections:
                self.list_stacks()
            if 'tunnels' in sections:
                self.list_tunnels()
            if 'notifications' in sections:
                self.update_notifications()
            if 'monitoring' in sections:
                self.check_monitoring()
            if 'user' in sections:
                self.auth_context.user.reload()
                self.update_user()
            if 'org' in sections:
                self.auth_context.org.reload()
                self.update_org()

        elif routing_key == 'patch_notifications':
            if result.get('user') == self.user.id:
                self.send('patch_notifications', result)

        elif routing_key in ['patch_machines', 'patch_networks',
                             'patch_volumes', 'patch_zones']:
            cloud_id = result['cloud_id']
            patch = result['patch']
            rtype = routing_key.replace('patch_', '')
            resource_ids = []
            for line in patch:
                if '-' in line['path']:
                    resource_id, line['path'] = line['path'][1:].split('-', 1)
                else:
                    line['path'] = line['path'][1:]
                    resource_id = line['path'].split('/', 1)[0]
                resource_ids.append(resource_id)
            if not self.auth_context.is_owner():
                allowed_resource_ids = filter_resource_ids(self.auth_context,
                                                           cloud_id, rtype,
                                                           resource_ids)
            else:
                allowed_resource_ids = resource_ids
            patch = [line for line, r_id in zip(patch, resource_ids)
                     if r_id in allowed_resource_ids]
            for line in patch:
                line['path'] = '/clouds/%s/%s/%s' % (cloud_id, rtype,
                                                     line['path'])
            if patch:
                self.batch.extend(patch)

        elif routing_key in ['patch_locations', 'patch_sizes']:
            cloud_id = result['cloud_id']
            patch = result['patch']
            for line in patch:
                _id = line['path'][1:]
                if routing_key == 'patch_locations':
                    line['path'] = '/clouds/%s/locations/%s' % (cloud_id, _id)
                elif routing_key == 'patch_sizes':
                    line['path'] = '/clouds/%s/sizes/%s' % (cloud_id, _id)
            if patch:
                self.batch.extend(patch)

        elif routing_key in ['patch_locations', 'patch_sizes', 'patch_images']:
            cloud_id = result['cloud_id']
            patch = result['patch']

            # remove '/'
            for line in patch:
                resource_id = line['path'][1:]
                if routing_key == 'patch_locations':
                    line['path'] = '/clouds/%s/locations/%s' % (cloud_id,
                                                                resource_id)
                elif routing_key == 'patch_sizes':
                    line['path'] = '/clouds/%s/sizes/%s' % (cloud_id,
                                                            resource_id)
                elif routing_key == 'patch_images':
                    line['path'] = '/clouds/%s/images/%s' % (cloud_id,
                                                             resource_id)
            if patch:
                self.send('patch_model', patch)

    def on_close(self, stale=False):
        if not self.closed:
            kwargs = {}
            if stale:
                kwargs['stale'] = True
            kwargs.update(self.log_kwargs)
            log_event(action='disconnect', **kwargs)
        if self.consumer is not None:
            try:
                self.consumer.stop()
            except Exception as exc:
                log.error("Error closing pika consumer: %r", exc)
        super(MainConnection, self).on_close(stale=stale)


class LogsConnection(MistConnection):

    def on_open(self, conn_info):
        """Open a new connection bound to the current Organization."""
        super(LogsConnection, self).on_open(conn_info)
        self.enabled = True
        self.consumer = None
        self.enforce_logs_for = self.auth_context.org.id

    def on_ready(self):
        """Initiate the RabbitMQ Consumer."""
        if not self.enabled:
            for stype in ('incident', 'job', 'shell', 'session'):
                self.send('open_' + stype + 's', [])
            return
        if self.consumer is None:
            self.consumer = LogsConsumer(self.enforce_logs_for or '*',
                                         self.emit_event)
            self.consumer.run()
        else:
            log.error("It seems we have received 'on_ready' more than once.")
        for stype in ('incident', 'job', 'shell', 'session'):
            self.send_stories(stype)

    def emit_event(self, event):
        """Emit a new event consumed from RabbitMQ."""
        log.info('Received event from amqp')
        event.pop('_id', None)
        try:
            for key, value in json.loads(event.pop('extra')).items():
                event[key] = value
        except:
            pass
        if self.filter_log(event):
            self.send('event', self.parse_log(event))
        self.patch_stories(event)

    def send_stories(self, stype):
        """Send open stories of the specified type."""

        def callback(stories):
            email = self.auth_context.user.email
            ename = '%ss' % stype
            log.info('Will emit %d %s for %s', len(stories), ename, email)
            self.send(ename, stories)

        # Only send incidents for non-Owners.
        if not self.auth_context.is_owner() and stype != 'incident':
            return callback([])

        # Fetch the latest open stories.
        kwargs = {
            'story_type': stype,
            'range': {
                '@timestamp': {
                    'gte': int((time.time() - 7 * 24 * 60 * 60) * 1000)
                }
            }
        }
        if self.enforce_logs_for is not None:
            kwargs['owner_id'] = self.enforce_logs_for
        get_stories(tornado_async=True, tornado_callback=callback, **kwargs)

    def patch_stories(self, event):
        """Send a stories patch.

        Push an update of stories by creating a patch based on the `stories`
        included in `event`, which describes the diff that should be applied
        on existing stories.

        Each patch is meant to either push newly created stories or update
        existing ones simply based on a log entry's metadata.

        """
        patch = create_stories_patch(self.auth_context, event)
        if patch:
            cls, email = self.__class__.__name__, self.auth_context.user.email
            log.info('%s emitting %d patch(es) for %s', cls, len(patch), email)
            self.send('patch_stories', patch)

    def parse_log(self, event):
        """Parse a single log.

        This method may be used to perform custom parsing/editting of logs.

        Override this method in order to add/remove fields to/from a log entry.

        """
        for param in ('@version', 'tags', '_traceback', '_exc', ):
            event.pop(param, None)
        return event

    def filter_log(self, event):
        """Filter logs on the fly.

        This method may be used to perform custom filtering of logs on the fly.
        Override this method in order to filter single logs, if necessary. By
        default, the log entry is returned as is.

        """
        if event.get('su') and not self.auth_context.user.role == 'Admin':
            return None
        if config.HAS_RBAC:
            return filter_log_event(self.auth_context, event)
        return event

    def on_close(self, stale=False):
        """Stop the Consumer and close the WebSocket."""
        if self.consumer is not None:
            try:
                self.consumer.stop()
            except Exception as exc:
                log.error("Error closing pika consumer: %r", exc)
        super(LogsConnection, self).on_close(stale=stale)


def make_router():
    conns = {
        'main': MainConnection,
        'logs': LogsConnection,
        'shell': ShellConnection,
    }
    if config.HAS_MANAGE:
        from mist.manage.sock import ManageLogsConnection
        conns['manage_logs'] = ManageLogsConnection

    return SockJSRouter(MultiplexConnection.get(**conns), '/socket',
                        user_settings={'verify_ip': False})<|MERGE_RESOLUTION|>--- conflicted
+++ resolved
@@ -398,68 +398,6 @@
         for cloud in clouds:
             if not cloud.enabled:
                 continue
-<<<<<<< HEAD
-            self.internal_request(
-                'api/v1/clouds/%s/machines' % cloud.id,
-                params={'cached': True},
-                callback=lambda machines, cloud_id=cloud.id: self.send(
-                    'list_machines',
-                    {'cloud_id': cloud_id, 'machines': machines}
-                ),
-            )
-            self.internal_request(
-                'api/v1/clouds/%s/locations' % cloud.id,
-                params={'cached': True},
-                callback=lambda locations, cloud_id=cloud.id: self.send(
-                    'list_locations',
-                    {'cloud_id': cloud_id, 'locations': locations}
-                ),
-            )
-            self.internal_request(
-                'api/v1/clouds/%s/sizes' % cloud.id,
-                params={'cached': True},
-                callback=lambda sizes, cloud_id=cloud.id: self.send(
-                    'list_sizes',
-                    {'cloud_id': cloud_id, 'sizes': sizes}
-                ),
-            )
-            self.internal_request(
-                'api/v1/clouds/%s/networks' % cloud.id,
-                params={'cached': True},
-                callback=lambda networks, cloud_id=cloud.id: self.send(
-                    'list_networks',
-                    {'cloud_id': cloud_id, 'networks': networks}
-                ),
-            )
-            self.internal_request(
-                'api/v1/clouds/%s/zones' % cloud.id,
-                params={'cached': True},
-                callback=lambda zones, cloud_id=cloud.id: self.send(
-                    'list_zones',
-                    {'cloud_id': cloud_id, 'zones': zones}
-                ),
-            )
-            self.internal_request(
-                'api/v1/clouds/%s/volumes' % cloud.id,
-                params={'cached': True},
-                callback=lambda volumes, cloud_id=cloud.id: self.send(
-                    'list_volumes',
-                    {'cloud_id': cloud_id, 'volumes': volumes}
-                ),
-            )
-            self.internal_request(
-                'api/v1/clouds/%s/images' % cloud.id,
-                params={'cached': True},
-                callback=lambda images, cloud_id=cloud.id: self.send(
-                    'list_images',
-                    {'cloud_id': cloud_id, 'images': images}
-                ),
-            )
-
-        # Old Periodic Tasks (must be replaced by poller tasks and api calls.
-        for key in ('list_resource_groups', 'list_storage_accounts',
-                    'list_projects'):
-=======
             if cloud.ctl.ComputeController:
                 self.internal_request(
                     'api/v1/clouds/%s/machines' % cloud.id,
@@ -485,6 +423,14 @@
                         {'cloud_id': cloud_id, 'sizes': sizes}
                     ),
                 )
+                self.internal_request(
+                    'api/v1/clouds/%s/images' % cloud.id,
+                    params={'cached': True},
+                    callback=lambda images, cloud_id=cloud.id: self.send(
+                        'list_images',
+                        {'cloud_id': cloud_id, 'images': images}
+                    ),
+                )
             if cloud.ctl.NetworkController:
                 self.internal_request(
                     'api/v1/clouds/%s/networks' % cloud.id,
@@ -515,7 +461,6 @@
 
         # Old Periodic Tasks (must be replaced by poller tasks and api calls.
         for key in ('list_images', 'list_projects'):
->>>>>>> 6603309f
             task = getattr(tasks, key)
             for cloud in clouds:
                 # Avoid submitting new celery tasks, when it's certain that
