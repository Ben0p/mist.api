"""mist.api.socket.

Here we define the sockjs Connection and handlers.

When a user loads mist.io or comes back online, their browser will request a
new socket and the initialize function will be triggered on the server within a
greenlet.

"""

import uuid
import json
import time
import random
import logging
import datetime
import traceback

import tornado.gen
import tornado.httpclient

from sockjs.tornado import SockJSConnection, SockJSRouter
from mist.api.sockjs_mux import MultiplexConnection

from mist.api.logs.methods import log_event
from mist.api.logs.methods import get_stories
from mist.api.logs.methods import create_stories_patch

from mist.api.clouds.models import Cloud
from mist.api.machines.models import Machine

from mist.api.auth.methods import auth_context_from_session_id

from mist.api.helpers import maybe_submit_cloud_task

from mist.api.exceptions import UnauthorizedError, MistError
from mist.api.exceptions import PolicyUnauthorizedError
from mist.api.amqp_tornado import Consumer

from mist.api.clouds.methods import filter_list_clouds
from mist.api.machines.methods import filter_list_machines, filter_machine_ids
from mist.api.networks.methods import filter_list_networks
from mist.api.volumes.methods import filter_list_volumes
from mist.api.dns.methods import filter_list_zones

from mist.api import tasks
from mist.api.hub.tornado_shell_client import ShellHubClient

from mist.api.notifications.models import InAppNotification

from mist.api.monitoring.methods import check_monitoring

from mist.api.users.methods import filter_org
from mist.api.users.methods import get_user_data

from mist.api.portal.models import Portal

from mist.api import config

if config.HAS_RBAC:
    from mist.rbac.methods import filter_log_event


logging.basicConfig(level=config.PY_LOG_LEVEL,
                    format=config.PY_LOG_FORMAT,
                    datefmt=config.PY_LOG_FORMAT_DATE)
log = logging.getLogger(__name__)


# hold all open connections to properly clean them up in case of SIGTERM
CONNECTIONS = set()


def get_conn_info(conn_info):
    real_ip = forwarded_for = user_agent = ''
    for header in conn_info.headers:
        if header.lower() == 'x-real-ip':
            real_ip = conn_info.headers[header]
        elif header.lower() == 'x-forwarded-for':
            forwarded_for = conn_info.headers[header]
        elif header.lower() == 'user-agent':
            user_agent = conn_info.headers[header]
    ip = real_ip or forwarded_for or conn_info.ip
    session_id = ''
    if 'session.id' in conn_info.cookies.keys():
        session_id = conn_info.cookies['session.id'].value
    return ip, user_agent, session_id


class MistConnection(SockJSConnection):
    closed = False

    def on_open(self, conn_info):
        log.info("%s: Initializing", self.__class__.__name__)
        self.ip, self.user_agent, self.cookie_session_id = get_conn_info(
            conn_info)
        try:
            self.auth_context = auth_context_from_session_id(
                self.cookie_session_id)
        except UnauthorizedError:
            log.error("%s: Unauthorized session_id", self.__class__.__name__)
            self.send('logout')
            self.close()
            raise
        else:
            self.user = self.auth_context.user
            self.owner = self.auth_context.owner
            self.session_id = uuid.uuid4().hex
            CONNECTIONS.add(self)

    def send(self, msg, data=None):
        super(MistConnection, self).send(json.dumps({msg: data}))

    def on_close(self, stale=False):
        if not self.closed:
            log.info("%s: on_close event handler", self.__class__.__name__)
            if stale:
                log.warning("stale conn removed")
            CONNECTIONS.remove(self)
            self.closed = True
        else:
            log.warning("%s: called on_close AGAIN!", self.__class__.__name__)
            traceback.print_stack()

    def get_dict(self):
        return {
            'name': self.session.name,
            'last_rcv': self.session.base.last_rcv,
            'user': self.user.email,
            'ip': self.ip,
            'user_agent': self.user_agent,
            'closed': self.is_closed,
            'session_id': self.session_id,
        }

    def internal_request(self, path, params=None, callback=None):
        if path.startswith('/'):
            path = path[1:]
        if isinstance(params, dict):
            params = params.items()
        if params:
            path += '?' + '&'.join('%s=%s' % item
                                   for item in params)

        def response_callback(resp):
            if resp.code == 200:
                data = json.loads(resp.body)
                if callback is None:
                    print data
                else:
                    callback(data)
            else:
                log.error("Error requesting %s from internal API: (%s) %s",
                          path, resp.code, resp.body)

        headers = {'Authorization': 'internal %s %s' % (
            Portal.get_singleton().internal_api_key, self.cookie_session_id)}

        tornado.httpclient.AsyncHTTPClient().fetch(
            'http://api/%s' % path,
            headers=headers,
            callback=response_callback,
        )

    def __repr__(self):
        conn_dict = self.get_dict()
        parts = []
        dt_last_rcv = datetime.datetime.fromtimestamp(conn_dict['last_rcv'])
        conn_dict['last_rcv'] = dt_last_rcv
        for key in ('name', 'last_rcv', 'user', 'ip', 'user_agent', 'closed',
                    'session_id'):
            if key in conn_dict:
                parts.append(conn_dict.pop(key))
        parts.extend(conn_dict.values())
        return ' - '.join(map(str, parts))


class ShellConnection(MistConnection):
    def on_open(self, conn_info):
        super(ShellConnection, self).on_open(conn_info)
        self.hub_client = None
        self.ssh_info = {}

    def on_shell_open(self, data):
        if self.ssh_info:
            self.close()
        try:
            if not data.get('job_id'):
                m = Machine.objects.get(cloud=data['cloud_id'],
                                        machine_id=data['machine_id'])
                self.auth_context.check_perm('machine', 'open_shell', m.id)
        except PolicyUnauthorizedError as err:
            self.emit_shell_data('%s' % err)
            self.close()
            return

        self.ssh_info = {
            'job_id': data.get('job_id', ''),
            'cloud_id': data.get('cloud_id', ''),
            'machine_id': data.get('machine_id', ''),
            'host': data.get('host'),
            'columns': data['cols'],
            'rows': data['rows'],
            'ip': self.ip,
            'user_agent': self.user_agent,
            'owner_id': self.auth_context.owner.id,
            'user_id': self.user.id,
            'provider': data.get('provider', '')
        }
        self.hub_client = ShellHubClient(worker_kwargs=self.ssh_info)
        self.hub_client.on_data = self.emit_shell_data
        self.hub_client.start()
        log.info('on_shell_open finished')

    def on_shell_data(self, data):
        self.hub_client.send_data(data)

    def on_shell_resize(self, columns, rows):
        self.hub_client.resize(columns, rows)

    def emit_shell_data(self, data):
        self.send('shell_data', data)

    def on_close(self, stale=False):
        if self.hub_client:
            self.hub_client.stop()
        super(ShellConnection, self).on_close(stale=stale)


class OwnerUpdatesConsumer(Consumer):
    def __init__(self, main_sockjs_conn,
                 amqp_url=config.BROKER_URL):
        self.sockjs_conn = main_sockjs_conn
        super(OwnerUpdatesConsumer, self).__init__(
            amqp_url=amqp_url,
            exchange='owner_%s' % self.sockjs_conn.owner.id,
            queue='mist-socket-%d' % random.randrange(2 ** 20),
            exchange_type='fanout',
            exchange_kwargs={'auto_delete': True},
            queue_kwargs={'auto_delete': True, 'exclusive': True},
        )

    def on_message(self, unused_channel, basic_deliver, properties, body):
        super(OwnerUpdatesConsumer, self).on_message(
            unused_channel, basic_deliver, properties, body
        )
        self.sockjs_conn.process_update(
            unused_channel, basic_deliver, properties, body
        )

    def start_consuming(self):
        super(OwnerUpdatesConsumer, self).start_consuming()
        self.sockjs_conn.start()


class LogsConsumer(Consumer):

    def __init__(self, owner_id, callback, amqp_url=config.BROKER_URL):
        super(LogsConsumer, self).__init__(
            amqp_url=amqp_url,
            exchange='events',
            queue='mist-logs-%d' % random.randrange(2 ** 20),
            exchange_type='topic',
            routing_key='%s.*.*.*' % owner_id,
            exchange_kwargs={'auto_delete': False},
            queue_kwargs={'auto_delete': True, 'exclusive': True},
        )
        self.callback = callback

    def on_message(self, unused_channel, basic_deliver, properties, body):
        super(LogsConsumer, self).on_message(
            unused_channel, basic_deliver, properties, body
        )
        self.callback(json.loads(body))


class MainConnection(MistConnection):

    def on_open(self, conn_info):
        log.info("************** Open!")
        super(MainConnection, self).on_open(conn_info)
        self.running_machines = set()
        self.consumer = None
        self.batch = []
        self.log_kwargs = {
            'ip': self.ip,
            'user_agent': self.user_agent,
            'session_id': self.session_id,
            'user_id': self.auth_context.user.id,
            'owner_id': self.auth_context.owner.id,
            'event_type': 'session'
        }
        if self.auth_context.token.su:
            self.log_kwargs['su'] = self.auth_context.token.su
        log_event(action='connect', **self.log_kwargs)

    def on_ready(self):
        log.info("************** Ready to go! %s", self.auth_context.owner.id)
        if self.consumer is None:
            self.consumer = OwnerUpdatesConsumer(self)
            self.consumer.run()
        else:
            log.error("It seems we have received 'on_ready' more than once.")

    def start(self):
        self.update_user()
        self.update_org()
        self.list_keys()
        self.list_scripts()
        self.list_schedules()
        self.list_templates()
        self.list_stacks()
        self.list_tunnels()
        self.list_clouds()
        self.update_notifications()
        self.check_monitoring()
        self.periodic_update_poller()
        self.send_batch_update()

    @tornado.gen.coroutine
    def send_batch_update(self):
        """Send model patches in batches."""
        while True:
            if self.closed:
                break
            if self.batch:
                self.send('patch_model', self.batch)
                self.batch = []
            yield tornado.gen.sleep(5)

    @tornado.gen.coroutine
    def periodic_update_poller(self):
        while True:
            if self.closed:
                break
            self.update_poller()
            yield tornado.gen.sleep(100)

    def update_poller(self):
        """Increase polling frequency for all clouds"""
        tasks.update_poller.delay(self.owner.id)

    def update_user(self):
        self.send('user', get_user_data(self.auth_context))

    def update_org(self):
        try:
            org = filter_org(self.auth_context)
        except:  # Forbidden
            org = None

        if org:
            self.send('org', org)

    def list_keys(self):
        self.internal_request(
            'api/v1/keys',
            callback=lambda keys: self.send('list_keys', keys),
        )

    def list_scripts(self):
        self.internal_request(
            'api/v1/scripts',
            callback=lambda scripts: self.send('list_scripts', scripts),
        )

    def list_schedules(self):
        self.internal_request(
            'api/v1/schedules',
            callback=lambda schedules: self.send('list_schedules', schedules),
        )

    def list_templates(self):
        if not config.HAS_ORCHESTRATION:
            return
        self.internal_request(
            'api/v1/templates',
            callback=lambda templates: self.send('list_templates', templates),
        )

    def list_stacks(self):
        if not config.HAS_ORCHESTRATION:
            return
        self.internal_request(
            'api/v1/stacks',
            callback=lambda stacks: self.send('list_stacks', stacks),
        )

    def list_tunnels(self):
        if not config.HAS_VPN:
            return
        self.internal_request(
            'api/v1/tunnels',
            callback=lambda tunnels: self.send('list_tunnels', tunnels),
        )

    def list_clouds(self):
        self.update_poller()
        self.send('list_clouds', filter_list_clouds(self.auth_context))
        clouds = Cloud.objects(owner=self.owner, enabled=True, deleted=None)
        periodic_tasks = []
        for cloud in clouds:
            self.internal_request(
                'api/v1/clouds/%s/machines' % cloud.id,
                params={'cached': True},
                callback=lambda machines, cloud_id=cloud.id: self.send(
                    'list_machines',
                    {'cloud_id': cloud_id, 'machines': machines}
                ),
            )
            self.internal_request(
                'api/v1/clouds/%s/locations' % cloud.id,
                params={'cached': True},
                callback=lambda locations, cloud_id=cloud.id: self.send(
                    'list_locations',
                    {'cloud_id': cloud_id, 'locations': locations}
                ),
            )
            self.internal_request(
                'api/v1/clouds/%s/sizes' % cloud.id,
                params={'cached': True},
                callback=lambda sizes, cloud_id=cloud.id: self.send(
                    'list_sizes',
                    {'cloud_id': cloud_id, 'sizes': sizes}
                ),
            )
            self.internal_request(
                'api/v1/clouds/%s/networks' % cloud.id,
                params={'cached': True},
                callback=lambda networks, cloud_id=cloud.id: self.send(
                    'list_networks',
                    {'cloud_id': cloud_id, 'networks': networks}
                ),
            )

            self.internal_request(
                'api/v1/clouds/%s/zones' % cloud.id,
                params={'cached': True},
                callback=lambda zones, cloud_id=cloud.id: self.send(
                    'list_zones',
                    {'cloud_id': cloud_id, 'zones': zones}
                ),
            )
            self.internal_request(
                'api/v1/clouds/%s/volumes' % cloud.id,
                params={'cached': True},
                callback=lambda volumes, cloud_id=cloud.id: self.send(
                    'list_volumes', volumes
                ),
            )

        periodic_tasks.extend([('list_images', tasks.ListImages()),
                               ('list_resource_groups',
                                tasks.ListResourceGroups()),
                               ('list_storage_accounts',
                                tasks.ListStorageAccounts()),
                               ('list_projects', tasks.ListProjects())])
        for key, task in periodic_tasks:
            for cloud in clouds:
                # Avoid submitting new celery tasks, when it's certain that
                # they will exit immediately without performing any actions.
                if not maybe_submit_cloud_task(cloud, key):
                    continue
                cached = task.smart_delay(self.owner.id, cloud.id)
                if cached is not None:
                    log.info("Emitting %s from cache", key)
                    if key == 'list_machines':
                        cached['machines'] = filter_list_machines(
                            self.auth_context, **cached
                        )
                        if cached['machines'] is None:
                            continue
                    elif key == 'list_zones':
                        cached = filter_list_zones(
                            self.auth_context, cloud.id, cached['zones']
                        )
                        if cached is None:
                            continue
                    elif key == 'list_networks':
                        cached['networks'] = filter_list_networks(
                            self.auth_context, **cached
                        )
                        if not (cached['networks']['public'] or
                                cached['networks']['private']):
                            continue

                    self.send(key, cached)

    def update_notifications(self):
        notifications = [ntf.as_dict() for ntf in InAppNotification.objects(
                         owner=self.auth_context.org,
                         dismissed_by__ne=self.auth_context.user.id)]
        log.info("Emitting notifications list")
        self.send('notifications', notifications)

    def check_monitoring(self):
        try:
            self.send('monitoring', check_monitoring(self.owner))
        except Exception as exc:
            log.warning("Check monitoring failed with: %r", exc)

    def on_stats(self, cloud_id, machine_id, start, stop, step, request_id,
                 metrics):

        def callback(data, error=False):
            ret = {
                'cloud_id': cloud_id,
                'machine_id': machine_id,
                'start': start,
                'stop': stop,
                'request_id': request_id,
                'metrics': data,
            }
            if error:
                ret['error'] = error
                log.error(ret)
            self.send('stats', ret)

        try:
            params = [(name, val)
                      for name, val in (('start', start), ('stop', stop),
                                        ('step', step)) if val]
            if not cloud_id and not machine_id and (
                not metrics or metrics == ['load.shortterm']
            ):
                self.internal_request(
                    'api/v1/machines/stats/load',
                    params=params, callback=callback,
                )
            else:
                for metric in metrics or []:
                    params.append(('metrics', metric))
                self.internal_request(
                    'api/v1/clouds/%s/machines/%s/stats' % (cloud_id,
                                                            machine_id),
                    params=params, callback=callback,
                )
        except MistError as exc:
            callback([], str(exc))
        except Exception as exc:
            log.error("Exception in get_stats: %r", exc)

    def process_update(self, ch, method, properties, body):
        routing_key = method.routing_key
        try:
            result = json.loads(body)
        except:
            result = body
        log.info("Got %s", routing_key)
        if routing_key in set(['notify', 'probe', 'list_sizes', 'list_images',
                               'list_networks', 'list_machines', 'list_zones',
                               'list_locations', 'list_projects', 'ping',
                               'list_resource_groups',
                               'list_storage_accounts']):
            if routing_key == 'list_machines':
                # probe newly discovered running machines
                machines = result['machines']
                cloud_id = result['cloud_id']
                filtered_machines = filter_list_machines(
                    self.auth_context, cloud_id, machines
                )
                if filtered_machines is not None:
                    self.send(routing_key, {'cloud_id': cloud_id,
                                            'machines': filtered_machines})
                # update cloud machine count in multi-user setups
                cloud = Cloud.objects.get(owner=self.owner, id=cloud_id,
                                          deleted=None)
                for machine in machines:
                    bmid = (cloud_id, machine['machine_id'])
                    if bmid in self.running_machines:
                        # machine was running
                        if machine['state'] != 'running':
                            # machine no longer running
                            self.running_machines.remove(bmid)
                        continue
                    if machine['state'] != 'running':
                        # machine not running
                        continue
                    # machine just started running
                    self.running_machines.add(bmid)

                    ips = filter(lambda ip: ':' not in ip,
                                 machine.get('public_ips', []))
                    if not ips:
                        # if not public IPs, search for private IPs, otherwise
                        # continue iterating over the list of machines
                        ips = filter(lambda ip: ':' not in ip,
                                     machine.get('private_ips', []))
                        if not ips:
                            continue
            elif routing_key == 'list_zones':
                zones = result['zones']
                cloud_id = result['cloud_id']
                filtered_zones = filter_list_zones(
                    self.auth_context, cloud_id, zones
                )
                self.send(routing_key, filtered_zones)
            elif routing_key == 'list_networks':
                networks = result['networks']
                cloud_id = result['cloud_id']
                filtered_networks = filter_list_networks(
                    self.auth_context, cloud_id, networks
                )
                self.send(routing_key, {'cloud_id': cloud_id,
                                        'networks': filtered_networks})
            elif routing_key == 'list_volumes':
                volumes = result['volumes']
                cloud_id = result['cloud_id']
                filtered_volumes = filter_list_volumes(
                    self.auth_context, cloud_id, volumes
                )
                self.send(routing_key, {'cloud_id': cloud_id,
                                        'volumes': filtered_volumes})
            else:
                self.send(routing_key, result)

        elif routing_key == 'update':
            self.owner.reload()
            sections = result
            if 'clouds' in sections:
                self.list_clouds()
            if 'keys' in sections:
                self.list_keys()
            if 'scripts' in sections:
                self.list_scripts()
            if 'schedules' in sections:
                self.list_schedules()
            if 'zones' in sections:
                task = tasks.ListZones()
                clouds = Cloud.objects(owner=self.owner,
                                       enabled=True,
                                       deleted=None)
                for cloud in clouds:
                    if cloud.dns_enabled:
                        task.smart_delay(self.owner.id, cloud.id)
            if 'templates' in sections:
                self.list_templates()
            if 'stacks' in sections:
                self.list_stacks()
            if 'tunnels' in sections:
                self.list_tunnels()
            if 'notifications' in sections:
                self.update_notifications()
            if 'monitoring' in sections:
                self.check_monitoring()
            if 'user' in sections:
                self.auth_context.user.reload()
                self.update_user()
            if 'org' in sections:
                self.auth_context.org.reload()
                self.update_org()

        elif routing_key == 'patch_notifications':
            if result.get('user') == self.user.id:
                self.send('patch_notifications', result)

        elif routing_key == 'patch_machines':
            cloud_id = result['cloud_id']
            patch = result['patch']
            machine_ids = []
            for line in patch:
                machine_id, line['path'] = line['path'][1:].split('-', 1)
                machine_ids.append(machine_id)
            if not self.auth_context.is_owner():
                allowed_machine_ids = filter_machine_ids(self.auth_context,
                                                         cloud_id, machine_ids)
            else:
                allowed_machine_ids = machine_ids
            patch = [line for line, m_id in zip(patch, machine_ids)
                     if m_id in allowed_machine_ids]
            for line in patch:
                line['path'] = '/clouds/%s/machines/%s' % (cloud_id,
                                                           line['path'])
            if patch:
                self.batch.extend(patch)

        elif routing_key in ['patch_locations', 'patch_sizes',
<<<<<<< HEAD
                             'patch_networks', 'patch_zones']:
=======
                             'patch_networks', 'patch_volumes']:
>>>>>>> 461745f7
            cloud_id = result['cloud_id']
            patch = result['patch']
            for line in patch:
                _id = line['path'][1:]
                if routing_key == 'patch_locations':
                    line['path'] = '/clouds/%s/locations/%s' % (cloud_id, _id)
                elif routing_key == 'patch_sizes':
                    line['path'] = '/clouds/%s/sizes/%s' % (cloud_id, _id)
                elif routing_key == 'patch_networks':
                    line['path'] = '/clouds/%s/networks/%s' % (cloud_id, _id)
<<<<<<< HEAD
                elif routing_key == 'patch_zones':
                    line['path'] = '/clouds/%s/zones/%s' % (cloud_id, _id)
=======
                elif routing_key == 'patch_volumes':
                    line['path'] = '/clouds/%s/volumes/%s' % (cloud_id, _id)
>>>>>>> 461745f7
            if patch:
                self.batch.extend(patch)

    def on_close(self, stale=False):
        if not self.closed:
            kwargs = {}
            if stale:
                kwargs['stale'] = True
            kwargs.update(self.log_kwargs)
            log_event(action='disconnect', **kwargs)
        if self.consumer is not None:
            try:
                self.consumer.stop()
            except Exception as exc:
                log.error("Error closing pika consumer: %r", exc)
        super(MainConnection, self).on_close(stale=stale)


class LogsConnection(MistConnection):

    def on_open(self, conn_info):
        """Open a new connection bound to the current Organization."""
        super(LogsConnection, self).on_open(conn_info)
        self.enabled = True
        self.consumer = None
        self.enforce_logs_for = self.auth_context.org.id

    def on_ready(self):
        """Initiate the RabbitMQ Consumer."""
        if not self.enabled:
            for stype in ('incident', 'job', 'shell', 'session'):
                self.send('open_' + stype + 's', [])
            return
        if self.consumer is None:
            self.consumer = LogsConsumer(self.enforce_logs_for or '*',
                                         self.emit_event)
            self.consumer.run()
        else:
            log.error("It seems we have received 'on_ready' more than once.")
        for stype in ('incident', 'job', 'shell', 'session'):
            self.send_stories(stype)

    def emit_event(self, event):
        """Emit a new event consumed from RabbitMQ."""
        log.info('Received event from amqp')
        event.pop('_id', None)
        try:
            for key, value in json.loads(event.pop('extra')).iteritems():
                event[key] = value
        except:
            pass
        if self.filter_log(event):
            self.send('event', self.parse_log(event))
        self.patch_stories(event)

    def send_stories(self, stype):
        """Send open stories of the specified type."""

        def callback(stories):
            email = self.auth_context.user.email
            ename = '%ss' % stype
            log.info('Will emit %d %s for %s', len(stories), ename, email)
            self.send(ename, stories)

        # Only send incidents for non-Owners.
        if not self.auth_context.is_owner() and stype != 'incident':
            return callback([])

        # Fetch the latest open stories.
        kwargs = {
            'story_type': stype,
            'range': {
                '@timestamp': {
                    'gte': int((time.time() - 7 * 24 * 60 * 60) * 1000)
                }
            }
        }
        if self.enforce_logs_for is not None:
            kwargs['owner_id'] = self.enforce_logs_for
        get_stories(tornado_async=True, tornado_callback=callback, **kwargs)

    def patch_stories(self, event):
        """Send a stories patch.

        Push an update of stories by creating a patch based on the `stories`
        included in `event`, which describes the diff that should be applied
        on existing stories.

        Each patch is meant to either push newly created stories or update
        existing ones simply based on a log entry's metadata.

        """
        patch = create_stories_patch(self.auth_context, event)
        if patch:
            cls, email = self.__class__.__name__, self.auth_context.user.email
            log.info('%s emitting %d patch(es) for %s', cls, len(patch), email)
            self.send('patch_stories', patch)

    def parse_log(self, event):
        """Parse a single log.

        This method may be used to perform custom parsing/editting of logs.

        Override this method in order to add/remove fields to/from a log entry.

        """
        for param in ('@version', 'tags', '_traceback', '_exc', ):
            event.pop(param, None)
        return event

    def filter_log(self, event):
        """Filter logs on the fly.

        This method may be used to perform custom filtering of logs on the fly.
        Override this method in order to filter single logs, if necessary. By
        default, the log entry is returned as is.

        """
        if event.get('su') and not self.auth_context.user.role == 'Admin':
            return None
        if config.HAS_RBAC:
            return filter_log_event(self.auth_context, event)
        return event

    def on_close(self, stale=False):
        """Stop the Consumer and close the WebSocket."""
        if self.consumer is not None:
            try:
                self.consumer.stop()
            except Exception as exc:
                log.error("Error closing pika consumer: %r", exc)
        super(LogsConnection, self).on_close(stale=stale)


def make_router():
    conns = {
        'main': MainConnection,
        'logs': LogsConnection,
        'shell': ShellConnection,
    }
    if config.HAS_MANAGE:
        from mist.manage.sock import ManageLogsConnection
        conns['manage_logs'] = ManageLogsConnection

    return SockJSRouter(MultiplexConnection.get(**conns), '/socket')<|MERGE_RESOLUTION|>--- conflicted
+++ resolved
@@ -675,11 +675,8 @@
                 self.batch.extend(patch)
 
         elif routing_key in ['patch_locations', 'patch_sizes',
-<<<<<<< HEAD
-                             'patch_networks', 'patch_zones']:
-=======
-                             'patch_networks', 'patch_volumes']:
->>>>>>> 461745f7
+                             'patch_networks', 'patch_zones',
+                             'patch_volumes']:
             cloud_id = result['cloud_id']
             patch = result['patch']
             for line in patch:
@@ -690,13 +687,10 @@
                     line['path'] = '/clouds/%s/sizes/%s' % (cloud_id, _id)
                 elif routing_key == 'patch_networks':
                     line['path'] = '/clouds/%s/networks/%s' % (cloud_id, _id)
-<<<<<<< HEAD
                 elif routing_key == 'patch_zones':
                     line['path'] = '/clouds/%s/zones/%s' % (cloud_id, _id)
-=======
                 elif routing_key == 'patch_volumes':
                     line['path'] = '/clouds/%s/volumes/%s' % (cloud_id, _id)
->>>>>>> 461745f7
             if patch:
                 self.batch.extend(patch)
 
