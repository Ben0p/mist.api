import re
import subprocess
import distutils.util

import pingparsing


from mongoengine import DoesNotExist, Q, BooleanField

from time import time

from libcloud.common.types import InvalidCredsError
from libcloud.utils.networking import is_private_subnet
from libcloud.dns.types import Provider as DnsProvider
from libcloud.dns.types import RecordType
from libcloud.dns.providers import get_driver as get_dns_driver

from mist.api.shell import Shell

from mist.api.exceptions import MistError
from mist.api.exceptions import RequiredParameterMissingError
from mist.api.exceptions import CloudNotFoundError

from mist.api.helpers import amqp_publish_user, search_parser
from mist.api.helpers import startsandendswith
from mist.api.helpers import dirty_cow, parse_os_release

from mist.api.clouds.models import Cloud
from mist.api.machines.models import Machine
from mist.api.users.models import User

from mist.api import config

import mist.api.clouds.models as cloud_models

import logging

logging.basicConfig(level=config.PY_LOG_LEVEL,
                    format=config.PY_LOG_FORMAT,
                    datefmt=config.PY_LOG_FORMAT_DATE)
log = logging.getLogger(__name__)


def connect_provider(cloud, **kwargs):
    """Establishes cloud connection using the credentials specified.

    Cloud is expected to be a cloud mongoengine model instance.

    """
    return cloud.ctl.compute.connect(**kwargs)


def ssh_command(owner, cloud_id, machine_id, host, command,
                key_id=None, username=None, password=None, port=22):
    """
    We initialize a Shell instant (for mist.api.shell).

    Autoconfigures shell and returns command's output as string.
    Raises MachineUnauthorizedError if it doesn't manage to connect.

    """
    # check if cloud exists
    Cloud.objects.get(owner=owner, id=cloud_id, deleted=None)

    shell = Shell(host)
    key_id, ssh_user = shell.autoconfigure(owner, cloud_id, machine_id,
                                           key_id, username, password, port)
    retval, output = shell.command(command)
    shell.disconnect()
    return output


def list_locations(owner, cloud_id, cached=False):
    """List the locations of the specified cloud"""
    try:
        cloud = Cloud.objects.get(owner=owner, id=cloud_id)
    except Cloud.DoesNotExist:
        raise CloudNotFoundError()
    if cached:
        locations = cloud.ctl.compute.list_cached_locations()
    else:
        locations = cloud.ctl.compute.list_locations()
    return [location.as_dict() for location in locations]


def filter_list_locations(auth_context, cloud_id, locations=None, perm='read',
                          cached=False):
    """Filter the locations of the specific cloud based on RBAC policy"""
    if locations is None:
        locations = list_locations(auth_context.owner, cloud_id, cached)
    if not auth_context.is_owner():
        allowed_resources = auth_context.get_allowed_resources(perm)
        if cloud_id not in allowed_resources['clouds']:
            return {'cloud_id': cloud_id, 'locations': []}
        for i in range(len(locations) - 1, -1, -1):
            if locations[i]['id'] not in allowed_resources['locations']:
                locations.pop(i)
    return locations


def list_projects(owner, cloud_id):
    """List projects for each account.
    Currently supported for Equinix Metal clouds. For other providers
    this returns an empty list
    """
    cloud = Cloud.objects.get(owner=owner, id=cloud_id, deleted=None)

    if cloud.ctl.provider in ['equinixmetal']:
        conn = connect_provider(cloud)
        projects = conn.ex_list_projects()
        ret = [{'id': project.id,
                'name': project.name,
                'extra': project.extra
                }
               for project in projects]
    else:
        ret = []

    return ret


def list_resource_groups(owner, cloud_id):
    """List resource groups for each account.
    Currently supported for Azure Arm. For other providers
    this returns an empty list
    """
    cloud = Cloud.objects.get(owner=owner, id=cloud_id, deleted=None)

    if cloud.ctl.provider in ['azure_arm']:
        conn = connect_provider(cloud)
        groups = conn.ex_list_resource_groups()
    else:
        groups = []

    ret = [{'id': group.id,
            'name': group.name,
            'extra': group.extra
            }
           for group in groups]
    return ret


def list_storage_pools(owner, cloud_id):
    """
    List storage pools for LXD containers.
    """

    cloud = Cloud.objects.get(owner=owner, id=cloud_id, deleted=None)

    if cloud.ctl.provider in ['lxd']:
        conn = connect_provider(cloud)
        storage_pools = conn.ex_list_storage_pools(detailed=False)
    else:
        storage_pools = []

    ret = [{'title': pool.name,
            'val': pool.name}
           for pool in storage_pools]
    return ret


def list_storage_accounts(owner, cloud_id):
    """List storage accounts for each account.
    Currently supported for Azure Arm. For other providers
    this returns an empty list
    """
    cloud = Cloud.objects.get(owner=owner, id=cloud_id, deleted=None)
    if cloud.ctl.provider in ['azure_arm']:
        conn = connect_provider(cloud)
        accounts = conn.ex_list_storage_accounts()
    else:
        return []

    storage_accounts = []
    resource_groups = conn.ex_list_resource_groups()
    for account in accounts:
        location_id = account.location
        location = None
        # FIXME: circular import
        from mist.api.clouds.models import CloudLocation
        try:
            location = CloudLocation.objects.get(external_id=location_id,
                                                 cloud=cloud)
        except CloudLocation.DoesNotExist:
            pass
        r_group_name = account.id.split('resourceGroups/')[1].split('/')[0]
        r_group_id = ''
        for resource_group in resource_groups:
            if resource_group.name == r_group_name:
                r_group_id = resource_group.id
                break
        storage_account = {'id': account.id,
                           'name': account.name,
                           'location': location.id if location else None,
                           'extra': account.extra,
                           'resource_group': r_group_id}
        storage_accounts.append(storage_account)

    return storage_accounts


# TODO deprecate this!
# We should decouple probe_ssh_only from ping.
# Use them as two separate functions instead & through celery
def probe(owner, cloud_id, machine_id, host, key_id='', ssh_user=''):
    """Ping and SSH to machine and collect various metrics."""

    if not host:
        raise RequiredParameterMissingError('host')

    ping_res = ping(owner=owner, host=host)
    try:
        ret = probe_ssh_only(owner, cloud_id, machine_id, host,
                             key_id=key_id, ssh_user=ssh_user)
    except Exception as exc:
        log.error(exc)
        log.warning("SSH failed when probing, let's see what ping has to say.")
        ret = {}

    ret.update(ping_res)
    return ret


def probe_ssh_only(owner, cloud_id, machine_id, host, key_id='', ssh_user='',
                   shell=None):
    """Ping and SSH to machine and collect various metrics."""

    # run SSH commands
    command = (
        "echo \""
        "LC_NUMERIC=en_US.UTF-8 sudo -n uptime 2>&1|"
        "grep load|"
        "wc -l && "
        "echo -------- && "
        "LC_NUMERIC=en_US.UTF-8 uptime && "
        "echo -------- && "
        "if [ -f /proc/uptime ]; then cat /proc/uptime | cut -d' ' -f1; "
        "else expr `date '+%s'` - `sysctl kern.boottime | sed -En 's/[^0-9]*([0-9]+).*/\\1/p'`;"  # noqa
        "fi; "
        "echo -------- && "
        "if [ -f /proc/cpuinfo ]; then grep -c processor /proc/cpuinfo;"
        "else sysctl hw.ncpu | awk '{print $2}';"
        "fi;"
        "echo -------- && "
        "/sbin/ifconfig;"
        "echo -------- &&"
        "/bin/df -Pah;"
        "echo -------- &&"
        "uname -r ;"
        "echo -------- &&"
        "cat /etc/*release;"
        "echo --------"
        "\"|sh"  # In case there is a default shell other than bash/sh (ex csh)
    )

    if key_id:
        log.warn('probing with key %s' % key_id)

    if not shell:
        cmd_output = ssh_command(owner, cloud_id, machine_id,
                                 host, command, key_id=key_id)
    else:
        _, cmd_output = shell.command(command)
    cmd_output = [str(part).strip()
                  for part in cmd_output.replace('\r', '').split('--------')]
    log.warn(cmd_output)
    uptime_output = cmd_output[1]
    loadavg = re.split('load averages?: ', uptime_output)[1].split(', ')
    users = re.split(' users?', uptime_output)[0].split(', ')[-1].strip()
    uptime = cmd_output[2]
    cores = cmd_output[3]
    ips = re.findall(r'inet addr:(\S+)', cmd_output[4]) or \
        re.findall(r'inet (\S+)', cmd_output[4])
    m = re.findall(r'((?:[0-9a-fA-F]{1,2}:){5}[0-9a-fA-F]{1,2})',
                   cmd_output[4])
    if '127.0.0.1' in ips:
        ips.remove('127.0.0.1')
    macs = {}
    for i in range(0, len(ips)):
        try:
            macs[ips[i]] = m[i]
        except IndexError:
            # in case of interfaces, such as VPN tunnels, with a dummy MAC addr
            continue
    pub_ips = find_public_ips(ips)
    priv_ips = [ip for ip in ips if ip not in pub_ips]

    kernel_version = cmd_output[6].replace("\n", "")
    os_release = cmd_output[7]
    os, os_version, distro = parse_os_release(os_release)

    return {
        'uptime': uptime,
        'loadavg': loadavg,
        'cores': cores,
        'users': users,
        'pub_ips': pub_ips,
        'priv_ips': priv_ips,
        'macs': macs,
        'df': cmd_output[5],
        'timestamp': time(),
        'kernel': kernel_version,
        'os': os,
        'os_version': os_version,
        'distro': distro,
        'dirty_cow': dirty_cow(os, os_version, kernel_version)
    }


def _ping_host(host, pkts=10):
    ping = subprocess.Popen(['ping', '-c', str(pkts), '-i', '0.4', '-W',
                             '1', '-q', host], stdout=subprocess.PIPE)
    ping_parser = pingparsing.PingParsing()
    output = ping.stdout.read()
    result = ping_parser.parse(output.decode().replace('pipe 8\n', ''))
    return result.as_dict()


def ping(owner, host, pkts=10):
    if config.HAS_VPN:
        from mist.vpn.methods import super_ping
        result = super_ping(owner=owner, host=host, pkts=pkts)
    else:
        result = _ping_host(host, pkts=pkts)

    # In both cases, the returned dict is formatted by pingparsing.

    # Rename keys.
    final = {}
    for key, newkey in (('packet_transmit', 'packets_tx'),
                        ('packet_receive', 'packets_rx'),
                        ('packet_duplicate_rate', 'packets_duplicate'),
                        ('packet_loss_rate', 'packets_loss'),
                        ('rtt_min', 'rtt_min'),
                        ('rtt_max', 'rtt_max'),
                        ('rtt_avg', 'rtt_avg'),
                        ('rtt_mdev', 'rtt_std')):
        if key in result:
            final[newkey] = result[key]
    return final


def find_public_ips(ips):
    public_ips = []
    for ip in ips:
        # is_private_subnet does not check for ipv6
        try:
            if not is_private_subnet(ip):
                public_ips.append(ip)
        except:
            pass
    return public_ips


def notify_admin(title, message="", team="all"):
    """ This will only work on a multi-user setup configured to send emails """
    from mist.api.helpers import send_email
    send_email(title, message,
               config.NOTIFICATION_EMAIL.get(team, config.NOTIFICATION_EMAIL))


def notify_user(owner, title, message="", email_notify=True, **kwargs):
    # Notify connected owner via amqp
    payload = {'title': title, 'message': message}
    payload.update(kwargs)
    if 'command' in kwargs:
        output = '%s\n' % kwargs['command']
        if 'output' in kwargs:
            if not isinstance(kwargs['output'], str):
                kwargs['output'] = kwargs['output'].decode('utf-8', 'ignore')
            output += '%s\n' % kwargs['output']
        if 'retval' in kwargs:
            output += 'returned with exit code %s.\n' % kwargs['retval']
        payload['output'] = output
    amqp_publish_user(owner, routing_key='notify', data=payload)

    body = message + '\n' if message else ''
    if 'cloud_id' in kwargs:
        cloud_id = kwargs['cloud_id']
        body += "Cloud:\n"
        try:
            cloud = Cloud.objects.get(owner=owner, id=cloud_id, deleted=None)
            cloud_title = cloud.title
        except DoesNotExist:
            cloud_title = ''
            cloud = ''
        if cloud_title:
            body += "  Name: %s\n" % cloud_title
        body += "  Id: %s\n" % cloud_id
        if 'machine_id' in kwargs:
            machine_id = kwargs['machine_id']
            body += "Machine:\n"
            if kwargs.get('machine_name'):
                name = kwargs['machine_name']
            else:
                try:
                    name = Machine.objects.get(cloud=cloud,
                                               machine_id=machine_id).name
                except DoesNotExist:
                    name = ''
            if name:
                body += "  Name: %s\n" % name
            title += " for machine %s" % (name or machine_id)
            body += "  Id: %s\n" % machine_id
    if 'error' in kwargs:
        error = kwargs['error']
        body += "Result: %s\n" % ('Success' if not error else 'Error')
        if error and error is not True:
            body += "Error: %s" % error
    if 'command' in kwargs:
        body += "Command: %s\n" % kwargs['command']
    if 'retval' in kwargs:
        body += "Return value: %s\n" % kwargs['retval']
    if 'duration' in kwargs:
        body += "Duration: %.2f secs\n" % kwargs['duration']
    if 'output' in kwargs:
        body += "Output: %s\n" % kwargs['output']

    if email_notify:
        from mist.api.helpers import send_email
        email = owner.email if hasattr(owner, 'email') else owner.get_email()
        send_email("[%s] %s" % (config.PORTAL_NAME, title), body, email)


def create_dns_a_record(owner, domain_name, ip_addr):
    """Will try to create DNS A record for specified domain name and IP addr.

    All clouds for which there is DNS support will be tried to see if the
    relevant zone exists.

    """

    # split domain_name in dot separated parts
    parts = [part for part in domain_name.split('.') if part]
    # find all possible domains for this domain name, longest first
    all_domains = {}
    for i in range(1, len(parts) - 1):
        host = '.'.join(parts[:i])
        domain = '.'.join(parts[i:]) + '.'
        all_domains[domain] = host
    if not all_domains:
        raise MistError("Couldn't extract a valid domain from '%s'."
                        % domain_name)

    # iterate over all clouds that can also be used as DNS providers
    providers = {}
    clouds = Cloud.objects(owner=owner)
    for cloud in clouds:
        if isinstance(cloud, cloud_models.AmazonCloud):
            provider = DnsProvider.ROUTE53
            creds = cloud.apikey, cloud.apisecret
        # TODO: add support for more providers
        # elif cloud.provider == Provider.LINODE:
        #    pass
        # elif cloud.provider == Provider.RACKSPACE:
        #    pass
        else:
            # no DNS support for this provider, skip
            continue
        if (provider, creds) in providers:
            # we have already checked this provider with these creds, skip
            continue

        try:
            conn = get_dns_driver(provider)(*creds)
            zones = conn.list_zones()
        except InvalidCredsError:
            log.error("Invalid creds for DNS provider %s.", provider)
            continue
        except Exception as exc:
            log.error("Error listing zones for DNS provider %s: %r",
                      provider, exc)
            continue

        # for each possible domain, starting with the longest match
        best_zone = None
        for domain in all_domains:
            for zone in zones:
                if zone.domain == domain:
                    log.info("Found zone '%s' in provider '%s'.",
                             domain, provider)
                    best_zone = zone
                    break
            if best_zone:
                break

        # add provider/creds combination to checked list, in case multiple
        # clouds for same provider with same creds exist
        providers[(provider, creds)] = best_zone

    best = None
    for provider, creds in providers:
        zone = providers[(provider, creds)]
        if zone is None:
            continue
        if best is None or len(zone.domain) > len(best[2].domain):
            best = provider, creds, zone

    if not best:
        raise MistError("No DNS zone matches specified domain name.")

    provider, creds, zone = best
    name = all_domains[zone.domain]
    log.info("Will use name %s and zone %s in provider %s.",
             name, zone.domain, provider)

    msg = ("Creating A record with name %s for %s in zone %s in %s"
           % (name, ip_addr, zone.domain, provider))
    try:
        record = zone.create_record(name, RecordType.A, ip_addr)
    except Exception as exc:
        raise MistError(msg + " failed: %r" % repr(exc))
    log.info(msg + " succeeded.")
    return record


def list_resources(auth_context, resource_type, search='', cloud='',
                   only='', sort='', start=0, limit=100, deref=''):
    """
    List resources of any type.

    Supports filtering, sorting, pagination. Enforces RBAC.

    Parameters:
        auth_context(AuthContext): The AuthContext of the user
            to list resources for.
        resource_type(str): One of Mist resources:
            cloud, bucket, machine, zone, record, script, key,
            schedule, network, subnet, volume, location, image,
            rule, size, team, template, stack, tunnel.
        search(str): The pattern to search for, can contain one or both of:
            a) key(field)-value pairs seperated by one of the operators:
                :, =, >, <, <=, >=, !=
            b) a single value that will be set to resource_type's ID or name.
            Example:
            >>> 't2.nano cpus>1 ram>=1024'
        cloud(str): List resources from these clouds only,
            with the same pattern as `search`.
        only(str): The fields to load from the resource_type's document,
            comma-seperated.
        sort(str): The field to order the query results by; field may be
            prefixed with “+” or a “-” to determine the ordering direction.
        start(int): The index of the first item to return.
        limit(int): Return up to this many items.
        deref(str):

    Returns:
        tuple(A mongoengine QuerySet containing the objects found,
             the total number of items found)
    """
    from mist.api.helpers import get_resource_model
    from mist.api.clouds.models import CLOUDS
    resource_model = get_resource_model(resource_type)

    # Init query object
    if resource_type == 'rule':
        query = Q(owner_id=auth_context.org.id)
    elif hasattr(resource_model, 'owner'):
        query = Q(owner=auth_context.org)
    else:
        query = Q()

    if resource_type in ['cloud', 'key', 'script', 'template']:
        query &= Q(deleted=False)
    elif resource_type in ['machine', 'network', 'volume', 'image']:
        query &= Q(missing_since=None)

    if cloud:
        clouds, _ = list_resources(
            auth_context, 'cloud', search=cloud, only='id'
        )
        query &= Q(cloud__in=clouds)

    search = search or ''
    sort = sort or ''
    only = only or ''
    postfilters = []
    id_implicit = False
    # search filter contains space separated terms
    # if the term contains :,=,<,>,!=, <=, >= then assume key/value query
    # otherwise search for objects with id or name matching the term
    terms = search_parser(search)
    for term in terms:
        if ':' in term:
            k, v = term.split(':')
            mongo_operator = '' if startsandendswith(v, '"') else '__contains'
        elif '!=' in term:
            k, v = term.split('!=')
            mongo_operator = '__ne'
        elif '<=' in term:
            k, v = term.split('<=')
            mongo_operator = '__lte'
        elif '>=' in term:
            k, v = term.split('>=')
            mongo_operator = '__gte'
        elif '>' in term:
            k, v = term.split('>')
            mongo_operator = '__gt'
        elif '<' in term:
            k, v = term.split('<')
            mongo_operator = '__lt'
        elif '=' in term:
            k, v = term.split('=')
            mongo_operator = '' if startsandendswith(v, '"') else '__contains'
        # TODO: support OR keyword
        elif term.lower() in ['and', 'or'] or not term:
            continue
        else:
            id_implicit = True
            k, v = 'id', term
            mongo_operator = '' if startsandendswith(v, '"') else '__icontains'

        v = v.strip('"')
        attr = getattr(resource_model, k, None)
        if isinstance(attr, BooleanField):
            try:
                v = bool(distutils.util.strtobool(v))
            except ValueError:
                v = bool(v)

        if k == 'provider' and 'cloud' in resource_type:
            query &= Q(_cls=CLOUDS[v]()._cls)
        # TODO: only allow terms on indexed fields
        # TODO: support additional operators: >, <, !=, ~
        elif k in ['cloud', 'location']:
            # exact match
            if not mongo_operator:
                resources, _ = list_resources(auth_context, k,
                                              search=f'"{v}"',
                                              only='id')
            else:
                resources, _ = list_resources(auth_context, k, search=v,
                                              only='id')
            query &= Q(**{f'{k}__in': resources})
        elif k in ['owned_by', 'created_by']:
            if not v or v.lower() in ['none', 'nobody']:
                query &= Q(**{k: None})
                continue
            try:
                user = User.objects.get(
                    id__in=[m.id for m in auth_context.org.members],
                    email=v)
                query &= Q(**{k: user.id})
            except User.DoesNotExist:
                query &= Q(**{k: v})
        elif k in ['key_associations', ]:  # Looks like a postfilter
            postfilters.append((k, v))
        elif k == 'id':
            if id_implicit is True:
                if getattr(resource_model, 'name', None) and \
                        not isinstance(getattr(resource_model, 'name'), property):  # noqa
                    field_name = 'name'
                else:
                    field_name = 'title'
                # id will always be exact match
                query &= (Q(id=v) | Q(**{f'{field_name}{mongo_operator}': v}))
            else:
                query &= Q(id=v)
        else:
            query &= Q(**{f'{k}{mongo_operator}': v})

    result = resource_model.objects(query)
    if only:
        only_list = [field for field in only.split(',')
                     if field in resource_model._fields]
        result = result.only(*only_list)

    for (k, v) in postfilters:
        if k == 'key_associations':
            from mist.api.machines.models import KeyMachineAssociation
            if not v or v.lower() in ['0', 'false', 'none']:
                ids = [machine.id for machine in result
                       if not KeyMachineAssociation.objects(
                           machine=machine).count()]
            elif v.lower() in ['sudo']:
                ids = [machine.id for machine in result
                       if KeyMachineAssociation.objects(
                           machine=machine, sudo=True).count()]
            elif v.lower() in ['root']:
                ids = [machine.id for machine in result
                       if KeyMachineAssociation.objects(
                           machine=machine, ssh_user='root').count()]
            else:
                ids = [machine.id for machine in result
                       if KeyMachineAssociation.objects(
                           machine=machine).count()]
            query &= Q(id__in=ids)
            result = resource_model.objects(query)

    try:
        from mist.rbac.models import PERMISSIONS
    except ImportError:
        return result[start:start + limit], result.count()

    if result.count():
<<<<<<< HEAD
        if not auth_context.is_owner():
=======
        if not auth_context.is_owner() and resource_type in PERMISSIONS.keys():
>>>>>>> 6ef5c9ca
            # get_allowed_resources uses plural
            rtype = resource_type if resource_type.endswith(
                's') else resource_type + 's'
            allowed_resources = auth_context.get_allowed_resources(
                rtype=rtype)
            result = result.filter(id__in=allowed_resources)
        result = result.order_by(sort)

    return result[start:start + limit], result.count()<|MERGE_RESOLUTION|>--- conflicted
+++ resolved
@@ -693,11 +693,7 @@
         return result[start:start + limit], result.count()
 
     if result.count():
-<<<<<<< HEAD
-        if not auth_context.is_owner():
-=======
         if not auth_context.is_owner() and resource_type in PERMISSIONS.keys():
->>>>>>> 6ef5c9ca
             # get_allowed_resources uses plural
             rtype = resource_type if resource_type.endswith(
                 's') else resource_type + 's'
