--- conflicted
+++ resolved
@@ -191,19 +191,11 @@
 
 @view_config(route_name='api_v1_rule_triggered', request_method='PUT')
 def triggered(request):
-<<<<<<< HEAD
-    """
-    Tags: rules
-    ---
-    Processes a trigger sent by the alert service.
-=======
     """Process a trigger sent by the alert service
 
->>>>>>> 024b7dcc
     Based on the parameters of the request, this method will initiate actions
     to mitigate the conditions that triggered the rule and notify the users.
     ---
-<<<<<<< HEAD
     value:
      type: integer
      required: true
@@ -245,51 +237,6 @@
      required: true
      description: >
        the time at which the incident with the specified UUID resolved
-=======
-
-    value:
-      type: integer
-      required: true
-      description: >
-        the value that triggered the rule by exceeding the threshold
-    incident:
-      type: string
-      required: true
-      description: the incident's UUID
-    resource:
-      type: string
-      required: true
-      description: the UUID of the resource for which the rule got triggered
-    triggered:
-      type: integer
-      required: true
-      description: 0 if the specified incident got resolved/untriggered
-    triggered_now:
-      type: integer
-      required: true
-      description: |
-        0 in case this is not the first time the specified incident has
-        raised an alert
-    firing_since:
-      type: datetime
-      required: true
-      description: |
-        the time at which the rule raised an alert and sent a trigger to
-        this API endpoint
-    pending_since:
-      type: datetime
-      required: true
-      description: |
-        the time at which the rule evaluated to True and entered pending
-        state. A rule can remain in pending state if a TriggerOffset has
-        been configured
-    resolved_since:
-      type: datetime
-      required: true
-      description: >
-        the time at which the incident with the specified UUID resolved
-
->>>>>>> 024b7dcc
     """
     # FIXME Remove alongside the old alert service.
     if not config.CILIA_TRIGGER:
