import models
from models import Notification
import channels


'''
NOTIFICATION POLICIES
'''


def add_override(user, org, notification, value='BLOCK'):
    '''
    Adds a notification override to a user-org policy
    using matching fields of the specified notification.
    Creates the policy if it does not exist.
    '''
    policy = get_policy(user, org)
    source = type(notification).__name__
<<<<<<< HEAD
    if source == 'str':
        source = notification
    rules = [rule for rule in policy.rules if rule.source == source]
    if not rules:
        rule = models.NotificationRule()
        rule.source = source
        rule.value = value
        policy.rules.append(rule)
=======
    overrides = [
        override for override in policy.overrides if override.source == source]
    if not overrides:
        override = models.NotificationOverride()
        override.source = source
        override.value = value
        if notification.machine:
            override.machine_id = notification.machine.id
        if notification.tag:
            override.tag_id = notification.tag.id
        if notification.cloud:
            override.cloud_id = notification.cloud.id
        policy.overrides.append(override)
>>>>>>> bdbbd0ce
        policy.save()


def add_override_source(user, org, source, value='BLOCK'):
    '''
    Adds a notification override to a user-org policy
    for the specified source.
    Creates the policy if it does not exist.
    '''
    policy = get_policy(user, org)
    overrides = [
        override for override in policy.overrides if override.source == source]
    if not overrides:
        override = models.NotificationOverride()
        override.source = source
        override.value = value
        policy.overrides.append(override)
        policy.save()


def remove_override(user, org, notification):
    '''
    Removes a notification override to a user-org policy
    for the specified notification type.
    Creates the policy if it does not exist.
    '''
    policy = get_policy(user, org)
    source = type(notification).__name__
<<<<<<< HEAD
    if source == 'str':
        source = notification
    rules = [rule for rule in policy.rules if rule.source == source]
    if rules:
        policy.rules.remove(rules[0])
        policy.save()
=======
    for override in policy.overrides:
        if (override.tag_id and notification.tag and
                override.tag_id != notification.tag.id):
            continue
        if (override.cloud_id and notification.cloud and
                override.cloud_id != notification.cloud.id):
            continue
        if (override.machine_id and notification.machine and
                override.machine_id != notification.machine.id):
            continue
        if override.source == source:
            policy.overrides.remove(override)
    policy.save()
>>>>>>> bdbbd0ce


def get_policy(user, org, create=True):
    '''
    Accepts a user-org pair and returns the corresponding notification
    policy, with the option to create one if not exist.
    '''
    policies = models.UserNotificationPolicy.objects(
        user=user, organization=org)
    if not policies:
        if create:
            policy = models.UserNotificationPolicy()
            policy.user = user
            policy.organization = org
            policy.save()
            return policy
        else:
            return None
    return policies[0]


'''
NOTIFICATION HELPERS
'''


def send_notification(notification):
    '''
    Accepts a notification instance, checks against user
    notification policy and sends the notification
    through specified channels.
    '''
    policy = get_policy(notification.user, notification.organization)
    if policy.notification_allowed(notification):
        chan = channels.channel_instance_for_notification(notification)
        if chan:
            chan.send(notification)


def dismiss_scale_notifications(machine, feedback='NEUTRAL'):
    '''
    Convenience function to dismiss scale notifications from
    a machine.
    Calls dismiss on each notification's channel. May update
    the feedback field on each notification.
    '''
    notifications = Notification.objects(resource=machine,
                                         model_id__contains="autoscale")
    for notification in notifications:
        notification.feedback = feedback
        chan = channels.channel_instance_for_notification(notification)
        if chan:
            chan.dismiss(notification)<|MERGE_RESOLUTION|>--- conflicted
+++ resolved
@@ -16,16 +16,6 @@
     '''
     policy = get_policy(user, org)
     source = type(notification).__name__
-<<<<<<< HEAD
-    if source == 'str':
-        source = notification
-    rules = [rule for rule in policy.rules if rule.source == source]
-    if not rules:
-        rule = models.NotificationRule()
-        rule.source = source
-        rule.value = value
-        policy.rules.append(rule)
-=======
     overrides = [
         override for override in policy.overrides if override.source == source]
     if not overrides:
@@ -39,7 +29,6 @@
         if notification.cloud:
             override.cloud_id = notification.cloud.id
         policy.overrides.append(override)
->>>>>>> bdbbd0ce
         policy.save()
 
 
@@ -68,14 +57,6 @@
     '''
     policy = get_policy(user, org)
     source = type(notification).__name__
-<<<<<<< HEAD
-    if source == 'str':
-        source = notification
-    rules = [rule for rule in policy.rules if rule.source == source]
-    if rules:
-        policy.rules.remove(rules[0])
-        policy.save()
-=======
     for override in policy.overrides:
         if (override.tag_id and notification.tag and
                 override.tag_id != notification.tag.id):
@@ -89,7 +70,6 @@
         if override.source == source:
             policy.overrides.remove(override)
     policy.save()
->>>>>>> bdbbd0ce
 
 
 def get_policy(user, org, create=True):
