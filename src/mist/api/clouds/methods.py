--- conflicted
+++ resolved
@@ -9,11 +9,8 @@
 from mist.api.exceptions import BadRequestError, NotFoundError
 
 from mist.api.poller.models import ListMachinesPollingSchedule
-<<<<<<< HEAD
 from mist.api.poller.models import ListZonesPollingSchedule
-=======
 from mist.api.poller.models import ListLocationsPollingSchedule
->>>>>>> 9f12581c
 
 from mist.api.monitoring.methods import disable_monitoring_cloud
 
@@ -74,11 +71,8 @@
     cloud.polling_interval = 1800  # 30 min * 60 sec/min
     cloud.save()
     ListMachinesPollingSchedule.add(cloud=cloud)
-<<<<<<< HEAD
     ListZonesPollingSchedule.add(cloud=cloud)
-=======
     ListLocationsPollingSchedule.add(cloud=cloud)
->>>>>>> 9f12581c
 
     return ret
 
