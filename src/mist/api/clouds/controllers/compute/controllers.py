"""Cloud ComputeControllers

A cloud controller handles all operations that can be performed on a cloud,
commonly using libcloud under the hood.

It also performs several steps and combines the information stored in the
database with that returned from API calls to providers.

For each different cloud type, there is a corresponding cloud controller
defined here. All the different classes inherit BaseComputeController and share
a commmon interface, with the exception that some controllers may not have
implemented all methods.

A cloud controller is initialized given a cloud. Most of the time it will be
accessed through a cloud model, using the `ctl` abbreviation, like this:

    cloud = mist.api.clouds.models.Cloud.objects.get(id=cloud_id)
    print cloud.ctl.compute.list_machines()

"""


import re
import copy
import socket
import logging
import datetime
import netaddr
import tempfile
import iso8601
import pytz

import mongoengine as me

from xml.sax.saxutils import escape

from libcloud.pricing import get_size_price
from libcloud.compute.base import Node, NodeImage, NodeSize
from libcloud.compute.providers import get_driver
from libcloud.container.providers import get_driver as get_container_driver
from libcloud.compute.types import Provider, NodeState
from libcloud.container.types import Provider as Container_Provider
from libcloud.container.types import ContainerState
from libcloud.container.base import ContainerImage, Container
from mist.api.exceptions import MistError
from mist.api.exceptions import InternalServerError
from mist.api.exceptions import MachineNotFoundError
from mist.api.exceptions import BadRequestError
from mist.api.helpers import sanitize_host

from mist.api.machines.models import Machine

from mist.api.misc.cloud import CloudImage
from mist.api.misc.cloud import CloudSize

from mist.api.clouds.controllers.main.base import BaseComputeController

from mist.api import config

if config.HAS_CORE:
    from mist.core.vpn.methods import destination_nat as dnat
else:
    from mist.api.dummy.methods import dnat


log = logging.getLogger(__name__)


def is_private_subnet(host):
    try:
        ip_addr = netaddr.IPAddress(host)
    except netaddr.AddrFormatError:
        try:
            ip_addr = netaddr.IPAddress(socket.gethostbyname(host))
        except socket.gaierror:
            return False
    return ip_addr.is_private()


class AmazonComputeController(BaseComputeController):

    def _connect(self):
        return get_driver(Provider.EC2)(self.cloud.apikey,
                                        self.cloud.apisecret,
                                        region=self.cloud.region)

    def _list_machines__machine_creation_date(self, machine, machine_libcloud):
        return machine_libcloud.created_at  # datetime

    def _list_machines__machine_actions(self, machine, machine_libcloud):
        super(AmazonComputeController, self)._list_machines__machine_actions(
            machine, machine_libcloud)
        machine.actions.rename = True
        if machine_libcloud.state != NodeState.TERMINATED:
            machine.actions.resize = True

    def _resize_machine(self, machine, machine_libcloud, plan_id, kwargs):
        attributes = {'InstanceType.Value': plan_id}
        # instance must be in stopped mode
        if machine_libcloud.state != NodeState.STOPPED:
            raise BadRequestError('The instance has to be stopped '
                                  'in order to be resized')
        try:
            self.connection.ex_modify_instance_attribute(machine_libcloud,
                                                         attributes)
            self.connection.ex_start_node(machine_libcloud)
        except Exception as exc:
            raise BadRequestError('Failed to resize node: %s' % exc)

    def _list_machines__postparse_machine(self, machine, machine_libcloud):
        machine.size = machine['extra'].get('instance_type')
        # Find os_type.
        try:
            machine.os_type = CloudImage.objects.get(
                cloud_provider=machine_libcloud.driver.type,
                image_id=machine_libcloud.extra.get('image_id'),
            ).os_type
        except:
            # This is windows for windows servers and None for Linux.
            machine.os_type = machine_libcloud.extra.get('platform')
        if not machine.os_type:
            machine.os_type = 'linux'

        try:
            # return list of ids for network interfaces as str
            network_interfaces = machine.extra['network_interfaces']
            network_interfaces = [network_interface.id for network_interface
                                  in network_interfaces]
            network_interfaces = ','.join(network_interfaces)
            machine.extra['network_interfaces'] = network_interfaces
        except:
            machine.extra['network_interfaces'] = []

    def _list_machines__cost_machine(self, machine, machine_libcloud):
        # TODO: stopped instances still charge for the EBS device
        # https://aws.amazon.com/ebs/pricing/
        # Need to add this cost for all instances
        if machine_libcloud.state == NodeState.STOPPED:
            return 0, 0

        sizes = machine_libcloud.driver.list_sizes()
        size = machine_libcloud.extra.get('instance_type')
        for node_size in sizes:
            if node_size.id == size:
                plan_price = node_size.price.get(machine.os_type)
                if not plan_price:
                    # Use the default which is linux.
                    plan_price = node_size.price.get('linux')
                return plan_price.replace('/hour', '').replace('$', ''), 0
        return 0, 0

    def _list_images__fetch_images(self, search=None):
        default_images = config.EC2_IMAGES[self.cloud.region]
        image_ids = default_images.keys() + self.cloud.starred
        if not search:
            try:
                # this might break if image_ids contains starred images
                # that are not valid anymore for AWS
                images = self.connection.list_images(None, image_ids)
            except Exception as e:
                bad_ids = re.findall(r'ami-\w*', e.message, re.DOTALL)
                for bad_id in bad_ids:
                    self.cloud.starred.remove(bad_id)
                self.cloud.save()
                images = self.connection.list_images(None,
                                                     default_images.keys() +
                                                     self.cloud.starred)
            for image in images:
                if image.id in default_images:
                    image.name = default_images[image.id]
            images += self.connection.list_images(ex_owner='self')
        else:
            image_models = CloudImage.objects(
                me.Q(cloud_provider=self.connection.type,
                     image_id__icontains=search) |
                me.Q(cloud_provider=self.connection.type,
                     name__icontains=search)
            )[:200]
            images = [NodeImage(id=image.image_id, name=image.name,
                                driver=self.connection, extra={})
                      for image in image_models]
            if not images:
                # Actual search on EC2.
                images = self.connection.list_images(
                    ex_filters={'name': '*%s*' % search}
                )
        return images

    def image_is_default(self, image_id):
        return image_id in config.EC2_IMAGES[self.cloud.region]

    def _list_locations__fetch_locations(self):
        """List availability zones for EC2 region

        In EC2 all locations of a region have the same name, so the
        availability zones are listed instead.

        """
        locations = self.connection.list_locations()
        for location in locations:
            try:
                location.name = location.availability_zone.name
            except:
                pass
        return locations

    def _list_machines__get_location(self, node):
        return node.extra.get('availability')

    def _list_sizes__fetch_sizes(self):
        fetched_sizes = self.connection.list_sizes()

        log.info("List sizes returned %d results for %s.",
                 len(fetched_sizes), self.cloud)
        sizes = []

        for size in fetched_sizes:

            # create the object in db if it does not exist
            try:
                _size = CloudSize.objects.get(cloud=self.cloud,
                                              size_id=size.id)
            except CloudSize.DoesNotExist:
                _size = CloudSize(cloud=self.cloud,
                                  name=size.name, disk=size.disk,
                                  ram=size.ram, size_id=size.id,
                                  bandwidth=size.bandwidth
                                  )
            cpus = self._list_sizes_get_cpu(size)
            _size.cpus = cpus
            _size.provider = self.provider
            _size.description = self._list_sizes_set_description(size,
                                                                 cpus)
            try:
                _size.save()
                sizes.append(_size)
            except me.ValidationError as exc:
                log.error("Error adding %s: %s", size.name, exc.to_dict())
                raise BadRequestError({"msg": exc.message,
                                       "errors": exc.to_dict()})

        return sizes

    def _list_sizes_get_cpu(self, size):
        if size.extra.get('cpu'):
            return size.extra.get('cpu')
        return 1

    def _list_sizes_set_description(self, size, cpu):
        return '%s - %s' % (size.id, size.name)

<<<<<<< HEAD
=======
    def _list_sizes__fetch_sizes(self):
        fetched_sizes = self.connection.list_sizes()

        log.info("List sizes returned %d results for %s.",
                 len(fetched_sizes), self.cloud)
        sizes = []

        for size in fetched_sizes:

            # create the object in db if it does not exist
            try:
                _size = CloudSize.objects.get(cloud=self.cloud,
                                              size_id=size.id)
            except CloudSize.DoesNotExist:
                _size = CloudSize(cloud=self.cloud,
                                  name=size.name, disk=size.disk,
                                  ram=size.ram, size_id=size.id,
                                  bandwidth=size.bandwidth
                                  )
            cpus = self._list_sizes_get_cpu(size)
            _size.cpus = cpus
            _size.provider = self.provider
            _size.description = self._list_sizes_set_description(size,
                                                                 cpus)
            try:
                _size.save()
                sizes.append(_size)
            except me.ValidationError as exc:
                log.error("Error adding %s: %s", size.name, exc.to_dict())
                raise BadRequestError({"msg": exc.message,
                                       "errors": exc.to_dict()})

        return sizes

>>>>>>> 1256e0f2

class DigitalOceanComputeController(BaseComputeController):

    def _connect(self):
        return get_driver(Provider.DIGITAL_OCEAN)(self.cloud.token)

    def _list_machines__postparse_machine(self, machine, machine_libcloud):
        machine.size = machine['extra'].get('size_slug')

    def _list_machines__machine_creation_date(self, machine, machine_libcloud):
        return machine_libcloud.extra.get('created_at')  # iso8601 string

    def _list_machines__machine_actions(self, machine, machine_libcloud):
        super(DigitalOceanComputeController,
              self)._list_machines__machine_actions(machine, machine_libcloud)
        machine.actions.rename = True
        machine.actions.resize = True

    def _resize_machine(self, machine, machine_libcloud, plan_id, kwargs):
        try:
            self.connection.ex_resize_node(machine_libcloud, plan_id)
        except Exception as exc:
            raise BadRequestError('Failed to resize node: %s' % exc)

    def _list_machines__cost_machine(self, machine, machine_libcloud):
        size = machine_libcloud.extra.get('size', {})
        return size.get('price_hourly', 0), size.get('price_monthly', 0)

    def _stop_machine(self, machine, machine_libcloud):
        self.connection.ex_shutdown_node(machine_libcloud)

    def _list_sizes_get_cpu(self, size):
        return size.extra.get('vcpus')

    def _list_machines__get_location(self, node):
        return node.extra.get('region')

    def _list_machines_get_size(self, node):
        size_name = node.extra.get('size_slug')
        try:
            _size = CloudSize.objects.get(cloud=self.cloud,
                                          name=size_name)
            return _size
        except CloudSize.DoesNotExist:
            return ''


class LinodeComputeController(BaseComputeController):

    def _connect(self):
        return get_driver(Provider.LINODE)(self.cloud.apikey)

    def _list_machines__machine_creation_date(self, machine, machine_libcloud):
        return machine_libcloud.extra.get('CREATE_DT')  # iso8601 string

    def _list_machines__postparse_machine(self, machine, machine_libcloud):
        machine.size = machine['extra'].get('PLANID')

    def _list_machines__machine_actions(self, machine, machine_libcloud):
        super(LinodeComputeController, self)._list_machines__machine_actions(
            machine, machine_libcloud)
        machine.actions.rename = True
        machine.actions.resize = True
        # machine.actions.stop = False
        # After resize, node gets to pending mode, needs to be started.
        if machine_libcloud.state is NodeState.PENDING:
            machine.actions.start = True

    def _list_machines__cost_machine(self, machine, machine_libcloud):
        size = machine_libcloud.extra.get('PLANID')
        price = get_size_price(driver_type='compute', driver_name='linode',
                               size_id=size)
        return 0, price or 0


class RackSpaceComputeController(BaseComputeController):

    def _connect(self):
        if self.cloud.region in ('us', 'uk'):
            driver = get_driver(Provider.RACKSPACE_FIRST_GEN)
        else:
            driver = get_driver(Provider.RACKSPACE)
        return driver(self.cloud.username, self.cloud.apikey,
                      region=self.cloud.region)

    def _list_machines__machine_creation_date(self, machine, machine_libcloud):
        return machine_libcloud.extra.get('created')  # iso8601 string

    def _list_machines__machine_actions(self, machine, machine_libcloud):
        super(RackSpaceComputeController,
              self)._list_machines__machine_actions(machine, machine_libcloud)
        machine.actions.rename = True

    def _list_machines__cost_machine(self, machine, machine_libcloud):
        # Need to get image in order to specify the OS type
        # out of the image id.
        size = machine_libcloud.extra.get('flavorId')
        location = machine_libcloud.driver.region[:3]
        driver_name = 'rackspacenova' + location
        price = get_size_price(driver_type='compute', driver_name=driver_name,
                               size_id=size)
        if price:
            plan_price = price.get(machine.os_type) or price.get('linux')
            # 730 is the number of hours per month as on
            # https://www.rackspace.com/calculator
            return plan_price, float(plan_price) * 730

            # TODO: RackSpace mentions on
            # https://www.rackspace.com/cloud/public-pricing
            # there's a minimum service charge of $50/mo across all servers.

    def _list_machines__postparse_machine(self, machine, machine_libcloud):
        # do not include ipv6 on public ips
        public_ips = []
        for ip in machine.public_ips:
            if ip and ':' not in ip:
                public_ips.append(ip)
        machine.public_ips = public_ips

        # Find os_type.
        try:
            machine.os_type = CloudImage.objects.get(
                cloud_provider=machine_libcloud.driver.type,
                image_id=machine_libcloud.extra.get('imageId'),
            ).os_type
        except:
            machine.os_type = 'linux'

    def _list_sizes_get_cpu(self, size):
        return size.vcpus

    def _list_sizes_set_description(self, size, cpu):
        return size.name + ' (%d cpus)' % cpu


class SoftLayerComputeController(BaseComputeController):

    def _connect(self):
        return get_driver(Provider.SOFTLAYER)(self.cloud.username,
                                              self.cloud.apikey)

    def _list_machines__machine_creation_date(self, machine, machine_libcloud):
        return machine_libcloud.extra.get('created')  # iso8601 string

    def _list_machines__postparse_machine(self, machine, machine_libcloud):
        machine.os_type = 'linux'
        if 'windows' in str(machine_libcloud.extra.get('image', '')).lower():
            machine.os_type = 'windows'

    def _list_machines__cost_machine(self, machine, machine_libcloud):
        # SoftLayer includes recurringFee on the VM metadata but
        # this is only for the compute - CPU pricing.
        # Other costs (ram, bandwidth, image) are included
        # on billingItemChildren.

        extra_fee = 0
        if not machine_libcloud.extra.get('hourlyRecurringFee'):
            cpu_fee = float(machine_libcloud.extra.get('recurringFee'))
            for item in machine_libcloud.extra.get('billingItemChildren', ()):
                # don't calculate billing that is cancelled
                if not item.get('cancellationDate'):
                    extra_fee += float(item.get('recurringFee'))
            return 0, cpu_fee + extra_fee
        else:
            # machine_libcloud.extra.get('recurringFee')
            # here will show what it has cost for the current month, up to now.
            cpu_fee = float(machine_libcloud.extra.get('hourlyRecurringFee'))
            for item in machine_libcloud.extra.get('billingItemChildren', ()):
                # don't calculate billing that is cancelled
                if not item.get('cancellationDate'):
                    extra_fee += float(item.get('hourlyRecurringFee'))

            return cpu_fee + extra_fee, 0

    def _list_machines__get_location(self, node):
        return node.extra.get('datacenter')

    def _reboot_machine(self, machine, machine_libcloud):
        self.connection.reboot_node(machine_libcloud)
        return True

    def _destroy_machine(self, machine, machine_libcloud):
        self.connection.destroy_node(machine_libcloud)


class NephoScaleComputeController(BaseComputeController):

    def _connect(self):
        return get_driver(Provider.NEPHOSCALE)(self.cloud.username,
                                               self.cloud.password)

    def _list_machines__machine_actions(self, machine, machine_libcloud):
        super(
            NephoScaleComputeController, self
        )._list_machines__machine_actions(machine, machine_libcloud)
        machine.actions.rename = True

    def _list_machines__machine_creation_date(self, machine, machine_libcloud):
        return machine_libcloud.extra.get('create_time')  # iso8601 string

    def _list_machines__postparse_machine(self, machine, machine_libcloud):
        machine.os_type = 'linux'
        if 'windows' in str(machine_libcloud.extra.get('image', '')).lower():
            machine.extra['os_type'] = machine.os_type = 'windows'

    def _list_machines__cost_machine(self, machine, machine_libcloud):
        size = str(machine_libcloud.extra.get('size_id', ''))
        price = get_size_price(driver_type='compute', driver_name='nephoscale',
                               size_id=size)
        return price, 0

    def _list_machines__get_location(self, node):
        return node.extra.get('zone')


class AzureComputeController(BaseComputeController):

    def _connect(self):
        tmp_cert_file = tempfile.NamedTemporaryFile(delete=False)
        tmp_cert_file.write(self.cloud.certificate)
        tmp_cert_file.close()
        return get_driver(Provider.AZURE)(self.cloud.subscription_id,
                                          tmp_cert_file.name)

    def _list_machines__postparse_machine(self, machine, machine_libcloud):
        machine.os_type = machine_libcloud.extra.get('os_type', 'linux')

    def _list_machines__cost_machine(self, machine, machine_libcloud):
        if machine_libcloud.state not in [NodeState.RUNNING, NodeState.PAUSED]:
            return 0, 0
        return machine_libcloud.extra.get('cost_per_hour', 0), 0

    def _list_images__fetch_images(self, search=None):
        images = self.connection.list_images()
        images = [image for image in images
                  if 'RightImage' not in image.name and
                  'Barracude' not in image.name and
                  'BizTalk' not in image.name]
        # There are many builds for some images eg Ubuntu.
        # All have the same name!
        images_dict = {}
        for image in images:
            if image.name not in images_dict:
                images_dict[image.name] = image
        return images_dict.values()

    def _cloud_service(self, machine_libcloud_id):
        """
        Azure libcloud driver needs the cloud service
        specified as well as the node
        """
        cloud_service = self.connection.get_cloud_service_from_node_id(
            machine_libcloud_id)
        return cloud_service

    def _get_machine_libcloud(self, machine, no_fail=False):
        cloud_service = self._cloud_service(machine.machine_id)
        for node in self.connection.list_nodes(
                ex_cloud_service_name=cloud_service):
            if node.id == machine.machine_id:
                return node
            if no_fail:
                return Node(machine.machine_id, name=machine.machine_id,
                            state=0, public_ips=[], private_ips=[],
                            driver=self.connection)
            raise MachineNotFoundError("Machine with id '%s'." %
                                       machine.machine_id)

    def _start_machine(self, machine, machine_libcloud):
        cloud_service = self._cloud_service(machine.machine_id)
        self.connection.ex_start_node(machine_libcloud,
                                      ex_cloud_service_name=cloud_service)

    def _stop_machine(self, machine, machine_libcloud):
        cloud_service = self._cloud_service(machine.machine_id)
        self.connection.ex_stop_node(machine_libcloud,
                                     ex_cloud_service_name=cloud_service)

    def _reboot_machine(self, machine, machine_libcloud):
        cloud_service = self._cloud_service(machine.machine_id)
        self.connection.reboot_node(machine_libcloud,
                                    ex_cloud_service_name=cloud_service)

    def _destroy_machine(self, machine, machine_libcloud):
        cloud_service = self._cloud_service(machine.machine_id)
        self.connection.destroy_node(machine_libcloud,
                                     ex_cloud_service_name=cloud_service)

    def _list_machines__machine_actions(self, machine, machine_libcloud):
        super(AzureComputeController, self)._list_machines__machine_actions(
            machine, machine_libcloud)
        if machine_libcloud.state is NodeState.PAUSED:
            machine.actions.start = True


class AzureArmComputeController(BaseComputeController):

    def _connect(self):
        return get_driver(Provider.AZURE_ARM)(self.cloud.tenant_id,
                                              self.cloud.subscription_id,
                                              self.cloud.key,
                                              self.cloud.secret)

    def _list_machines__postparse_machine(self, machine, machine_libcloud):
        machine.os_type = machine_libcloud.extra.get('os_type', 'linux')

    def _list_machines__cost_machine(self, machine, machine_libcloud):
        if machine_libcloud.state not in [NodeState.RUNNING, NodeState.PAUSED]:
            return 0, 0
        return machine_libcloud.extra.get('cost_per_hour', 0), 0

    def _list_machines__machine_creation_date(self, machine, machine_libcloud):
        return machine_libcloud.created_at  # datetime

    def _list_images__fetch_images(self, search=None):
        # Fetch mist's recommended images
        images = [NodeImage(id=image, name=name,
                            driver=self.connection, extra={})
                  for image, name in config.AZURE_ARM_IMAGES.items()]
        return images

    def _reboot_machine(self, machine, machine_libcloud):
        self.connection.reboot_node(machine_libcloud)

    def _destroy_machine(self, machine, machine_libcloud):
        self.connection.destroy_node(machine_libcloud)

    def _list_machines__machine_actions(self, machine, machine_libcloud):
        super(AzureArmComputeController, self)._list_machines__machine_actions(
            machine, machine_libcloud)
        if machine_libcloud.state is NodeState.PAUSED:
            machine.actions.start = True

    def _list_sizes__fetch_sizes(self):
        location = self.connection.list_locations()[0]
        sizes = self.connection.list_sizes(location)

        log.info("List sizes returned %d results for %s.",
                 len(sizes), self.cloud)

        _sizes = []
        for size in sizes:

            # create the object in db if it does not exist
            try:
                _size = CloudSize.objects.get(cloud=self.cloud,
                                              provider=self.provider,
                                              size_id=size.id)
            except CloudSize.DoesNotExist:
                _size = CloudSize(cloud=self.cloud,
                                  provider=self.provider,
                                  name=size.name, disk=size.disk,
                                  ram=size.ram, size_id=size.id,
                                  bandwidth=size.bandwidth, price=size.price
                                  )
            _size.cpus = size.extra.get('numberOfCores')

            desc = size.name + '/ ' + str(size.extra['numberOfCores']) \
                                    + ' cpus/' + str(size.ram / 1024) \
                                    + 'G RAM/ ' + str(size.disk) + 'GB SSD'

            _size.description = desc

            try:
                _size.save()
                _sizes.append(_size)
            except me.ValidationError as exc:
                log.error("Error adding %s: %s", size.name, exc.to_dict())
                raise BadRequestError({"msg": exc.message,
                                       "errors": exc.to_dict()})

        return _sizes

    def _list_machines__get_location(self, node):
        return node.extra.get('location')


class GoogleComputeController(BaseComputeController):

    def _connect(self):
        return get_driver(Provider.GCE)(self.cloud.email,
                                        self.cloud.private_key,
                                        project=self.cloud.project_id)

    def _list_machines__get_machine_extra(self, machine, machine_libcloud):
        # FIXME: we delete the extra.metadata for now because it can be
        # > 40kb per machine on GCE clouds with enabled GKE, causing the
        # websocket to overload and hang and is also a security concern.
        # We should revisit this and see if there is some use for this
        # metadata and if there are other fields that should be filtered
        # as well

        extra = copy.copy(machine_libcloud.extra)

        for key in extra.keys():
            if key in ['metadata']:
                del extra[key]
        return extra

    def _list_machines__machine_creation_date(self, machine, machine_libcloud):
        # iso8601 string
        return machine_libcloud.extra.get('creationTimestamp')

    def _list_machines__postparse_machine(self, machine, machine_libcloud):
        extra = machine_libcloud.extra

        # Wrap in try/except to prevent from future GCE API changes.
        # Identify server OS.
        os_type = 'linux'
        machine.os_type = machine.extra['os_type'] = os_type

        try:
            license = extra.get('license')
            if license:
                if 'sles' in license:
                    os_type = 'sles'
                if 'rhel' in license:
                    os_type = 'rhel'
                if 'win' in license:
                    os_type = 'win'
                    machine.os_type = 'windows'
                machine.extra['os_type'] = os_type

            if 'windows-cloud' in extra['disks'][0]['licenses'][0]:
                machine.os_type = 'windows'
                machine.extra['os_type'] = 'win'
        except:
            log.exception("Couldn't parse os_type for machine %s:%s for %s",
                          machine.id, machine.name, self.cloud)

        # Get disk metadata.
        try:
            if extra.get('boot_disk'):
                machine.extra['boot_disk_size'] = extra['boot_disk'].size
                machine.extra['boot_disk_type'] = extra[
                    'boot_disk'].extra.get('type')
                machine.extra.pop('boot_disk')
        except:
            log.exception("Couldn't parse disk for machine %s:%s for %s",
                          machine.id, machine.name, self.cloud)

        # Get zone name.
        try:
            if extra.get('zone'):
                machine.extra['zone'] = extra['zone'].name
        except:
            log.exception("Couldn't parse zone for machine %s:%s for %s",
                          machine.id, machine.name, self.cloud)

        # Get machine type.
        try:
            if extra.get('machineType'):
                machine_type = extra['machineType'].split('/')[-1]
                machine.extra['machine_type'] = machine_type
        except:
            log.exception("Couldn't parse machine type "
                          "for machine %s:%s for %s",
                          machine.id, machine.name, self.cloud)

    def _list_images__fetch_images(self, search=None):
        images = self.connection.list_images()
        # GCE has some objects in extra so we make sure they are not passed.
        for image in images:
            image.extra.pop('licenses', None)
        return images

    def _list_machines__cost_machine(self, machine, machine_libcloud):
        if machine_libcloud.state == NodeState.STOPPED:
            return 0, 0
        # https://cloud.google.com/compute/pricing
        size = machine_libcloud.extra.get('machineType').split('/')[-1]
        location = machine_libcloud.extra.get('zone').name
        # could be europe-west1-d, we want europe_west1
        location = '-'.join(location.split('-')[:2])

        driver_name = 'google_' + location
        price = get_size_price(driver_type='compute', driver_name=driver_name,
                               size_id=size)

        if not price:
            if size.startswith('custom'):
                cpu_price = 'custom-vm-core'
                ram_price = 'custom-vm-ram'
                if 'preemptible' in size:
                    cpu_price = 'custom-vm-core-preemptible'
                    ram_price = 'custom-vm-ram-preemptible'

                cpu_price = get_size_price(driver_type='compute',
                                           driver_name=driver_name,
                                           size_id=cpu_price)
                ram_price = get_size_price(driver_type='compute',
                                           driver_name=driver_name,
                                           size_id=ram_price)
                # Example custom-4-16384
                try:
                    cpu = int(size.split('-')[1])
                    ram = int(size.split('-')[2]) / 1024
                    price = cpu * cpu_price + ram * ram_price
                except:
                    log.exception("Couldn't parse custom size %s for cloud %s",
                                  size, self.cloud)
                    return 0, 0
            else:
                return 0, 0
        os_type = machine_libcloud.extra.get('os_type')
        os_cost_per_hour = 0
        if os_type == 'sles':
            if size in ('f1-micro', 'g1-small'):
                os_cost_per_hour = 0.02
            else:
                os_cost_per_hour = 0.11
        if os_type == 'win':
            if size in ('f1-micro', 'g1-small'):
                os_cost_per_hour = 0.02
            else:
                cores = size.split('-')[-1]
                os_cost_per_hour = cores * 0.04
        if os_type == 'rhel':
            if size in ('n1-highmem-2', 'n1-highcpu-2', 'n1-highmem-4',
                        'n1-highcpu-4', 'f1-micro', 'g1-small',
                        'n1-standard-1', 'n1-standard-2', 'n1-standard-4'):
                os_cost_per_hour = 0.06
            else:
                os_cost_per_hour = 0.13

        try:
            if 'preemptible' in size:
                # No monthly discount.
                return price + os_cost_per_hour, 0
            else:
                # Monthly discount of 30% if the VM runs all the billing month.
                # Monthly discount on instance size only (not on OS image).
                return 0.7 * price + os_cost_per_hour, 0
            # TODO: better calculate the discounts, taking under consideration
            # when the VM has been initiated.
        except:
            pass

    def _list_sizes_get_cpu(self, size):
        return size.extra.get('guestCpus')

    def _list_sizes_set_description(self, size, cpu):
        return "%s (%s)" % (size.name,
                            size.extra.get('description'))

    def _list_machines__get_location(self, node):
        return node.extra.get('zone').name


class HostVirtualComputeController(BaseComputeController):

    def _connect(self):
        return get_driver(Provider.HOSTVIRTUAL)(self.cloud.apikey)


class PacketComputeController(BaseComputeController):

    def _connect(self):
        return get_driver(Provider.PACKET)(self.cloud.apikey,
                                           project=self.cloud.project_id)

    def _list_machines__machine_creation_date(self, machine, machine_libcloud):
        return machine_libcloud.extra.get('created_at')  # iso8601 string

    def _list_machines__cost_machine(self, machine, machine_libcloud):
        size = machine_libcloud.extra.get('plan')
        price = get_size_price(driver_type='compute', driver_name='packet',
                               size_id=size)
        return price or 0, 0

    def _list_machines__get_location(self, node):
        return node.extra.get('facility')

    def _list_machines__fetch_machines(self):
        return self.connection.list_nodes(self.cloud.project_id)


class VultrComputeController(BaseComputeController):

    def _connect(self):
        return get_driver(Provider.VULTR)(self.cloud.apikey)

    def _list_machines__machine_creation_date(self, machine, machine_libcloud):
        return machine_libcloud.extra.get('date_created')  # iso8601 string

    def _list_machines__cost_machine(self, machine, machine_libcloud):
        return 0, machine_libcloud.extra.get('cost_per_month', 0)

    def _list_machines_get_size(self, node):
        cpus = node.extra.get('vcpu_count')
        if node.extra.get('ram'):
            node.ram = [int(s) for s in node.extra.get('ram').split()
                        if s.isdigit()][0]
        if node.extra.get('disk'):
            node.disk = [int(s) for s in node.extra.get('disk').split()
                         if s.isdigit()][0]
        try:
            _size = CloudSize.objects.get(cloud=self.cloud,
                                          cpus=cpus, ram=node.ram,
                                          disk=node.disk)
            return _size
        except CloudSize.DoesNotExist:
            return ''

    def _list_sizes_get_cpu(self, size):
        return size.extra.get('vcpu_count')

    def _list_sizes_set_description(self, size, cpu):
        return size.name + ' (%d cpus)' % cpu

    def _list_machines__get_location(self, node):
        return node.extra.get('location')


class VSphereComputeController(BaseComputeController):

    def _connect(self):
        host = dnat(self.cloud.owner, self.cloud.host)
        return get_driver(Provider.VSPHERE)(host=host,
                                            username=self.cloud.username,
                                            password=self.cloud.password)

    def check_connection(self):
        """Check connection without performing `list_machines`

        In vSphere we are sure we got a successful connection with the provider
        if `self.connect` works, no need to run a `list_machines` to find out.

        """
        self.connect()


class VCloudComputeController(BaseComputeController):

    def _connect(self):
        host = dnat(self.cloud.owner, self.cloud.host)
        return get_driver(self.provider)(self.cloud.username,
                                         self.cloud.password, host=host,
                                         port=int(self.cloud.port)
                                         )

    def _list_machines__machine_actions(self, machine, machine_libcloud):
        super(VCloudComputeController, self)._list_machines__machine_actions(
            machine, machine_libcloud)
        if machine_libcloud.state is NodeState.PENDING:
            machine.actions.start = True
            machine.actions.stop = True


class OpenStackComputeController(BaseComputeController):

    def _connect(self):
        url = dnat(self.cloud.owner, self.cloud.url)
        return get_driver(Provider.OPENSTACK)(
            self.cloud.username,
            self.cloud.password,
            ex_force_auth_version='2.0_password',
            ex_force_auth_url=url,
            ex_tenant_name=self.cloud.tenant,
            ex_force_service_region=self.cloud.region,
            ex_force_base_url=self.cloud.compute_endpoint,
        )

    def _list_machines__machine_creation_date(self, machine, machine_libcloud):
        return machine_libcloud.extra.get('created')  # iso8601 string

    def _list_machines__machine_actions(self, machine, machine_libcloud):
        super(OpenStackComputeController,
              self)._list_machines__machine_actions(machine, machine_libcloud)
        machine.actions.rename = True
        machine.actions.resize = True

    def _resize_machine(self, machine, machine_libcloud, plan_id, kwargs):
        size = NodeSize(plan_id, name=plan_id, ram='', disk='',
                        bandwidth='', price='', driver=self.connection)
        try:
            self.connection.ex_resize(machine_libcloud, size)
            self.connection.ex_confirm_resize(machine_libcloud)
        except Exception as exc:
            raise BadRequestError('Failed to resize node: %s' % exc)

    def _list_machines__postparse_machine(self, machine, machine_libcloud):
        # do not include ipv6 on public ips
        public_ips = []
        for ip in machine.public_ips:
            if ip and ':' not in ip:
                public_ips.append(ip)
        machine.public_ips = public_ips
        machine.size = machine['extra'].get('flavorId')

    def _list_sizes_get_cpu(self, size):
        return size.vcpus

    def _list_sizes_set_description(self, size, cpu):
        return size.name + ' ( %d cpus / %dM RAM)' \
                           % (cpu, size.ram)


class DockerComputeController(BaseComputeController):

    def __init__(self, *args, **kwargs):
        super(DockerComputeController, self).__init__(*args, **kwargs)
        self._dockerhost = None

    def _connect(self):
        host, port = dnat(self.cloud.owner, self.cloud.host, self.cloud.port)

        try:
            socket.setdefaulttimeout(15)
            so = socket.socket(socket.AF_INET, socket.SOCK_STREAM)
            so.connect((sanitize_host(host), int(port)))
            so.close()
        except:
            raise Exception("Make sure host is accessible "
                            "and docker port is specified")

        # TLS authentication.
        if self.cloud.key_file and self.cloud.cert_file:
            key_temp_file = tempfile.NamedTemporaryFile(delete=False)
            key_temp_file.write(self.cloud.key_file)
            key_temp_file.close()
            cert_temp_file = tempfile.NamedTemporaryFile(delete=False)
            cert_temp_file.write(self.cloud.cert_file)
            cert_temp_file.close()
            ca_cert = None
            if self.cloud.ca_cert_file:
                ca_cert_temp_file = tempfile.NamedTemporaryFile(delete=False)
                ca_cert_temp_file.write(self.cloud.ca_cert_file)
                ca_cert_temp_file.close()
                ca_cert = ca_cert_temp_file.name

            # tls auth
            return get_container_driver(Container_Provider.DOCKER)(
                host=host, port=port,
                key_file=key_temp_file.name,
                cert_file=cert_temp_file.name,
                ca_cert=ca_cert)

        # Username/Password authentication.
        if self.cloud.username and self.cloud.password:

            return get_container_driver(Container_Provider.DOCKER)(
                key=self.cloud.username,
                secret=self.cloud.password,
                host=host, port=port)
        # open authentication.
        else:
            return get_container_driver(Container_Provider.DOCKER)(
                host=host, port=port)

    def _list_machines__fetch_machines(self):
        """Perform the actual libcloud call to get list of containers"""
        containers = self.connection.list_containers(all=self.cloud.show_all)
        # add public/private ips for mist
        for container in containers:
            public_ips, private_ips = [], []
            host = sanitize_host(self.cloud.host)
            if is_private_subnet(host):
                private_ips.append(host)
            else:
                public_ips.append(host)

            container.public_ips = public_ips
            container.private_ips = private_ips
            container.size = None
            container.image = container.image.name
        return containers

    def _list_machines__machine_creation_date(self, machine, machine_libcloud):
        return machine_libcloud.extra.get('created')  # unix timestamp

    def _list_machines__machine_actions(self, machine, machine_libcloud):
        # todo this is not necessary
        super(DockerComputeController, self)._list_machines__machine_actions(
            machine, machine_libcloud)
        if machine_libcloud.state in (ContainerState.REBOOTING,
                                      ContainerState.PENDING):
            machine.actions.start = False
            machine.actions.stop = False
            machine.actions.reboot = False
        elif machine_libcloud.state in (ContainerState.STOPPED,
                                        ContainerState.UNKNOWN):
            # We assume unknown state means stopped.
            machine.actions.start = True
            machine.actions.stop = False
            machine.actions.reboot = False
        elif machine_libcloud.state in (ContainerState.TERMINATED, ):
            machine.actions.start = False
            machine.actions.stop = False
            machine.actions.reboot = False
            machine.actions.destroy = False
            machine.actions.rename = False

    def _list_machines__postparse_machine(self, machine, machine_libcloud):
        machine.machine_type = 'container'
        machine.parent = self.dockerhost

    def _list_sizes__fetch_sizes(self):
        return []

    @property
    def dockerhost(self):
        """This is a helper method to get the machine representing the host"""
        if self._dockerhost is not None:
            return self._dockerhost

        try:
            # Find dockerhost from database.
            machine = Machine.objects.get(cloud=self.cloud,
                                          machine_type='container-host')
        except Machine.DoesNotExist:
            try:
                # Find dockerhost with previous format from database.
                machine = Machine.objects.get(
                    cloud=self.cloud,
                    # Nested query. Trailing underscores to avoid conflict
                    # with mongo's $type operator. See:
                    # https://github.com/MongoEngine/mongoengine/issues/1410
                    **{'extra__tags__type__': 'docker_host'}
                )
            except Machine.DoesNotExist:
                # Create dockerrhost machine.
                machine = Machine(cloud=self.cloud,
                                  machine_type='container-host')

        # Update dockerhost machine model fields.
        changed = False
        for attr, val in {'name': self.cloud.title,
                          'hostname': self.cloud.host,
                          'machine_type': 'container-host'}.iteritems():
            if getattr(machine, attr) != val:
                setattr(machine, attr, val)
                changed = True
        if not machine.machine_id:
            machine.machine_id = machine.id
            changed = True
        try:
            ip_addr = socket.gethostbyname(machine.hostname)
        except socket.gaierror:
            pass
        else:
            is_private = netaddr.IPAddress(ip_addr).is_private()
            ips = machine.private_ips if is_private else machine.public_ips
            if ip_addr not in ips:
                ips.insert(0, ip_addr)
                changed = True
        if changed:
            machine.save()

        self._dockerhost = machine
        return machine

    def inspect_node(self, machine_libcloud):
        """
        Inspect a container
        """
        result = self.connection.connection.request(
            "/v%s/containers/%s/json" % (self.connection.version,
                                         machine_libcloud.id)).object

        name = result.get('Name').strip('/')
        if result['State']['Running']:
            state = ContainerState.RUNNING
        else:
            state = ContainerState.STOPPED

        extra = {
            'image': result.get('Image'),
            'volumes': result.get('Volumes'),
            'env': result.get('Config', {}).get('Env'),
            'ports': result.get('ExposedPorts'),
            'network_settings': result.get('NetworkSettings', {}),
            'exit_code': result['State'].get("ExitCode")
        }

        node_id = result.get('Id')
        if not node_id:
            node_id = result.get('ID', '')

        host = sanitize_host(self.cloud.host)
        public_ips, private_ips = [], []
        if is_private_subnet(host):
            private_ips.append(host)
        else:
            public_ips.append(host)

        networks = result['NetworkSettings'].get('Networks', {})
        for network in networks:
            network_ip = networks[network].get('IPAddress')
            if is_private_subnet(network_ip):
                private_ips.append(network_ip)
            else:
                public_ips.append(network_ip)

        ips = []  # TODO maybe the api changed
        ports = result.get('Ports', [])
        for port in ports:
            if port.get('IP') is not None:
                ips.append(port.get('IP'))

        contnr = (Container(id=node_id,
                            name=name,
                            image=result.get('Image'),
                            state=state,
                            ip_addresses=ips,
                            driver=self.connection,
                            extra=extra))
        contnr.public_ips = public_ips
        contnr.private_ips = private_ips
        contnr.size = None
        return contnr

    def _list_machines__fetch_generic_machines(self):
        return [self.dockerhost]

    def _list_images__fetch_images(self, search=None):
        # Fetch mist's recommended images
        images = [ContainerImage(id=image, name=name, path=None,
                                 version=None, driver=self.connection,
                                 extra={})
                  for image, name in config.DOCKER_IMAGES.items()]
        # Add starred images
        images += [ContainerImage(id=image, name=image, path=None,
                                  version=None, driver=self.connection,
                                  extra={})
                   for image in self.cloud.starred
                   if image not in config.DOCKER_IMAGES]
        # Fetch images from libcloud (supports search).
        if search:
            images += self.connection.ex_search_images(term=search)[:100]
        else:
            images += self.connection.list_images()
        return images

    def image_is_default(self, image_id):
        return image_id in config.DOCKER_IMAGES

    def _action_change_port(self, machine, machine_libcloud):
        """This part exists here for docker specific reasons. After start,
        reboot and destroy actions, docker machine instance need to rearrange
        its port. Finally save the machine in db.
        """
        # this exist here cause of docker host implementation
        if machine.machine_type == 'container-host':
            return
        container_info = self.inspect_node(machine_libcloud)

        try:
            port = container_info.extra[
                'network_settings']['Ports']['22/tcp'][0]['HostPort']
        except (KeyError, TypeError):
            # add TypeError in case of 'Ports': {u'22/tcp': None}
            port = 22

        for key_assoc in machine.key_associations:
            key_assoc.port = port
        machine.save()

    def _get_machine_libcloud(self, machine, no_fail=False):
        """Return an instance of a libcloud node

        This is a private method, used mainly by machine action methods.
        """
        assert self.cloud == machine.cloud
        for node in self.connection.list_containers():
            if node.id == machine.machine_id:
                return node
        if no_fail:
            container = Container(id=machine.machine_id,
                                  name=machine.machine_id,
                                  image=machine.image_id,
                                  state=0,
                                  ip_addresses=[],
                                  driver=self.connection,
                                  extra={})
            container.public_ips = []
            container.private_ips = []
            container.size = None
            return container
        raise MachineNotFoundError(
            "Machine with machine_id '%s'." % machine.machine_id
        )

    def _start_machine(self, machine, machine_libcloud):
        self.connection.start_container(machine_libcloud)
        self._action_change_port(machine, machine_libcloud)

    def reboot_machine(self, machine):
        if machine.machine_type == 'container-host':
            return self.reboot_machine_ssh(machine)
        return super(DockerComputeController, self).reboot_machine(machine)

    def _reboot_machine(self, machine, machine_libcloud):
        self.connection.restart_container(machine_libcloud)
        self._action_change_port(machine, machine_libcloud)

    def _stop_machine(self, machine, machine_libcloud):
        self.connection.stop_container(machine_libcloud)
        return True

    def _destroy_machine(self, machine, machine_libcloud):
        if machine_libcloud.state == ContainerState.RUNNING:
            self.connection.stop_container(machine_libcloud)
        self.connection.destroy_container(machine_libcloud)


class LibvirtComputeController(BaseComputeController):

    def _connect(self):
        """Three supported ways to connect: local system, qemu+tcp, qemu+ssh"""

        import libcloud.compute.drivers.libvirt_driver
        libvirt_driver = libcloud.compute.drivers.libvirt_driver
        libvirt_driver.ALLOW_LIBVIRT_LOCALHOST = config.ALLOW_LIBVIRT_LOCALHOST

        if self.cloud.key:
            host, port = dnat(self.cloud.owner,
                              self.cloud.host, self.cloud.port)
            return get_driver(Provider.LIBVIRT)(host,
                                                hypervisor=self.cloud.host,
                                                user=self.cloud.username,
                                                ssh_key=self.cloud.key.private,
                                                ssh_port=int(port))
        else:
            host, port = dnat(self.cloud.owner, self.cloud.host, 5000)
            return get_driver(Provider.LIBVIRT)(host,
                                                hypervisor=self.cloud.host,
                                                user=self.cloud.username,
                                                tcp_port=int(port))

    def _list_machines__machine_actions(self, machine, machine_libcloud):
        super(LibvirtComputeController, self)._list_machines__machine_actions(
            machine, machine_libcloud)
        if machine.extra.get('tags', {}).get('type') == 'hypervisor':
            # Allow only reboot and tag actions for hypervisor.
            for action in ('start', 'stop', 'destroy', 'rename'):
                setattr(machine.actions, action, False)
        else:
            machine.actions.undefine = True
            if machine_libcloud.state is NodeState.TERMINATED:
                # In libvirt a terminated machine can be started.
                machine.actions.start = True
            if machine_libcloud.state is NodeState.RUNNING:
                machine.actions.suspend = True
            if machine_libcloud.state is NodeState.SUSPENDED:
                machine.actions.resume = True

    def _list_machines__postparse_machine(self, machine, machine_libcloud):
        xml_desc = machine_libcloud.extra.get('xml_description')
        if xml_desc:
            machine.extra['xml_description'] = escape(xml_desc)

    def _list_images__fetch_images(self, search=None):
        return self.connection.list_images(location=self.cloud.images_location)

    def _reboot_machine(self, machine, machine_libcloud):
        hypervisor = machine_libcloud.extra.get('tags', {}).get('type', None)
        if hypervisor == 'hypervisor':
            # issue an ssh command for the libvirt hypervisor
            try:
                hostname = machine_libcloud.public_ips[0] if \
                    machine_libcloud.public_ips else \
                    machine_libcloud.private_ips[0]
                command = '$(command -v sudo) shutdown -r now'
                # todo move it up
                from mist.api.methods import ssh_command
                ssh_command(self.cloud.owner, self.cloud.id,
                            machine_libcloud.id, hostname, command)
                return True
            except MistError as exc:
                log.error("Could not ssh machine %s", machine.name)
                raise
            except Exception as exc:
                log.exception(exc)
                raise InternalServerError(exc=exc)
        else:
            machine_libcloud.reboot()

    def _resume_machine(self, machine, machine_libcloud):
        self.connection.ex_resume_node(machine_libcloud)

    def _suspend_machine(self, machine, machine_libcloud):
        self.connection.ex_suspend_node(machine_libcloud)

    def _undefine_machine(self, machine, machine_libcloud):
        self.connection.ex_undefine_node(machine_libcloud)

    def _list_sizes_get_cpu(self, size):
        return size.extra.get('cpu')


class OnAppComputeController(BaseComputeController):

    def _connect(self):
        return get_driver(Provider.ONAPP)(key=self.cloud.username,
                                          secret=self.cloud.apikey,
                                          host=self.cloud.host,
                                          verify=self.cloud.verify)

    def _list_machines__machine_actions(self, machine, machine_libcloud):
        super(OnAppComputeController, self)._list_machines__machine_actions(
            machine, machine_libcloud)
        machine.actions.resize = True
        if machine_libcloud.state is NodeState.RUNNING:
            machine.actions.suspend = True
        if machine_libcloud.state is NodeState.SUSPENDED:
            machine.actions.resume = True

    def _list_machines__machine_creation_date(self, machine, machine_libcloud):
        created_at = machine_libcloud.extra.get('created_at')
        created_at = iso8601.parse_date(created_at)
        created_at = pytz.UTC.normalize(created_at)
        return created_at

    def _list_machines__postparse_machine(self, machine, machine_libcloud):
        machine.os_type = machine_libcloud.extra.get('operating_system',
                                                     'linux')
        # on a VM this has been freebsd and it caused list_machines to raise
        # exception due to validation of machine model
        if machine.os_type not in ('unix', 'linux', 'windows', 'coreos'):
            machine.os_type = 'linux'

        machine.extra['image_id'] = machine.extra.get('template_label') \
            or machine.extra.get('operating_system_distro')
        machine.extra.pop('template_label', None)
        machine.extra['size'] = "%scpu, %sM ram" % \
            (machine.extra.get('cpus'), machine.extra.get('memory'))

    def _list_machines__cost_machine(self, machine, machine_libcloud):
        if machine_libcloud.state == NodeState.STOPPED:
            return machine_libcloud.extra.get('price_per_hour_powered_off',
                                              0), 0
        else:
            return machine_libcloud.extra.get('price_per_hour', 0), 0

    def _resume_machine(self, machine, machine_libcloud):
        self.connection.ex_resume_node(machine_libcloud)

    def _suspend_machine(self, machine, machine_libcloud):
        self.connection.ex_suspend_node(machine_libcloud)

    def _resize_machine(self, machine, machine_libcloud, plan_id, kwargs):
        # send only non empty valid args
        valid_kwargs = {}
        for param in kwargs:
            if param in ['memory', 'cpus', 'cpu_shares', 'cpu_units'] \
                    and kwargs[param]:
                    valid_kwargs[param] = kwargs[param]
        try:
            self.connection.ex_resize_node(machine_libcloud, **valid_kwargs)
        except Exception as exc:
            raise BadRequestError('Failed to resize node: %s' % exc)

    def _list_locations__fetch_locations(self):
        """Get locations

        We will perform a few calls to get hypervisor_group_id
        paramater sent for create machine, and the max sizes to
        populate the create machine wizard for cpu/disk/memory,
        since this info can be retrieved per location.
        We will also get network information and match it per
        location, useful only to choose network on new VMs

        """
        # calls performed:
        # 1) get list of compute zones - associate
        # location with hypervisor_group_id, max_cpu, max_memory
        # 2) get data store zones and data stores to get max_disk_size
        # 3) get network ids per location

        locations = self.connection.list_locations()
        if locations:
            hypervisors = self.connection.connection.request(
                "/settings/hypervisor_zones.json")
            for l in locations:
                for hypervisor in hypervisors.object:
                    h = hypervisor.get("hypervisor_group")
                    if str(h.get("location_group_id")) == l.id:
                        # get max_memory/max_cpu
                        l.extra["max_memory"] = h.get("max_host_free_memory")
                        l.extra["max_cpu"] = h.get("max_host_cpu")
                        l.extra["hypervisor_group_id"] = h.get("id")
                        break

            try:
                data_store_zones = self.connection.connection.request(
                    "/settings/data_store_zones.json").object
                data_stores = self.connection.connection.request(
                    "/settings/data_stores.json").object
            except:
                pass

            for l in locations:
                # get data store zones, and match with locations
                # through location_group_id
                # then calculate max_disk_size per data store,
                # by matching data store zones and data stores
                try:
                    store_zones = [dsg for dsg in data_store_zones if l.id is
                                   str(dsg['data_store_group']
                                       ['location_group_id'])]
                    for store_zone in store_zones:
                        stores = [store for store in data_stores if
                                  store['data_store']['data_store_group_id'] is
                                  store_zone['data_store_group']['id']]
                        for store in stores:
                            l.extra['max_disk_size'] = store['data_store']
                            ['data_store_size'] - store['data_store']['usage']
                except:
                    pass

            try:
                networks = self.connection.connection.request(
                    "/settings/network_zones.json").object
            except:
                pass

            for l in locations:
                # match locations with network ids (through location_group_id)
                l.extra['networks'] = []

                try:
                    for network in networks:
                        net = network["network_group"]
                        if str(net["location_group_id"]) == l.id:
                            l.extra['networks'].append({'name': net['label'],
                                                        'id': net['id']})
                except:
                    pass

        return locations


class OtherComputeController(BaseComputeController):

    def _connect(self):
        return None

    def _list_machines__fetch_machines(self):
        return []

    def _list_machines__update_generic_machine_state(self, machine):
        """Update generic machine state (based on ping/ssh probes)

        It is only used in generic machines.
        """

        # Defaults
        machine.unreachable_since = None
        machine.state = config.STATES[NodeState.UNKNOWN]

        # If any of the probes has succeeded, then state is running
        if (
            machine.ssh_probe and not machine.ssh_probe.unreachable_since or
            machine.ping_probe and not machine.ping_probe.unreachable_since
        ):
            machine.state = config.STATES[NodeState.RUNNING]

        # If ssh probe failed, then unreachable since then
        if machine.ssh_probe and machine.ssh_probe.unreachable_since:
            machine.unreachable_since = machine.ssh_probe.unreachable_since
        # Else if ssh probe has never succeeded and ping probe failed,
        # then unreachable since then
        elif (not machine.ssh_probe and
              machine.ping_probe and machine.ping_probe.unreachable_since):
            machine.unreachable_since = machine.ping_probe.unreachable_since

    def _list_machines__generic_machine_actions(self, machine):
        """Update an action for a bare metal machine

        Bare metal machines only support remove, reboot and tag actions"""

        super(OtherComputeController,
              self)._list_machines__generic_machine_actions(machine)
        machine.actions.remove = True

    def _get_machine_libcloud(self, machine):
        return None

    def _list_machines__fetch_generic_machines(self):
        return Machine.objects(cloud=self.cloud, missing_since=None)

    def reboot_machine(self, machine):
        return self.reboot_machine_ssh(machine)

    def remove_machine(self, machine):
        while machine.key_associations:
            machine.key_associations.pop()
        machine.missing_since = datetime.datetime.now()
        machine.save()

    def list_images(self, search=None):
        return []

    def list_sizes(self):
        return []

    def list_locations(self):
        return []<|MERGE_RESOLUTION|>--- conflicted
+++ resolved
@@ -208,6 +208,12 @@
         return node.extra.get('availability')
 
     def _list_sizes__fetch_sizes(self):
+        """List available sizes for EC2 cloud
+
+        In EC2 we currently do not store price, since it is
+        different for each os.
+
+        """
         fetched_sizes = self.connection.list_sizes()
 
         log.info("List sizes returned %d results for %s.",
@@ -249,43 +255,6 @@
     def _list_sizes_set_description(self, size, cpu):
         return '%s - %s' % (size.id, size.name)
 
-<<<<<<< HEAD
-=======
-    def _list_sizes__fetch_sizes(self):
-        fetched_sizes = self.connection.list_sizes()
-
-        log.info("List sizes returned %d results for %s.",
-                 len(fetched_sizes), self.cloud)
-        sizes = []
-
-        for size in fetched_sizes:
-
-            # create the object in db if it does not exist
-            try:
-                _size = CloudSize.objects.get(cloud=self.cloud,
-                                              size_id=size.id)
-            except CloudSize.DoesNotExist:
-                _size = CloudSize(cloud=self.cloud,
-                                  name=size.name, disk=size.disk,
-                                  ram=size.ram, size_id=size.id,
-                                  bandwidth=size.bandwidth
-                                  )
-            cpus = self._list_sizes_get_cpu(size)
-            _size.cpus = cpus
-            _size.provider = self.provider
-            _size.description = self._list_sizes_set_description(size,
-                                                                 cpus)
-            try:
-                _size.save()
-                sizes.append(_size)
-            except me.ValidationError as exc:
-                log.error("Error adding %s: %s", size.name, exc.to_dict())
-                raise BadRequestError({"msg": exc.message,
-                                       "errors": exc.to_dict()})
-
-        return sizes
-
->>>>>>> 1256e0f2
 
 class DigitalOceanComputeController(BaseComputeController):
 
