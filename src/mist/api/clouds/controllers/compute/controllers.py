--- conflicted
+++ resolved
@@ -924,18 +924,6 @@
             machine.os_type = os_type
             updated = True
 
-<<<<<<< HEAD
-        nic_id = node_dict['extra'].get('networkProfile')[0].get('id')
-        from mist.api.networks.models import Network
-        nets = Network.objects.filter(cloud=self.cloud, missing_since=None)
-        for net in nets:
-            for nic in net.extra.get('nics', []):
-                if nic == nic_id:
-                    if net != machine.network:
-                        machine.network = net
-                        updated = True
-                    break
-=======
         subnet = node_dict['extra'].get('subnet')
         if subnet:
             network_id = subnet.split('/subnets')[0]
@@ -950,7 +938,6 @@
             except me.DoesNotExist:
                 pass
 
->>>>>>> 55c4efe1
         network_id = machine.network.network_id if machine.network else ''
         if machine.extra.get('network') != network_id:
             machine.extra['network'] = network_id
