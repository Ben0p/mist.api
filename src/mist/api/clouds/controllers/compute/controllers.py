--- conflicted
+++ resolved
@@ -92,8 +92,6 @@
         if machine_libcloud.state != NodeState.TERMINATED:
             machine.actions.resize = True
 
-<<<<<<< HEAD
-=======
     def _resize_machine(self, machine, machine_libcloud, node_size, kwargs):
         attributes = {'InstanceType.Value': node_size.id}
         # instance must be in stopped mode
@@ -107,7 +105,6 @@
         except Exception as exc:
             raise BadRequestError('Failed to resize node: %s' % exc)
 
->>>>>>> bb76b9fc
     def _list_machines__postparse_machine(self, machine, machine_libcloud):
         # Find os_type.
         try:
@@ -160,19 +157,6 @@
 
     def _list_machines__get_subnet(self, node):
         return node.extra.get('subnet_id')
-
-    def _resize_machine(self, machine, machine_libcloud, plan_id, kwargs):
-        attributes = {'InstanceType.Value': plan_id}
-        # instance must be in stopped mode
-        if machine_libcloud.state != NodeState.STOPPED:
-            raise BadRequestError('The instance has to be stopped '
-                                  'in order to be resized')
-        try:
-            self.connection.ex_modify_instance_attribute(machine_libcloud,
-                                                         attributes)
-            self.connection.ex_start_node(machine_libcloud)
-        except Exception as exc:
-            raise BadRequestError('Failed to resize node: %s' % exc)
 
     def _list_images__fetch_images(self, search=None):
         default_images = config.EC2_IMAGES[self.cloud.region]
