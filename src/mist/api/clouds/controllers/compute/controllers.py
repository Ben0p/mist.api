--- conflicted
+++ resolved
@@ -2729,11 +2729,7 @@
         locations = self.connection.list_locations()
         node_location = None
         if not machine.location:
-<<<<<<< HEAD
-            vm = self.connection._find_template_by_uuid(node.id)
-=======
             vm = self.connection.find_by_uuid(node.id)
->>>>>>> 6ef5c9ca
             location_id = vm.summary.runtime.host.name
         else:
             location_id = machine.location.external_id
