"""Cloud ComputeControllers

A cloud controller handles all operations that can be performed on a cloud,
commonly using libcloud under the hood.

It also performs several steps and combines the information stored in the
database with that returned from API calls to providers.

For each different cloud type, there is a corresponding cloud controller
defined here. All the different classes inherit BaseComputeController and share
a commmon interface, with the exception that some controllers may not have
implemented all methods.

A cloud controller is initialized given a cloud. Most of the time it will be
accessed through a cloud model, using the `ctl` abbreviation, like this:

    cloud = mist.api.clouds.models.Cloud.objects.get(id=cloud_id)
    print cloud.ctl.compute.list_machines()

"""


import re
import copy
import socket
import logging
import datetime
import netaddr
import tempfile
import iso8601
import pytz

import mongoengine as me

from time import sleep
from html import unescape

from xml.sax.saxutils import escape

from libcloud.pricing import get_size_price
from libcloud.compute.base import Node, NodeImage, NodeLocation
from libcloud.compute.providers import get_driver
from libcloud.container.providers import get_driver as get_container_driver
from libcloud.compute.types import Provider, NodeState
from libcloud.container.types import Provider as Container_Provider
from libcloud.container.types import ContainerState
from libcloud.container.base import ContainerImage, Container
from libcloud.common.exceptions import BaseHTTPError
from mist.api.exceptions import MistError
from mist.api.exceptions import InternalServerError
from mist.api.exceptions import MachineNotFoundError
from mist.api.exceptions import BadRequestError
from mist.api.exceptions import NotFoundError
from mist.api.helpers import sanitize_host
from mist.api.helpers import amqp_owner_listening

from mist.api.clouds.controllers.main.base import BaseComputeController

from mist.api import config

if config.HAS_VPN:
    from mist.vpn.methods import destination_nat as dnat
else:
    from mist.api.dummy.methods import dnat


log = logging.getLogger(__name__)


def is_private_subnet(host):
    try:
        ip_addr = netaddr.IPAddress(host)
    except netaddr.AddrFormatError:
        try:
            ip_addr = netaddr.IPAddress(socket.gethostbyname(host))
        except socket.gaierror:
            return False
    return ip_addr.is_private()


class AmazonComputeController(BaseComputeController):

    def _connect(self):
        return get_driver(Provider.EC2)(self.cloud.apikey,
                                        self.cloud.apisecret,
                                        region=self.cloud.region)

    def _list_machines__machine_actions(self, machine, machine_libcloud):
        super(AmazonComputeController, self)._list_machines__machine_actions(
            machine, machine_libcloud)
        machine.actions.rename = True
        if machine_libcloud.state != NodeState.TERMINATED:
            machine.actions.resize = True

    def _resize_machine(self, machine, machine_libcloud, node_size, kwargs):
        attributes = {'InstanceType.Value': node_size.id}
        # instance must be in stopped mode
        if machine_libcloud.state != NodeState.STOPPED:
            raise BadRequestError('The instance has to be stopped '
                                  'in order to be resized')
        try:
            self.connection.ex_modify_instance_attribute(machine_libcloud,
                                                         attributes)
            self.connection.ex_start_node(machine_libcloud)
        except Exception as exc:
            raise BadRequestError('Failed to resize node: %s' % exc)

    def _list_machines__postparse_machine(self, machine, machine_libcloud):
        updated = False
        # This is windows for windows servers and None for Linux.
        os_type = machine_libcloud.extra.get('platform', 'linux')

        if machine.os_type != os_type:
            machine.os_type = os_type
            updated = True

        try:
            # return list of ids for network interfaces as str
            network_interfaces = machine_libcloud.extra['network_interfaces']
            network_interfaces = [{
                'id': network_interface.id,
                'state': network_interface.state,
                'extra': network_interface.extra
            } for network_interface in network_interfaces]
        except Exception as exc:
            log.warning("Cannot parse net ifaces for machine %s/%s/%s: %r" % (
                machine.name, machine.id, machine.owner.name, exc
            ))
            network_interfaces = []

        if network_interfaces != machine.extra['network_interfaces']:
            machine.extra['network_interfaces'] = network_interfaces
            updated = True

        network_id = machine_libcloud.extra.get('vpc_id')

        if machine.extra.get('network') != network_id:
            machine.extra['network'] = network_id
            updated = True

        # Discover network of machine.
        from mist.api.networks.models import Network
        try:
            network = Network.objects.get(cloud=self.cloud,
                                          network_id=network_id,
                                          missing_since=None)
        except Network.DoesNotExist:
            network = None

        if network != machine.network:
            machine.network = network
            updated = True

        subnet_id = machine.extra.get('subnet_id')
        if machine.extra.get('subnet') != subnet_id:
            machine.extra['subnet'] = subnet_id
            updated = True

        # Discover subnet of machine.
        from mist.api.networks.models import Subnet
        try:
            subnet = Subnet.objects.get(subnet_id=subnet_id,
                                        network=machine.network,
                                        missing_since=None)
        except Subnet.DoesNotExist:
            subnet = None
        if subnet != machine.subnet:
            machine.subnet = subnet
            updated = True

        return updated

    def _list_machines__cost_machine(self, machine, machine_libcloud):
        # TODO: stopped instances still charge for the EBS device
        # https://aws.amazon.com/ebs/pricing/
        # Need to add this cost for all instances
        if machine_libcloud.state == NodeState.STOPPED:
            return 0, 0

        sizes = machine_libcloud.driver.list_sizes()
        size = machine_libcloud.extra.get('instance_type')
        for node_size in sizes:
            if node_size.id == size and node_size.price:
                if isinstance(node_size.price, dict):
                    plan_price = node_size.price.get(machine.os_type)
                    if not plan_price:
                        # Use the default which is linux.
                        plan_price = node_size.price.get('linux')
                else:
                    plan_price = node_size.price
                if isinstance(plan_price, float) or isinstance(plan_price,
                                                               int):
                    return plan_price, 0
                else:
                    return plan_price.replace('/hour', '').replace('$', ''), 0
        return 0, 0

    def _list_machines__get_location(self, node):
        return node.extra.get('availability')

    def _list_machines__get_size(self, node):
        return node.extra.get('instance_type')

    def _list_images__fetch_images(self, search=None):
        if not search:
            from mist.api.images.models import CloudImage
            default_images = config.EC2_IMAGES[self.cloud.region]
            image_ids = list(default_images.keys())
            try:
                # this might break if image_ids contains starred images
                # that are not valid anymore for AWS
                images = self.connection.list_images(None, image_ids)
            except Exception as e:
                bad_ids = re.findall(r'ami-\w*', str(e), re.DOTALL)
                for bad_id in bad_ids:
                    try:
                        _image = CloudImage.objects.get(cloud=self.cloud,
                                                        external_id=bad_id)
                        _image.delete()
                    except CloudImage.DoesNotExist:
                        log.error('Image %s not found in cloud %r' % (
                            bad_id, self.cloud
                        ))
                keys = list(default_images.keys())
                try:
                    images = self.connection.list_images(None, keys)
                except BaseHTTPError as e:
                    if 'UnauthorizedOperation' in str(e.message):
                        images = []
                    else:
                        raise()
            for image in images:
                if image.id in default_images:
                    image.name = default_images[image.id]
            try:
                images += self.connection.list_images(ex_owner='self')
            except BaseHTTPError as e:
                if 'UnauthorizedOperation' in str(e.message):
                    pass
                else:
                    raise()
        else:
            # search on EC2.
            try:
                libcloud_images = self.connection.list_images(
                    ex_filters={'name': '*%s*' % search}
                )
            except BaseHTTPError as e:
                if 'UnauthorizedOperation' in str(e.message):
                    libcloud_images = []
                else:
                    raise()

            search = search.lower()
            images = [img for img in libcloud_images
                      if search in img.id.lower() or
                      search in img.name.lower()]

        # filter out invalid images
        images = [img for img in images
                  if img.name and img.id[:3] not in ('aki', 'ari')]

        return images

    def image_is_default(self, image_id):
        return image_id in config.EC2_IMAGES[self.cloud.region]

    def _list_locations__fetch_locations(self):
        """List availability zones for EC2 region

        In EC2 all locations of a region have the same name, so the
        availability zones are listed instead.

        """
        locations = self.connection.list_locations()
        for location in locations:
            try:
                location.name = location.availability_zone.name
            except:
                pass
        return locations

    def _list_sizes__get_cpu(self, size):
        return int(size.extra.get('vcpu', 1))

    def _list_sizes__get_name(self, size):
        return '%s - %s' % (size.id, size.name)

    def _list_images__get_os_type(self, image):
        # os_type is needed for the pricing per VM
        if image.name:
            if any(x in image.name.lower() for x in ['sles',
                                                     'suse linux enterprise']):
                return 'sles'
            if any(x in image.name.lower() for x in ['rhel', 'red hat']):
                return 'rhel'
            if 'windows' in image.name.lower():
                if 'sql' in image.name.lower():
                    if 'web' in image.name.lower():
                        return 'mswinSQLWeb'
                    return 'mswinSQL'
                return 'mswin'
            if 'vyatta' in image.name.lower():
                return 'vyatta'
            return 'linux'


class AlibabaComputeController(AmazonComputeController):

    def _connect(self):
        return get_driver(Provider.ALIYUN_ECS)(self.cloud.apikey,
                                               self.cloud.apisecret,
                                               region=self.cloud.region)

    def _resize_machine(self, machine, machine_libcloud, node_size, kwargs):
        # instance must be in stopped mode
        if machine_libcloud.state != NodeState.STOPPED:
            raise BadRequestError('The instance has to be stopped '
                                  'in order to be resized')
        try:
            self.connection.ex_resize_node(machine_libcloud, node_size.id)
            self.connection.ex_start_node(machine_libcloud)
        except Exception as exc:
            raise BadRequestError('Failed to resize node: %s' % exc)

    def _list_machines__get_location(self, node):
        return node.extra.get('zone_id')

    def _list_machines__cost_machine(self, machine, machine_libcloud):
        size = machine_libcloud.extra.get('instance_type', {})
        driver_name = 'ecs-' + machine_libcloud.extra.get('zone_id')
        price = get_size_price(driver_type='compute', driver_name=driver_name,
                               size_id=size)
        image = machine_libcloud.extra.get('image_id', '')
        if 'win' in image:
            price = price.get('windows', '')
        else:
            price = price.get('linux', '')
        if machine_libcloud.extra.get('instance_charge_type') == 'PostPaid':
            return (price.get('pay_as_you_go', 0), 0)
        else:
            return (0, price.get('prepaid', 0))

    def _list_images__fetch_images(self, search=None):
        return self.connection.list_images()

    def image_is_default(self, image_id):
        return True

    def _list_images__get_os_type(self, image):
        if image.extra.get('os_type', ''):
            return image.extra.get('os_type').lower()
        if 'windows' in image.name.lower():
            return 'windows'
        else:
            return 'linux'

    def _list_locations__fetch_locations(self):
        """List ECS regions as locations, embed info about zones

        In EC2 all locations of a region have the same name, so the
        availability zones are listed instead.

        """
        zones = self.connection.ex_list_zones()
        locations = []
        for zone in zones:
            extra = {
                'name': zone.name,
                'available_disk_categories': zone.available_disk_categories,
                'available_instance_types': zone.available_instance_types,
                'available_resource_types': zone.available_resource_types
            }
            location = NodeLocation(
                id=zone.id, name=zone.id, country=zone.id, driver=zone.driver,
                extra=extra
            )
            locations.append(location)
        return locations

    def _list_sizes__get_cpu(self, size):
        return size.extra['cpu_core_count']

    def _list_sizes__get_name(self, size):
        specs = str(size.extra['cpu_core_count']) + ' cpus/ ' \
            + str(size.ram) + 'Gb RAM '
        return "%s (%s)" % (size.name, specs)


class DigitalOceanComputeController(BaseComputeController):

    def _connect(self):
        return get_driver(Provider.DIGITAL_OCEAN)(self.cloud.token)

    def _list_machines__postparse_machine(self, machine, machine_libcloud):
        updated = False
        cpus = machine.extra.get('size', {}).get('vcpus', 0)
        if machine.extra.get('cpus') != cpus:
            machine.extra['cpus'] = cpus
            updated = True
        return updated

    def _list_machines__machine_creation_date(self, machine, machine_libcloud):
        return machine_libcloud.extra.get('created_at')  # iso8601 string

    def _list_machines__machine_actions(self, machine, machine_libcloud):
        super(DigitalOceanComputeController,
              self)._list_machines__machine_actions(machine, machine_libcloud)
        machine.actions.rename = True
        machine.actions.resize = True

    def _resize_machine(self, machine, machine_libcloud, node_size, kwargs):
        try:
            self.connection.ex_resize_node(machine_libcloud, node_size)
        except Exception as exc:
            raise BadRequestError('Failed to resize node: %s' % exc)

    def _list_machines__cost_machine(self, machine, machine_libcloud):
        size = machine_libcloud.extra.get('size', {})
        return size.get('price_hourly', 0), size.get('price_monthly', 0)

    def _stop_machine(self, machine, machine_libcloud):
        self.connection.ex_shutdown_node(machine_libcloud)

    def _list_machines__get_location(self, node):
        return node.extra.get('region')

    def _list_machines__get_size(self, node):
        return node.extra.get('size_slug')

    def _list_sizes__get_name(self, size):
        cpus = str(size.extra.get('vcpus', ''))
        ram = str(size.ram / 1024)
        disk = str(size.disk)
        bandwidth = str(size.bandwidth)
        price_monthly = str(size.extra.get('price_monthly', ''))
        if cpus:
            name = cpus + ' CPU/ ' if cpus == '1' else cpus + ' CPUs/ '
        if ram:
            name += ram + ' GB/ '
        if disk:
            name += disk + ' GB SSD Disk/ '
        if bandwidth:
            name += bandwidth + ' TB transfer/ '
        if price_monthly:
            name += price_monthly + '$/month'

        return name

    def _list_sizes__get_cpu(self, size):
        return size.extra.get('vcpus')


class MaxihostComputeController(BaseComputeController):

    def _connect(self):
        return get_driver(Provider.MAXIHOST)(self.cloud.token)

    def _list_machines__machine_actions(self, machine, machine_libcloud):
        super(MaxihostComputeController, self)._list_machines__machine_actions(
            machine, machine_libcloud)
        if machine_libcloud.state is NodeState.PAUSED:
            machine.actions.start = True

    def _list_machines__postparse_machine(self, machine, machine_libcloud):
        updated = False
        if machine_libcloud.extra.get('ips', []):
            name = machine_libcloud.extra.get('ips')[0].get('device_hostname')
            if machine.hostname != name:
                machine.hostname = name
                updated = True
        return updated

    def _list_machines__get_location(self, node):
        return node.extra.get('location').get('facility_code')

    def _start_machine(self, machine, machine_libcloud):
        machine_libcloud.id = machine_libcloud.extra.get('id', '')
        return self.connection.ex_start_node(machine_libcloud)

    def _stop_machine(self, machine, machine_libcloud):
        machine_libcloud.id = machine_libcloud.extra.get('id', '')
        return self.connection.ex_stop_node(machine_libcloud)

    def _reboot_machine(self, machine, machine_libcloud):
        machine_libcloud.id = machine_libcloud.extra.get('id', '')
        return self.connection.reboot_node(machine_libcloud)

    def _destroy_machine(self, machine, machine_libcloud):
        machine_libcloud.id = machine_libcloud.extra.get('id', '')
        return self.connection.destroy_node(machine_libcloud)

    def _list_sizes__get_name(self, size):
        name = size.extra['specs']['cpus']['type']
        try:
            cpus = int(size.extra['specs']['cpus']['cores'])
        except ValueError:  # 'N/A'
            cpus = None
        memory = size.extra['specs']['memory']['total']
        disk_count = size.extra['specs']['drives'][0]['count']
        disk_size = size.extra['specs']['drives'][0]['size']
        disk_type = size.extra['specs']['drives'][0]['type']
        cpus_info = str(cpus) + ' cores/' if cpus else ''
        return name + '/ ' + cpus_info \
                           + memory + ' RAM/ ' \
                           + str(disk_count) + ' * ' + disk_size + ' ' \
                           + disk_type

    def _list_images__get_os_type(self, image):
        if image.extra.get('operating_system', ''):
            return image.extra.get('operating_system').lower()
        if 'windows' in image.name.lower():
            return 'windows'
        else:
            return 'linux'


class GigG8ComputeController(BaseComputeController):

    def _connect(self):
        return get_driver(Provider.GIG_G8)(self.cloud.user_id,
                                           self.cloud.apikey,
                                           self.cloud.url)

    def _list_machines__postparse_machine(self, machine, machine_libcloud):
        # Discover network of machine.
        network_id = machine_libcloud.extra.get('network_id', None)
        if network_id:
            from mist.api.networks.models import Network
            try:
                machine.network = Network.objects.get(cloud=self.cloud,
                                                      network_id=network_id,
                                                      missing_since=None)
            except Network.DoesNotExist:
                machine.network = None

        if machine.network:
            machine.public_ips = [machine.network.public_ip]

        if machine_libcloud.extra.get('ssh_port', None):
            machine.ssh_port = machine_libcloud.extra['ssh_port']

    def _list_machines__machine_actions(self, machine, machine_libcloud):
        super(GigG8ComputeController, self)._list_machines__machine_actions(
            machine, machine_libcloud)
        if machine_libcloud.state is NodeState.PAUSED:
            machine.actions.start = True

    def _list_machines__get_size(self, node):
        """Return key of size_map dict for a specific node

        Subclasses MAY override this method.
        """
        return None

    def _list_machines__get_custom_size(self, node):
        from mist.api.clouds.models import CloudSize
        try:
            _size = CloudSize.objects.get(external_id=str(node.size.id))
        except me.DoesNotExist:
            _size = CloudSize(cloud=self.cloud,
                              external_id=str(node.size.id))
        _size.ram = node.size.ram
        _size.cpus = node.size.extra.get('cpus')
        _size.disk = node.size.disk
        name = ""
        if _size.cpus:
            name += '%s CPUs, ' % _size.cpus
        if _size.ram:
            name += '%sMB RAM, ' % _size.ram
        if _size.disk:
            name += '%sGB disk.' % _size.disk
        _size.name = name
        _size.save()

        return _size

    def _list_machines__machine_creation_date(self, machine, machine_libcloud):
        return machine_libcloud.extra.get('created_at')

    def list_sizes(self, persist=True):
        # only custom sizes are supported
        return []

    def list_locations(self, persist=True):
        return []

    def _stop_machine(self, machine, machine_libcloud):
        self.connection.stop_node(machine_libcloud)

    def _start_machine(self, machine, machine_libcloud):
        self.connection.start_node(machine_libcloud)

    def _reboot_machine(self, machine, machine_libcloud):
        self.connection.reboot_node(machine_libcloud)


class LinodeComputeController(BaseComputeController):

    def _connect(self):
        return get_driver(Provider.LINODE)(self.cloud.apikey)

    def _list_machines__machine_creation_date(self, machine, machine_libcloud):
        return machine_libcloud.extra.get('CREATE_DT')  # iso8601 string

    def _list_machines__machine_actions(self, machine, machine_libcloud):
        super(LinodeComputeController, self)._list_machines__machine_actions(
            machine, machine_libcloud)
        machine.actions.rename = True
        machine.actions.resize = True
        # machine.actions.stop = False
        # After resize, node gets to pending mode, needs to be started.
        if machine_libcloud.state is NodeState.PENDING:
            machine.actions.start = True

    def _list_machines__cost_machine(self, machine, machine_libcloud):
        size = machine_libcloud.extra.get('PLANID')
        price = get_size_price(driver_type='compute', driver_name='linode',
                               size_id=size)
        return 0, price or 0

    def _list_machines__get_size(self, node):
        return node.extra.get('PLANID')

    def _list_machines__get_location(self, node):
        return str(node.extra.get('DATACENTERID'))


class RackSpaceComputeController(BaseComputeController):

    def _connect(self):
        if self.cloud.region in ('us', 'uk'):
            driver = get_driver(Provider.RACKSPACE_FIRST_GEN)
        else:
            driver = get_driver(Provider.RACKSPACE)
        return driver(self.cloud.username, self.cloud.apikey,
                      region=self.cloud.region)

    def _list_machines__machine_creation_date(self, machine, machine_libcloud):
        return machine_libcloud.extra.get('created')  # iso8601 string

    def _list_machines__machine_actions(self, machine, machine_libcloud):
        super(RackSpaceComputeController,
              self)._list_machines__machine_actions(machine, machine_libcloud)
        machine.actions.rename = True

    def _list_machines__cost_machine(self, machine, machine_libcloud):
        # Need to get image in order to specify the OS type
        # out of the image id.
        size = machine_libcloud.extra.get('flavorId')
        location = machine_libcloud.driver.region[:3]
        driver_name = 'rackspacenova' + location
        try:
            price = get_size_price(driver_type='compute',
                                   driver_name=driver_name,
                                   size_id=size)
        except KeyError:
            log.error('Pricing for %s:%s was not found.') % (driver_name, size)

        if price:
            plan_price = price.get(machine.os_type) or price.get('linux')
            # 730 is the number of hours per month as on
            # https://www.rackspace.com/calculator
            return plan_price, float(plan_price) * 730

            # TODO: RackSpace mentions on
            # https://www.rackspace.com/cloud/public-pricing
            # there's a minimum service charge of $50/mo across all servers.

    def _list_machines__postparse_machine(self, machine, machine_libcloud):
        updated = False
        # Find os_type.
        if not machine.os_type:
            os_type = 'linux'
        if machine.os_type != os_type:
            machine.os_type = os_type
            updated = True
        return updated

    def _list_machines__get_size(self, node):
        return node.extra.get('flavorId')

    def _list_sizes__get_cpu(self, size):
        return size.vcpus

    def _list_images__get_os_type(self, image):
        if image.extra.get('metadata', '').get('os_type', ''):
            return image.extra.get('metadata').get('os_type').lower()
        if 'windows' in image.name.lower():
            return 'windows'
        else:
            return 'linux'


class SoftLayerComputeController(BaseComputeController):

    def _connect(self):
        return get_driver(Provider.SOFTLAYER)(self.cloud.username,
                                              self.cloud.apikey)

    def _list_machines__machine_creation_date(self, machine, machine_libcloud):
        return machine_libcloud.extra.get('created')  # iso8601 string

    def _list_machines__postparse_machine(self, machine, machine_libcloud):
        updated = False
        os_type = 'linux'
        if 'windows' in str(machine_libcloud.extra.get('image', '')).lower():
            os_type = 'windows'
        if os_type != machine.os_type:
            machine.os_type = os_type
            updated = True

        # Get number of vCPUs for bare metal and cloud servers, respectively.
        if 'cpu' in machine.extra and \
                machine.extra['cpus'] != machine.extra['cpu']:
            machine.extra['cpus'] = machine.extra['cpu']
            updated = True
        if 'maxCpu' in machine.extra and \
                machine.extra['cpus'] != machine.extra['maxCpu']:
            machine.extra['cpus'] = machine.extra['maxCpu']
            updated = True
        return updated

    def _list_machines__cost_machine(self, machine, machine_libcloud):
        # SoftLayer includes recurringFee on the VM metadata but
        # this is only for the compute - CPU pricing.
        # Other costs (ram, bandwidth, image) are included
        # on billingItemChildren.

        extra_fee = 0
        if not machine_libcloud.extra.get('hourlyRecurringFee'):
            cpu_fee = float(machine_libcloud.extra.get('recurringFee'))
            for item in machine_libcloud.extra.get('billingItemChildren', ()):
                # don't calculate billing that is cancelled
                if not item.get('cancellationDate'):
                    extra_fee += float(item.get('recurringFee'))
            return 0, cpu_fee + extra_fee
        else:
            # machine_libcloud.extra.get('recurringFee')
            # here will show what it has cost for the current month, up to now.
            cpu_fee = float(machine_libcloud.extra.get('hourlyRecurringFee'))
            for item in machine_libcloud.extra.get('billingItemChildren', ()):
                # don't calculate billing that is cancelled
                if not item.get('cancellationDate'):
                    extra_fee += float(item.get('hourlyRecurringFee'))

            return cpu_fee + extra_fee, 0

    def _list_machines__get_location(self, node):
        return node.extra.get('datacenter')

    def _reboot_machine(self, machine, machine_libcloud):
        self.connection.reboot_node(machine_libcloud)
        return True

    def _destroy_machine(self, machine, machine_libcloud):
        self.connection.destroy_node(machine_libcloud)


class AzureComputeController(BaseComputeController):

    def _connect(self):
        tmp_cert_file = tempfile.NamedTemporaryFile(delete=False)
        tmp_cert_file.write(self.cloud.certificate.encode())
        tmp_cert_file.close()
        return get_driver(Provider.AZURE)(self.cloud.subscription_id,
                                          tmp_cert_file.name)

    def _list_machines__postparse_machine(self, machine, machine_libcloud):
        updated = False
        os_type = machine_libcloud.extra.get('os_type', 'linux')
        if machine.os_type != os_type:
            machine.os_type = os_type
            updated = True
        return updated

    def _list_machines__cost_machine(self, machine, machine_libcloud):
        if machine_libcloud.state not in [NodeState.RUNNING, NodeState.PAUSED]:
            return 0, 0
        return machine_libcloud.extra.get('cost_per_hour', 0), 0

    def _list_images__fetch_images(self, search=None):
        images = self.connection.list_images()
        images = [image for image in images
                  if 'RightImage' not in image.name and
                  'Barracude' not in image.name and
                  'BizTalk' not in image.name]
        # There are many builds for some images eg Ubuntu.
        # All have the same name!
        images_dict = {}
        for image in images:
            if image.name not in images_dict:
                images_dict[image.name] = image
        return list(images_dict.values())

    def _cloud_service(self, machine_libcloud_id):
        """
        Azure libcloud driver needs the cloud service
        specified as well as the node
        """
        cloud_service = self.connection.get_cloud_service_from_node_id(
            machine_libcloud_id)
        return cloud_service

    def _get_machine_libcloud(self, machine, no_fail=False):
        cloud_service = self._cloud_service(machine.machine_id)
        for node in self.connection.list_nodes(
                ex_cloud_service_name=cloud_service):
            if node.id == machine.machine_id:
                return node
            if no_fail:
                return Node(machine.machine_id, name=machine.machine_id,
                            state=0, public_ips=[], private_ips=[],
                            driver=self.connection)
            raise MachineNotFoundError("Machine with id '%s'." %
                                       machine.machine_id)

    def _start_machine(self, machine, machine_libcloud):
        cloud_service = self._cloud_service(machine.machine_id)
        return self.connection.ex_start_node(
            machine_libcloud, ex_cloud_service_name=cloud_service)

    def _stop_machine(self, machine, machine_libcloud):
        cloud_service = self._cloud_service(machine.machine_id)
        return self.connection.ex_stop_node(
            machine_libcloud, ex_cloud_service_name=cloud_service)

    def _reboot_machine(self, machine, machine_libcloud):
        cloud_service = self._cloud_service(machine.machine_id)
        return self.connection.reboot_node(
            machine_libcloud, ex_cloud_service_name=cloud_service)

    def _destroy_machine(self, machine, machine_libcloud):
        cloud_service = self._cloud_service(machine.machine_id)
        return self.connection.destroy_node(
            machine_libcloud, ex_cloud_service_name=cloud_service)

    def _list_machines__machine_actions(self, machine, machine_libcloud):
        super(AzureComputeController, self)._list_machines__machine_actions(
            machine, machine_libcloud)
        if machine_libcloud.state is NodeState.PAUSED:
            machine.actions.start = True


class AzureArmComputeController(BaseComputeController):

    def _connect(self):
        return get_driver(Provider.AZURE_ARM)(self.cloud.tenant_id,
                                              self.cloud.subscription_id,
                                              self.cloud.key,
                                              self.cloud.secret)

    def _list_machines__postparse_machine(self, machine, machine_libcloud):
        updated = False
        os_type = machine_libcloud.extra.get('os_type', 'linux')
        if os_type != machine.os_type:
            machine.os_type = os_type
            updated = True

        net_id = machine_libcloud.extra.get('networkProfile')[0].get('id')
        network_id = net_id.split('/')[-1] + '-vnet'
        if machine.extra['network'] != network_id:
            machine.extra['network'] = network_id
            updated = True

        # Discover network of machine.
        from mist.api.networks.models import Network
        try:
            network = Network.objects.get(cloud=self.cloud,
                                          network_id=network_id,
                                          missing_since=None)
        except Network.DoesNotExist:
            network = None

        if network != machine.network:
            machine.network = network
            updated = True

        return updated

    def _list_machines__cost_machine(self, machine, machine_libcloud):
        if machine_libcloud.state not in [NodeState.RUNNING, NodeState.PAUSED]:
            return 0, 0
        return machine_libcloud.extra.get('cost_per_hour', 0), 0

    def _list_machines__machine_actions(self, machine, machine_libcloud):
        super(AzureArmComputeController, self)._list_machines__machine_actions(
            machine, machine_libcloud)
        if machine_libcloud.state is NodeState.PAUSED:
            machine.actions.start = True

    def _list_machines__get_location(self, node):
        return node.extra.get('location')

    def _list_machines__get_size(self, node):
        return node.extra.get('size')

    def _list_images__fetch_images(self, search=None):
        # Fetch mist's recommended images
        images = [NodeImage(id=image, name=name,
                            driver=self.connection, extra={})
                  for image, name in list(config.AZURE_ARM_IMAGES.items())]
        return images

    def _reboot_machine(self, machine, machine_libcloud):
        self.connection.reboot_node(machine_libcloud)

    def _destroy_machine(self, machine, machine_libcloud):
        self.connection.destroy_node(machine_libcloud)

    def _list_sizes__fetch_sizes(self):
        location = self.connection.list_locations()[0]
        return self.connection.list_sizes(location)

    def _list_sizes__get_cpu(self, size):
        return size.extra.get('numberOfCores')

    def _list_sizes__get_name(self, size):
        return size.name + ' ' + str(size.extra['numberOfCores']) \
                         + ' cpus/' + str(size.ram / 1024) + 'GB RAM/ ' \
                         + str(size.disk) + 'GB SSD'


class GoogleComputeController(BaseComputeController):

    def _connect(self):
        return get_driver(Provider.GCE)(self.cloud.email,
                                        self.cloud.private_key,
                                        project=self.cloud.project_id)

    def _list_machines__get_machine_extra(self, machine, machine_libcloud):
        # FIXME: we delete the extra.metadata for now because it can be
        # > 40kb per machine on GCE clouds with enabled GKE, causing the
        # websocket to overload and hang and is also a security concern.
        # We should revisit this and see if there is some use for this
        # metadata and if there are other fields that should be filtered
        # as well

        extra = copy.copy(machine_libcloud.extra)

        for key in list(extra.keys()):
            if key in ['metadata']:
                del extra[key]
        return extra

    def _list_machines__machine_creation_date(self, machine, machine_libcloud):
        # iso8601 string
        return machine_libcloud.extra.get('creationTimestamp')

    def _list_machines__get_custom_size(self, node):
        size = self.connection.get_size_metadata_from_node(node.extra.
                                                           get('machineType'))
        # create object only if the size of the node is custom
        if size.get('name', '').startswith('custom'):
            # FIXME: resolve circular import issues
            from mist.api.clouds.models import CloudSize
            _size = CloudSize(cloud=self.cloud, external_id=size.get('id'))
            _size.ram = size.get('memoryMb')
            _size.cpus = size.get('guestCpus')
            _size.name = size.get('name')
            _size.save()
            return _size

    def _list_machines__postparse_machine(self, machine, machine_libcloud):
        updated = False
        extra = machine_libcloud.extra

        # Wrap in try/except to prevent from future GCE API changes.
        # Identify server OS.
        os_type = 'linux'
        extra_os_type = None

        try:
            license = extra.get('license')
            if license:
                if 'sles' in license:
                    extra_os_type = 'sles'
                if 'rhel' in license:
                    extra_os_type = 'rhel'
                if 'win' in license:
                    extra_os_type = 'win'
                    os_type = 'windows'
            if extra.get('disks') and extra['disks'][0].get('licenses') and \
                    'windows-cloud' in extra['disks'][0]['licenses'][0]:
                os_type = 'windows'
                extra_os_type = 'win'
            if extra_os_type and machine.extra.get('os_type') != extra_os_type:
                machine.extra['os_type'] = extra_os_type
                updated = True
            if machine.os_type != os_type:
                machine.os_type = os_type
                updated = True
        except:
            log.exception("Couldn't parse os_type for machine %s:%s for %s",
                          machine.id, machine.name, self.cloud)

        # Get disk metadata.
        try:
            if extra.get('boot_disk'):
                if machine.extra.get('boot_disk_size') != extra[
                        'boot_disk'].size:
                    machine.extra['boot_disk_size'] = extra['boot_disk'].size
                    updated = True
                if machine.extra.get('boot_disk_type') != extra[
                        'boot_disk'].extra.get('type'):
                    machine.extra['boot_disk_type'] = extra[
                        'boot_disk'].extra.get('type')
                    updated = True
                if machine.extra.get('boot_disk'):
                    machine.extra.pop('boot_disk')
                    updated = True
        except:
            log.exception("Couldn't parse disk for machine %s:%s for %s",
                          machine.id, machine.name, self.cloud)

        # Get zone name.
        try:
            if extra.get('zone'):
                if machine.extra['zone'] != extra['zone'].name:
                    machine.extra['zone'] = extra['zone'].name
                    updated = True
        except:
            log.exception("Couldn't parse zone for machine %s:%s for %s",
                          machine.id, machine.name, self.cloud)

        # Get machine type.
        try:
            if extra.get('machineType'):
                machine_type = extra['machineType'].split('/')[-1]
                if machine.extra.get('machine_type') != machine_type:
                    machine.extra['machine_type'] = machine_type
                    updated = True
        except:
            log.exception("Couldn't parse machine type "
                          "for machine %s:%s for %s",
                          machine.id, machine.name, self.cloud)

        network_interface = machine_libcloud.extra.get('networkInterfaces')[0]
        network = network_interface.get('network')
        network_name = network.split('/')[-1]
        if machine.extra.get('network') != network_name:
            machine.extra['network'] = network_name
            updated = True

        # Discover network of machine.
        from mist.api.networks.models import Network
        try:
            network = Network.objects.get(cloud=self.cloud,
                                          name=network_name,
                                          missing_since=None)
        except Network.DoesNotExist:
            network = None

        if machine.network != network:
            machine.network = network
            updated = True

        subnet = network_interface.get('subnetwork')
        if subnet:
            subnet_name = subnet.split('/')[-1]
            subnet_region = subnet.split('/')[-3]
            if machine.extra.get('subnet') != (subnet_name, subnet_region):
                machine.extra['subnet'] = (subnet_name, subnet_region)
                updated = True
            # Discover subnet of machine.
            from mist.api.networks.models import Subnet
            try:
                subnet = Subnet.objects.get(name=subnet_name,
                                            network=machine.network,
                                            region=subnet_region,
                                            missing_since=None)
            except Subnet.DoesNotExist:
                subnet = None
            if subnet != machine.subnet:
                machine.subnet = subnet
                updated = True

            return updated

    def _list_machines__machine_actions(self, machine, machine_libcloud):
        super(GoogleComputeController,
              self)._list_machines__machine_actions(machine, machine_libcloud)
        machine.actions.resize = True

    def _list_images__fetch_images(self, search=None):
        images = self.connection.list_images()
        # GCE has some objects in extra so we make sure they are not passed.
        for image in images:
            image.extra.pop('licenses', None)
        return images

    def _list_machines__cost_machine(self, machine, machine_libcloud):
        if machine_libcloud.state == NodeState.STOPPED:
            return 0, 0
        # https://cloud.google.com/compute/pricing
        size = machine_libcloud.extra.get('machineType').split('/')[-1]
        location = machine_libcloud.extra.get('zone').name
        # could be europe-west1-d, we want europe_west1
        location = '-'.join(location.split('-')[:2])

        driver_name = 'google_' + location
        price = get_size_price(driver_type='compute', driver_name=driver_name,
                               size_id=size)

        if not price:
            if size.startswith('custom'):
                cpu_price = 'custom-vm-core'
                ram_price = 'custom-vm-ram'
                if 'preemptible' in size:
                    cpu_price = 'custom-vm-core-preemptible'
                    ram_price = 'custom-vm-ram-preemptible'

                cpu_price = get_size_price(driver_type='compute',
                                           driver_name=driver_name,
                                           size_id=cpu_price)
                ram_price = get_size_price(driver_type='compute',
                                           driver_name=driver_name,
                                           size_id=ram_price)
                # Example custom-4-16384
                try:
                    cpu = int(size.split('-')[1])
                    ram = int(size.split('-')[2]) / 1024
                    price = cpu * cpu_price + ram * ram_price
                except:
                    log.exception("Couldn't parse custom size %s for cloud %s",
                                  size, self.cloud)
                    return 0, 0
            else:
                return 0, 0
        os_type = machine_libcloud.extra.get('os_type')
        os_cost_per_hour = 0
        if os_type == 'sles':
            if size in ('f1-micro', 'g1-small'):
                os_cost_per_hour = 0.02
            else:
                os_cost_per_hour = 0.11
        if os_type == 'win':
            if size in ('f1-micro', 'g1-small'):
                os_cost_per_hour = 0.02
            else:
                cores = size.split('-')[-1]
                os_cost_per_hour = cores * 0.04
        if os_type == 'rhel':
            if size in ('n1-highmem-2', 'n1-highcpu-2', 'n1-highmem-4',
                        'n1-highcpu-4', 'f1-micro', 'g1-small',
                        'n1-standard-1', 'n1-standard-2', 'n1-standard-4'):
                os_cost_per_hour = 0.06
            else:
                os_cost_per_hour = 0.13

        try:
            if 'preemptible' in size:
                # No monthly discount.
                return price + os_cost_per_hour, 0
            else:
                # Monthly discount of 30% if the VM runs all the billing month.
                # Monthly discount on instance size only (not on OS image).
                return 0.7 * price + os_cost_per_hour, 0
            # TODO: better calculate the discounts, taking under consideration
            # when the VM has been initiated.
        except:
            pass

    def _list_machines__get_location(self, node):
        return node.extra.get('zone').id

    def _list_sizes__get_name(self, size):
        return "%s (%s)" % (size.name, size.extra.get('description'))

    def _list_sizes__get_cpu(self, size):
        return size.extra.get('guestCpus')

    def _list_sizes__get_extra(self, size):
        extra = {}
        description = size.extra.get('description', '')
        if description:
            extra.update({'description': description})
        if size.price:
            extra.update({'price': size.price})
        return extra

    def _resize_machine(self, machine, machine_libcloud, node_size, kwargs):
        # instance must be in stopped mode
        if machine_libcloud.state != NodeState.STOPPED:
            raise BadRequestError('The instance has to be stopped '
                                  'in order to be resized')
        # get size name as returned by libcloud
        machine_type = node_size.name.split(' ')[0]
        try:
            self.connection.ex_set_machine_type(machine_libcloud,
                                                machine_type)
            self.connection.ex_start_node(machine_libcloud)
        except Exception as exc:
            raise BadRequestError('Failed to resize node: %s' % exc)


class HostVirtualComputeController(BaseComputeController):

    def _connect(self):
        return get_driver(Provider.HOSTVIRTUAL)(self.cloud.apikey)


class PacketComputeController(BaseComputeController):

    def _connect(self):
        return get_driver(Provider.PACKET)(self.cloud.apikey,
                                           project=self.cloud.project_id)

    def _list_machines__machine_creation_date(self, machine, machine_libcloud):
        return machine_libcloud.extra.get('created_at')  # iso8601 string

    def _list_machines__cost_machine(self, machine, machine_libcloud):
        size = machine_libcloud.extra.get('plan')
        from mist.api.clouds.models import CloudSize
        try:
            _size = CloudSize.objects.get(external_id=size, cloud=self.cloud)
        except CloudSize.DoesNotExist:
            # for some sizes, part of the name instead of id is returned
            # eg. t1.small.x86 for size is returned for size with external_id
            # baremetal_0 and name t1.small.x86 - 8192 RAM
            try:
                _size = CloudSize.objects.get(cloud=self.cloud,
                                              name__contains=size)
            except CloudSize.DoesNotExist:
                raise NotFoundError()
        price = _size.extra.get('price', 0.0)
        if machine.extra.get('billing_cycle') == 'hourly':
            return price, 0

    def _list_machines__get_location(self, node):
        return node.extra.get('facility', {}).get('id', '')

    def _list_machines__get_size(self, node):
        return node.extra.get('plan')


class VultrComputeController(BaseComputeController):

    def _connect(self):
        return get_driver(Provider.VULTR)(self.cloud.apikey)

    def _list_machines__postparse_machine(self, machine, machine_libcloud):
        updated = False
        if machine.extra['cpus'] != machine.extra.get('vcpu_count', 0):
            machine.extra['cpus'] = machine.extra.get('vcpu_count', 0)
            updated = True
        return updated

    def _list_machines__machine_creation_date(self, machine, machine_libcloud):
        return machine_libcloud.extra.get('date_created')  # iso8601 string

    def _list_machines__cost_machine(self, machine, machine_libcloud):
        return 0, machine_libcloud.extra.get('cost_per_month', 0)

    def _list_machines__get_size(self, node):
        return node.extra.get('VPSPLANID')

    def _list_machines__get_location(self, node):
        return node.extra.get('DCID')

    def _list_sizes__get_cpu(self, size):
        return size.extra.get('vcpu_count')

    def _list_sizes__fetch_sizes(self):
        sizes = self.connection.list_sizes()
        return [size for size in sizes if not size.extra.get('deprecated')]


class VSphereComputeController(BaseComputeController):

    def _connect(self):
        from libcloud.compute.drivers.vsphere import VSphereNodeDriver
        from libcloud.compute.drivers.vsphere import VSphere_6_7_NodeDriver
        ca_cert = None
        if self.cloud.ca_cert_file:
            ca_cert_temp_file = tempfile.NamedTemporaryFile(delete=False)
            ca_cert_temp_file.write(self.cloud.ca_cert_file.encode())
            ca_cert_temp_file.close()
            ca_cert = ca_cert_temp_file.name

        host, port = dnat(self.cloud.owner, self.cloud.host, 443)
        driver_6_5 = VSphereNodeDriver(host=host,
                                       username=self.cloud.username,
                                       password=self.cloud.password,
                                       port=port,
                                       ca_cert=ca_cert)
        self.version = driver_6_5._get_version()
        if '6.7'in self.version and config.ENABLE_VSPHERE_REST:
            self.version = '6.7'
            return VSphere_6_7_NodeDriver(self.cloud.username,
                                          secret=self.cloud.password,
                                          host=host,
                                          port=port,
                                          ca_cert=ca_cert)
        else:
            self.version = "6.5-"
            return driver_6_5

    def check_connection(self):
        """Check connection without performing `list_machines`

        In vSphere we are sure we got a successful connection with the provider
        if `self.connect` works, no need to run a `list_machines` to find out.

        """
        self.connect()

    def _list_machines__get_location(self, node):
        cluster = node.extra.get('cluster', '')
        host = node.extra.get('host', '')
        return cluster or host

    def list_vm_folders(self):
        all_folders = self.connection.ex_list_folders()
        vm_folders = [folder for folder in all_folders if folder[
            'type'] in {"VIRTUAL_MACHINE", "VirtualMachine"}]
        return vm_folders

    def list_datastores(self):
        datastores_raw = self.connection.ex_list_datastores()
        return datastores_raw

    def _list_locations__fetch_locations(self):
        """List locations for vSphere

        Return all locations, clusters and hosts
        """
        return self.connection.list_locations()

    def _list_machines__fetch_machines(self):
        """Perform the actual libcloud call to get list of nodes"""
        return self.connection.list_nodes(
            max_properties=self.cloud.max_properties_per_request)

    def _list_machines__get_size(self, node):
        """Return key of size_map dict for a specific node

        Subclasses MAY override this method.
        """
        return None

    def _list_machines__get_custom_size(self, node):
        # FIXME: resolve circular import issues
        from mist.api.clouds.models import CloudSize
        try:
            _size = CloudSize.objects.get(external_id=node.size.id)
        except me.DoesNotExist:
            _size = CloudSize(cloud=self.cloud,
                              external_id=str(node.size.id))
        _size.ram = node.size.ram
        _size.cpus = node.size.extra.get('cpus')
        _size.disk = node.size.disk
        name = ""
        if _size.cpus:
            name += f'{_size.cpus}vCPUs, '
        if _size.ram:
            name += f'{_size.ram}MB RAM, '
        if _size.disk:
            name += f'{_size.disk}GB disk.'
        _size.name = name
        _size.save()
        return _size

    def _list_machines__machine_actions(self, machine, machine_libcloud):
        super(VSphereComputeController, self)._list_machines__machine_actions(
            machine, machine_libcloud)
        machine.actions.create_snapshot = True
        if len(machine.extra.get('snapshots')):
            machine.actions.remove_snapshot = True
            machine.actions.revert_to_snapshot = True
        else:
            machine.actions.remove_snapshot = False
            machine.actions.revert_to_snapshot = False

    def _stop_machine(self, machine, machine_libcloud):
        return self.connection.stop_node(machine_libcloud)

    def _start_machine(self, machine, machine_libcloud):
        return self.connection.start_node(machine_libcloud)

    def _create_machine_snapshot(self, machine, machine_libcloud,
                                 snapshot_name, description='',
                                 dump_memory=False, quiesce=False):
        """Create a snapshot for a given machine"""
        return self.connection.ex_create_snapshot(
            machine_libcloud, snapshot_name, description,
            dump_memory=dump_memory, quiesce=quiesce)

    def _revert_machine_to_snapshot(self, machine, machine_libcloud,
                                    snapshot_name=None):
        """Revert a given machine to a previous snapshot"""
        return self.connection.ex_revert_to_snapshot(machine_libcloud,
                                                     snapshot_name)

    def _remove_machine_snapshot(self, machine, machine_libcloud,
                                 snapshot_name=None):
        """Removes a given machine snapshot"""
        return self.connection.ex_remove_snapshot(machine_libcloud,
                                                  snapshot_name)

    def _list_machine_snapshots(self, machine, machine_libcloud):
        return self.connection.ex_list_snapshots(machine_libcloud)


class VCloudComputeController(BaseComputeController):

    def _connect(self):
        host = dnat(self.cloud.owner, self.cloud.host)
        return get_driver(self.provider)(self.cloud.username,
                                         self.cloud.password, host=host,
                                         port=int(self.cloud.port)
                                         )

    def _list_machines__machine_actions(self, machine, machine_libcloud):
        super(VCloudComputeController, self)._list_machines__machine_actions(
            machine, machine_libcloud)
        if machine_libcloud.state is NodeState.PENDING:
            machine.actions.start = True
            machine.actions.stop = True

    def _list_machines__postparse_machine(self, machine, machine_libcloud):
        updated = False
        if machine.extra.get('os_type', '') and \
           machine.os_type != machine.extra.get('os_type'):
            machine.os_type = machine.extra.get('os_type')
            updated = True
        return updated


class OpenStackComputeController(BaseComputeController):

    def _connect(self):
        url = dnat(self.cloud.owner, self.cloud.url)
        return get_driver(Provider.OPENSTACK)(
            self.cloud.username,
            self.cloud.password,
            api_version='2.2',
            ex_force_auth_version='3.x_password',
            ex_tenant_name=self.cloud.tenant,
            ex_force_service_region=self.cloud.region,
            ex_force_base_url=self.cloud.compute_endpoint,
            ex_auth_url=url,
            ex_domain_name=self.cloud.domain or 'Default'
        )

    def _list_machines__machine_creation_date(self, machine, machine_libcloud):
        return machine_libcloud.extra.get('created')  # iso8601 string

    def _list_machines__machine_actions(self, machine, machine_libcloud):
        super(OpenStackComputeController,
              self)._list_machines__machine_actions(machine, machine_libcloud)
        machine.actions.rename = True
        machine.actions.resize = True

    def _resize_machine(self, machine, machine_libcloud, node_size, kwargs):
        try:
            self.connection.ex_resize(machine_libcloud, node_size)
        except Exception as exc:
            raise BadRequestError('Failed to resize node: %s' % exc)

        try:
            sleep(50)
            machine_libcloud = self._get_machine_libcloud(machine)
            return self.connection.ex_confirm_resize(machine_libcloud)
        except Exception as exc:
            sleep(50)
            machine_libcloud = self._get_machine_libcloud(machine)
            try:
                return self.connection.ex_confirm_resize(machine_libcloud)
            except Exception as exc:
                raise BadRequestError('Failed to resize node: %s' % exc)

    def _list_machines__postparse_machine(self, machine, machine_libcloud):
        updated = False
        # do not include ipv6 on public ips
        public_ips = []
        for ip in machine.public_ips:
            if ip and ':' not in ip:
                public_ips.append(ip)
        if machine.public_ips != public_ips:
            machine.public_ips = public_ips
            updated = True
        return updated

    def _list_sizes__get_cpu(self, size):
        return size.vcpus

    def _list_machines__get_size(self, node):
        return node.extra.get('flavorId')


class DockerComputeController(BaseComputeController):

    def __init__(self, *args, **kwargs):
        super(DockerComputeController, self).__init__(*args, **kwargs)
        self._dockerhost = None

    def _connect(self):
        host, port = dnat(self.cloud.owner, self.cloud.host, self.cloud.port)

        try:
            socket.setdefaulttimeout(15)
            so = socket.socket(socket.AF_INET, socket.SOCK_STREAM)
            so.connect((sanitize_host(host), int(port)))
            so.close()
        except:
            raise Exception("Make sure host is accessible "
                            "and docker port is specified")

        # TLS authentication.
        if self.cloud.key_file and self.cloud.cert_file:
            key_temp_file = tempfile.NamedTemporaryFile(delete=False)
            key_temp_file.write(self.cloud.key_file.encode())
            key_temp_file.close()
            cert_temp_file = tempfile.NamedTemporaryFile(delete=False)
            cert_temp_file.write(self.cloud.cert_file.encode())
            cert_temp_file.close()
            ca_cert = None
            if self.cloud.ca_cert_file:
                ca_cert_temp_file = tempfile.NamedTemporaryFile(delete=False)
                ca_cert_temp_file.write(self.cloud.ca_cert_file.encode())
                ca_cert_temp_file.close()
                ca_cert = ca_cert_temp_file.name

            # tls auth
            return get_container_driver(Container_Provider.DOCKER)(
                host=host, port=port,
                key_file=key_temp_file.name,
                cert_file=cert_temp_file.name,
                ca_cert=ca_cert)

        # Username/Password authentication.
        if self.cloud.username and self.cloud.password:

            return get_container_driver(Container_Provider.DOCKER)(
                key=self.cloud.username,
                secret=self.cloud.password,
                host=host, port=port)
        # open authentication.
        else:
            return get_container_driver(Container_Provider.DOCKER)(
                host=host, port=port)

    def _list_machines__fetch_machines(self):
        """Perform the actual libcloud call to get list of containers"""
        containers = self.connection.list_containers(all=self.cloud.show_all)
        # add public/private ips for mist
        for container in containers:
            public_ips, private_ips = [], []
            host = sanitize_host(self.cloud.host)
            if is_private_subnet(host):
                private_ips.append(host)
            else:
                public_ips.append(host)
            container.public_ips = public_ips
            container.private_ips = private_ips
            container.size = None
            container.image = container.image.name
        return containers

    def _list_machines__machine_creation_date(self, machine, machine_libcloud):
        return machine_libcloud.extra.get('created')  # unix timestamp

    def _list_machines__machine_actions(self, machine, machine_libcloud):
        # todo this is not necessary
        super(DockerComputeController, self)._list_machines__machine_actions(
            machine, machine_libcloud)
        if machine_libcloud.state in (ContainerState.RUNNING,):
            machine.actions.rename = True
        elif machine_libcloud.state in (ContainerState.REBOOTING,
<<<<<<< HEAD
                                      ContainerState.PENDING):
=======
                                        ContainerState.PENDING):
>>>>>>> 44692999
            machine.actions.start = False
            machine.actions.stop = False
            machine.actions.reboot = False
        elif machine_libcloud.state in (ContainerState.STOPPED,
                                        ContainerState.UNKNOWN):
            # We assume unknown state means stopped.
            machine.actions.start = True
            machine.actions.stop = False
            machine.actions.reboot = False
            machine.actions.rename = True
        elif machine_libcloud.state in (ContainerState.TERMINATED, ):
            machine.actions.start = False
            machine.actions.stop = False
            machine.actions.reboot = False
            machine.actions.destroy = False
            machine.actions.rename = False

    def _list_machines__postparse_machine(self, machine, machine_libcloud):
        updated = False
        if machine.machine_type != 'container':
            machine.machine_type = 'container'
            updated = True
        if machine.parent != self.dockerhost:
            machine.parent = self.dockerhost
            updated = True
        return updated

    @property
    def dockerhost(self):
        """This is a helper method to get the machine representing the host"""
        if self._dockerhost is not None:
            return self._dockerhost

        from mist.api.machines.models import Machine
        try:
            # Find dockerhost from database.
            machine = Machine.objects.get(cloud=self.cloud,
                                          machine_type='container-host')
        except Machine.DoesNotExist:
            try:
                # Find dockerhost with previous format from database.
                machine = Machine.objects.get(
                    cloud=self.cloud,
                    # Nested query. Trailing underscores to avoid conflict
                    # with mongo's $type operator. See:
                    # https://github.com/MongoEngine/mongoengine/issues/1410
                    **{'extra__tags__type__': 'docker_host'}
                )
            except Machine.DoesNotExist:
                # Create dockerrhost machine.
                machine = Machine(cloud=self.cloud,
                                  machine_type='container-host')

        # Update dockerhost machine model fields.
        changed = False
        for attr, val in {'name': self.cloud.title,
                          'hostname': self.cloud.host,
                          'machine_type': 'container-host'}.items():
            if getattr(machine, attr) != val:
                setattr(machine, attr, val)
                changed = True
        if not machine.machine_id:
            machine.machine_id = machine.id
            changed = True
        try:
            ip_addr = socket.gethostbyname(machine.hostname)
        except socket.gaierror:
            pass
        else:
            is_private = netaddr.IPAddress(ip_addr).is_private()
            ips = machine.private_ips if is_private else machine.public_ips
            if ip_addr not in ips:
                ips.insert(0, ip_addr)
                changed = True
        if changed:
            machine.save()

        self._dockerhost = machine
        return machine

    def inspect_node(self, machine_libcloud):
        """
        Inspect a container
        """
        result = self.connection.connection.request(
            "/v%s/containers/%s/json" % (self.connection.version,
                                         machine_libcloud.id)).object

        name = result.get('Name').strip('/')
        if result['State']['Running']:
            state = ContainerState.RUNNING
        else:
            state = ContainerState.STOPPED

        extra = {
            'image': result.get('Image'),
            'volumes': result.get('Volumes'),
            'env': result.get('Config', {}).get('Env'),
            'ports': result.get('ExposedPorts'),
            'network_settings': result.get('NetworkSettings', {}),
            'exit_code': result['State'].get("ExitCode")
        }

        node_id = result.get('Id')
        if not node_id:
            node_id = result.get('ID', '')

        host = sanitize_host(self.cloud.host)
        public_ips, private_ips = [], []
        if is_private_subnet(host):
            private_ips.append(host)
        else:
            public_ips.append(host)

        networks = result['NetworkSettings'].get('Networks', {})
        for network in networks:
            network_ip = networks[network].get('IPAddress')
            if is_private_subnet(network_ip):
                private_ips.append(network_ip)
            else:
                public_ips.append(network_ip)

        ips = []  # TODO maybe the api changed
        ports = result.get('Ports', [])
        for port in ports:
            if port.get('IP') is not None:
                ips.append(port.get('IP'))

        contnr = (Container(id=node_id,
                            name=name,
                            image=result.get('Image'),
                            state=state,
                            ip_addresses=ips,
                            driver=self.connection,
                            extra=extra))
        contnr.public_ips = public_ips
        contnr.private_ips = private_ips
        contnr.size = None
        return contnr

    def _list_machines__fetch_generic_machines(self):
        return [self.dockerhost]

    def _list_images__fetch_images(self, search=None):
        if not search:
            # Fetch mist's recommended images
            images = [ContainerImage(id=image, name=name, path=None,
                                     version=None, driver=self.connection,
                                     extra={})
                      for image, name in list(config.DOCKER_IMAGES.items())]
            images += self.connection.list_images()

        else:
            # search on dockerhub
            images = self.connection.ex_search_images(term=search)[:100]

        return images

    def image_is_default(self, image_id):
        return image_id in config.DOCKER_IMAGES

    def _action_change_port(self, machine, machine_libcloud):
        """This part exists here for docker specific reasons. After start,
        reboot and destroy actions, docker machine instance need to rearrange
        its port. Finally save the machine in db.
        """
        # this exist here cause of docker host implementation
        if machine.machine_type == 'container-host':
            return
        container_info = self.inspect_node(machine_libcloud)

        try:
            port = container_info.extra[
                'network_settings']['Ports']['22/tcp'][0]['HostPort']
        except (KeyError, TypeError):
            # add TypeError in case of 'Ports': {u'22/tcp': None}
            port = 22

        from mist.api.machines.models import KeyMachineAssociation
        key_associations = KeyMachineAssociation.objects(machine=machine)
        for key_assoc in key_associations:
            key_assoc.port = port
            key_assoc.save()
        return True

    def _get_machine_libcloud(self, machine, no_fail=False):
        """Return an instance of a libcloud node

        This is a private method, used mainly by machine action methods.
        """
        assert self.cloud == machine.cloud
        for node in self.connection.list_containers():
            if node.id == machine.machine_id:
                return node
        if no_fail:
            container = Container(id=machine.machine_id,
                                  name=machine.machine_id,
                                  image=machine.image.id,
                                  state=0,
                                  ip_addresses=[],
                                  driver=self.connection,
                                  extra={})
            container.public_ips = []
            container.private_ips = []
            container.size = None
            return container
        raise MachineNotFoundError(
            "Machine with machine_id '%s'." % machine.machine_id
        )

    def _start_machine(self, machine, machine_libcloud):
        ret = self.connection.start_container(machine_libcloud)
        self._action_change_port(machine, machine_libcloud)
        return ret

    def reboot_machine(self, machine):
        if machine.machine_type == 'container-host':
            return self.reboot_machine_ssh(machine)
        return super(DockerComputeController, self).reboot_machine(machine)

    def _reboot_machine(self, machine, machine_libcloud):
        self.connection.restart_container(machine_libcloud)
        self._action_change_port(machine, machine_libcloud)

    def _stop_machine(self, machine, machine_libcloud):
        return self.connection.stop_container(machine_libcloud)

    def _destroy_machine(self, machine, machine_libcloud):
        if machine_libcloud.state == ContainerState.RUNNING:
            self.connection.stop_container(machine_libcloud)
        return self.connection.destroy_container(machine_libcloud)

    def _list_sizes__fetch_sizes(self):
        return []

    def _rename_machine(self, machine, machine_libcloud, name):
        """Private method to rename a given machine"""
        self.connection.ex_rename_container(machine_libcloud, name)


class LXDComputeController(BaseComputeController):
    """
    Compute controller for LXC containers
    """
    def __init__(self, *args, **kwargs):
        super(LXDComputeController, self).__init__(*args, **kwargs)
        self._lxchost = None
        self.is_lxc = True

    def _stop_machine(self, machine, machine_libcloud):
        """Stop the given machine"""
        return self.connection.stop_container(container=machine)

    def _start_machine(self, machine, machine_libcloud):
        """Start the given container"""
        return self.connection.start_container(container=machine)

    def _destroy_machine(self, machine, machine_libcloud):
        """Delet the given container"""

        from libcloud.container.drivers.lxd import LXDAPIException
        from libcloud.container.types import ContainerState
        try:

            if machine_libcloud.state == ContainerState.RUNNING:
                self.connection.stop_container(container=machine)

            container = self.connection.destroy_container(container=machine)
            return container
        except LXDAPIException as e:
            raise MistError(msg=e.message, exc=e)
        except Exception as e:
            raise MistError(exc=e)

    def _reboot_machine(self, machine, machine_libcloud):
        """Restart the given container"""
        return self.connection.restart_container(container=machine)

    def _list_sizes__fetch_sizes(self):
        return []

    def _list_machines__fetch_machines(self):
        """Perform the actual libcloud call to get list of containers"""

        containers = self.connection.list_containers()

        # add public/private ips for mist
        for container in containers:
            public_ips, private_ips = [], []
            host = sanitize_host(self.cloud.host)
            if is_private_subnet(host):
                private_ips.append(host)
            else:
                public_ips.append(host)

            container.public_ips = public_ips
            container.private_ips = private_ips
            container.size = None
            container.image = container.image.name

        return containers

    def _list_machines__machine_creation_date(self, machine, machine_libcloud):
        """Unix timestap of when the machine was created"""
        return machine_libcloud.extra.get('created')  # unix timestamp

    def _get_machine_libcloud(self, machine, no_fail=False):
        """Return an instance of a libcloud node

        This is a private method, used mainly by machine action methods.
        """
        # assert isinstance(machine.cloud, Machine)
        assert self.cloud == machine.cloud
        for node in self.connection.list_containers():
            if node.id == machine.machine_id:
                return node
        if no_fail:
            return Node(machine.machine_id, name=machine.machine_id,
                        state=0, public_ips=[], private_ips=[],
                        driver=self.connection)
        raise MachineNotFoundError(
            "Machine with machine_id '%s'." % machine.machine_id
        )

    def _connect(self):
        host, port = dnat(self.cloud.owner, self.cloud.host, self.cloud.port)

        try:
            socket.setdefaulttimeout(15)
            so = socket.socket(socket.AF_INET, socket.SOCK_STREAM)
            so.connect((sanitize_host(host), int(port)))
            so.close()
        except:
            raise Exception("Make sure host is accessible "
                            "and LXD port is specified")

        if self.cloud.key_file and self.cloud.cert_file:
            tls_auth = self._tls_authenticate(host=host, port=port)

            if tls_auth is None:
                raise Exception("key_file and cert_file exist "
                                "but TLS certification was not possible ")
            return tls_auth

        # Username/Password authentication.
        if self.cloud.username and self.cloud.password:

            return get_container_driver(Container_Provider.LXD)(
                key=self.cloud.username,
                secret=self.cloud.password,
                host=host, port=port)
        # open authentication.
        else:
            return get_container_driver(Container_Provider.LXD)(
                host=host, port=port)

    def _tls_authenticate(self, host, port):
        """Perform TLS authentication given the host and port"""

        # TLS authentication.

        key_temp_file = tempfile.NamedTemporaryFile(delete=False)
        key_temp_file.write(self.cloud.key_file.encode())
        key_temp_file.close()
        cert_temp_file = tempfile.NamedTemporaryFile(delete=False)
        cert_temp_file.write(self.cloud.cert_file.encode())
        cert_temp_file.close()
        ca_cert = None

        if self.cloud.ca_cert_file:
            ca_cert_temp_file = tempfile.NamedTemporaryFile(delete=False)
            ca_cert_temp_file.write(self.cloud.ca_cert_file.encode())
            ca_cert_temp_file.close()
            ca_cert = ca_cert_temp_file.name

        # tls auth
        cert_file = cert_temp_file.name
        key_file = key_temp_file.name
        return \
            get_container_driver(Container_Provider.LXD)(host=host,
                                                         port=port,
                                                         key_file=key_file,
                                                         cert_file=cert_file,
                                                         ca_cert=ca_cert)


class LibvirtComputeController(BaseComputeController):

    def _connect(self):
        """
        This is only used in create_machine, where a driver instance
        is required (and not used as is when provisioning in Libvirt).
        Thus, we can safely return the driver of the first host found.
        """
        from mist.api.machines.models import Machine
        machine = Machine.objects.filter(cloud=self.cloud)[0]

        if not machine.extra.get('tags', {}).get('type') == 'hypervisor':
            machine = machine.parent

        return self._get_host_driver(machine)

    def _get_host_driver(self, machine):
        """Three supported ways to connect: local system, qemu+tcp, qemu+ssh"""

        import libcloud.compute.drivers.libvirt_driver
        libvirt_driver = libcloud.compute.drivers.libvirt_driver
        libvirt_driver.ALLOW_LIBVIRT_LOCALHOST = config.ALLOW_LIBVIRT_LOCALHOST

        if not machine.extra.get('tags', {}).get('type') == 'hypervisor':
            machine = machine.parent

        from mist.api.machines.models import KeyMachineAssociation
        key_assoc = KeyMachineAssociation.objects(machine=machine)
        if key_assoc:
            # FIXME
            km_assoc = key_assoc[0]
            host, port = dnat(machine.cloud.owner,
                              machine.hostname, machine.ssh_port)
            driver = get_driver(Provider.LIBVIRT)(host,
                                                  hypervisor=machine.hostname,
                                                  user=km_assoc.ssh_user,
                                                  ssh_key=km_assoc.key.private,
                                                  ssh_port=int(port))
        else:
            username = machine.extra.get('username')
            host, port = dnat(machine.cloud.owner, machine.hostname, 5000)
            driver = get_driver(Provider.LIBVIRT)(host,
                                                  hypervisor=machine.hostname,
                                                  user=username,
                                                  tcp_port=int(port))

        return driver

    def _list_machines__fetch_machines(self):
        nodes = []
        from mist.api.machines.models import Machine
        for machine in Machine.objects.filter(cloud=self.cloud,
                                              missing_since=None):
            if machine.extra.get('tags', {}).get('type') == 'hypervisor':
                driver = self._get_host_driver(machine)
                nodes += driver.list_nodes()

        return nodes

    def _list_machines__fetch_generic_machines(self):
        machines = []
        from mist.api.machines.models import Machine
        all_machines = Machine.objects(cloud=self.cloud, missing_since=None)
        for machine in all_machines:
            if machine.extra.get('tags', {}).get('type') == 'hypervisor':
                machines.append(machine)

        return machines

    def _list_machines__update_generic_machine_state(self, machine):
        # Defaults
        machine.unreachable_since = None
        machine.state = config.STATES[NodeState.RUNNING]

        # If any of the probes has succeeded, then state is running
        if (
            machine.ssh_probe and not machine.ssh_probe.unreachable_since or
            machine.ping_probe and not machine.ping_probe.unreachable_since
        ):
            machine.state = config.STATES[NodeState.RUNNING]

        # If ssh probe failed, then unreachable since then
        if machine.ssh_probe and machine.ssh_probe.unreachable_since:
            machine.unreachable_since = machine.ssh_probe.unreachable_since
            machine.state = config.STATES[NodeState.UNKNOWN]
        # Else if ssh probe has never succeeded and ping probe failed,
        # then unreachable since then
        elif (not machine.ssh_probe and
              machine.ping_probe and machine.ping_probe.unreachable_since):
            machine.unreachable_since = machine.ping_probe.unreachable_since
            machine.state = config.STATES[NodeState.UNKNOWN]

    def _list_machines__machine_actions(self, machine, machine_libcloud):
        super(LibvirtComputeController, self)._list_machines__machine_actions(
            machine, machine_libcloud)
        machine.actions.clone = True
        machine.actions.undefine = False
        if machine_libcloud.state is NodeState.TERMINATED:
            # In libvirt a terminated machine can be started.
            machine.actions.start = True
            machine.actions.undefine = True
            machine.actions.rename = True
        if machine_libcloud.state is NodeState.RUNNING:
            machine.actions.suspend = True
        if machine_libcloud.state is NodeState.SUSPENDED:
            machine.actions.resume = True

    def _list_machines__generic_machine_actions(self, machine):
        super(LibvirtComputeController,
              self)._list_machines__generic_machine_actions(machine)
        machine.actions.rename = True
        machine.actions.start = False
        machine.actions.stop = False
        machine.actions.destroy = False

    def _list_machines__postparse_machine(self, machine, machine_libcloud):
        from mist.api.images.models import CloudImage
        updated = False
        xml_desc = machine_libcloud.extra.get('xml_description')
        if xml_desc:
            escaped_xml_desc = escape(xml_desc)
            if machine.extra['xml_description'] != escaped_xml_desc:
                machine.extra['xml_description'] = escaped_xml_desc
                updated = True
            import xml.etree.ElementTree as ET
            root = ET.fromstring(unescape(xml_desc))
            devices = root.find('devices')
            disks = devices.findall('disk')
            for disk in disks:
                if disk.attrib.get('device', '') == 'cdrom':
                    image = disk.find('source').attrib.get('file', '')
                    if (machine.image and machine.image.external_id != image) \
                            or (not machine.image and image):
                        try:
                            image = CloudImage.objects.get(
                                cloud=machine.cloud, external_id=image)
                        except CloudImage.DoesNotExist:
                            image = CloudImage(cloud=machine.cloud,
                                               external_id=image)
                            image.save()
                        machine.image = image
                        updated = True

            vnfs = []
            hostdevs = devices.findall('hostdev') + \
                devices.findall('interface[@type="hostdev"]')
            for hostdev in hostdevs:
                address = hostdev.find('source').find('address')
                vnf_addr = '%s:%s:%s.%s' % (
                    address.attrib.get('domain').replace('0x', ''),
                    address.attrib.get('bus').replace('0x', ''),
                    address.attrib.get('slot').replace('0x', ''),
                    address.attrib.get('function').replace('0x', ''),
                )
                vnfs.append(vnf_addr)
            if machine.extra.get('vnfs', []) != vnfs:
                machine.extra['vnfs'] = vnfs
                updated = True

        # Number of CPUs allocated to guest.
        if 'processors' in machine.extra and \
                machine.extra.get('cpus', []) != machine.extra['processors']:
            machine.extra['cpus'] = machine.extra['processors']
            updated = True

        # set machine's parent
        hypervisor = machine.extra.get('hypervisor', '')
        if hypervisor:
            try:
                from mist.api.machines.models import Machine
                parent = Machine.objects.get(cloud=machine.cloud,
                                             name=hypervisor)
            except Machine.DoesNotExist:
                # backwards compatibility
                hypervisor = hypervisor.replace('.', '-')
                try:
                    parent = Machine.objects.get(cloud=machine.cloud,
                                                 machine_id=hypervisor)
                except me.DoesNotExist:
                    parent = None
            if machine.parent != parent:
                machine.parent = parent
                updated = True
        return updated

    def _list_machines__get_machine_extra(self, machine, machine_libcloud):
        extra = copy.copy(machine_libcloud.extra)
        # make sure images_location is not overriden
        extra.update({'images_location': machine.extra.get('images_location')})
        return extra

    def _list_machines__get_size(self, node):
        return None

    def _list_machines__get_custom_size(self, node):
        if not node.size:
            return
        from mist.api.clouds.models import CloudSize
        try:
            _size = CloudSize.objects.get(
                cloud=self.cloud, external_id=node.size.id)
        except me.DoesNotExist:
            _size = CloudSize(cloud=self.cloud,
                              external_id=node.size.id)
        _size.ram = node.size.ram
        _size.cpus = node.size.extra.get('cpus')
        name = ""
        if _size.cpus:
            name += '%s CPUs, ' % _size.cpus
        if _size.ram:
            name += '%dMB RAM' % (_size.ram / 1000)
        _size.name = name
        _size.save()

        return _size

    def list_sizes(self, persist=True):
        return []

    def _list_locations__fetch_locations(self, persist=True):
        """
        We refer to hosts (KVM hypervisors) as 'location' for
        consistency purpose.
        """
        from mist.api.machines.models import Machine
        all_machines = Machine.objects.filter(cloud=self.cloud,
                                              missing_since=None)
        hypervisors = [machine for machine in all_machines
                       if machine.extra.get('tags', {}).
                       get('type') == 'hypervisor']
        locations = [NodeLocation(id=hypervisor.machine_id,
                                  name=hypervisor.name,
                                  country='', driver=None,
                                  extra=hypervisor.extra) for hypervisor
                     in hypervisors]

        return locations

    def _list_images__fetch_images(self, search=None):
        images = []
        from mist.api.machines.models import Machine
        for machine in Machine.objects.filter(cloud=self.cloud,
                                              missing_since=None):
            if machine.extra.get('tags', {}).get('type') == 'hypervisor':
                driver = self._get_host_driver(machine)
                images += driver.list_images(location=machine.extra.get(
                    'images_location', {}))

        return images

    def _list_images__postparse_image(self, image, image_libcloud):
        locations = []
        if image_libcloud.extra.get('host', ''):
            host_name = image_libcloud.extra.get('host')
            from mist.api.clouds.models import CloudLocation
            try:
                host = CloudLocation.objects.get(cloud=self.cloud,
                                                 name=host_name)
                locations.append(host.id)
            except me.DoesNotExist:
                host_name = host_name.replace('.', '-')
                try:
                    host = CloudLocation.objects.get(cloud=self.cloud,
                                                     external_id=host_name)
                    locations.append(host.id)
                except me.DoesNotExist:
                    pass
        image.extra.update({'locations': locations})

    def _get_machine_libcloud(self, machine, no_fail=False):
        assert self.cloud == machine.cloud
        machine_type = machine.extra.get('tags', {}).get('type')
        host = machine if machine_type == 'hypervisor' else machine.parent

        driver = self._get_host_driver(host)

        for node in driver.list_nodes():
            if node.id == machine.machine_id:
                return node

        if no_fail:
            return Node(machine.machine_id, name=machine.machine_id,
                        state=0, public_ips=[], private_ips=[],
                        driver=self.connection)
        raise MachineNotFoundError(
            "Machine with machine_id '%s'." % machine.machine_id
        )

    def _reboot_machine(self, machine, machine_libcloud):
        hypervisor = machine_libcloud.extra.get('tags', {}).get('type', None)
        if hypervisor == 'hypervisor':
            # issue an ssh command for the libvirt hypervisor
            try:
                hostname = machine_libcloud.public_ips[0] if \
                    machine_libcloud.public_ips else \
                    machine_libcloud.private_ips[0]
                command = '$(command -v sudo) shutdown -r now'
                # todo move it up
                from mist.api.methods import ssh_command
                ssh_command(self.cloud.owner, self.cloud.id,
                            machine_libcloud.id, hostname, command)
                return True
            except MistError as exc:
                log.error("Could not ssh machine %s", machine.name)
                raise
            except Exception as exc:
                log.exception(exc)
                # FIXME: Do not raise InternalServerError!
                raise InternalServerError(exc=exc)
        else:
            machine_libcloud.reboot()

    def _rename_machine(self, machine, machine_libcloud, name):
        if machine.extra.get('tags', {}).get('type') == 'hypervisor':
            machine.name = name
            machine.save()
            from mist.api.helpers import trigger_session_update
            trigger_session_update(machine.owner.id, ['clouds'])
        else:
            self.connection.ex_rename_node(machine_libcloud, name)

    def remove_machine(self, machine):
        from mist.api.machines.models import KeyMachineAssociation
        KeyMachineAssociation.objects(machine=machine).delete()
        machine.missing_since = datetime.datetime.now()
        machine.save()

        if amqp_owner_listening(self.cloud.owner.id):
            old_machines = [m.as_dict() for m in
                            self.cloud.ctl.compute.list_cached_machines()]
            new_machines = self.cloud.ctl.compute.list_machines()
            self.cloud.ctl.compute.produce_and_publish_patch(
                old_machines, new_machines)

    def _start_machine(self, machine, machine_libcloud):
        driver = self._get_host_driver(machine)
        return driver.ex_start_node(machine_libcloud)

    def _stop_machine(self, machine, machine_libcloud):
        driver = self._get_host_driver(machine)
        return driver.ex_stop_node(machine_libcloud)

    def _resume_machine(self, machine, machine_libcloud):
        driver = self._get_host_driver(machine)
        return driver.ex_resume_node(machine_libcloud)

    def _destroy_machine(self, machine, machine_libcloud):
        driver = self._get_host_driver(machine)
        return driver.destroy_node(machine_libcloud)

    def _suspend_machine(self, machine, machine_libcloud):
        driver = self._get_host_driver(machine)
        return driver.ex_suspend_node(machine_libcloud)

    def _undefine_machine(self, machine, machine_libcloud):
        if machine.extra.get('active'):
            raise BadRequestError('Cannot undefine an active domain')
        driver = self._get_host_driver(machine)
        return driver.ex_undefine_node(machine_libcloud)

    def _clone_machine(self, machine, machine_libcloud, name, resume):
        driver = self._get_host_driver(machine)
        return driver.ex_clone_node(machine_libcloud)

    def _list_sizes__get_cpu(self, size):
        return size.extra.get('cpu')


class OnAppComputeController(BaseComputeController):

    def _connect(self):
        return get_driver(Provider.ONAPP)(key=self.cloud.username,
                                          secret=self.cloud.apikey,
                                          host=self.cloud.host,
                                          verify=self.cloud.verify)

    def _list_machines__machine_actions(self, machine, machine_libcloud):
        super(OnAppComputeController, self)._list_machines__machine_actions(
            machine, machine_libcloud)
        machine.actions.resize = True
        if machine_libcloud.state is NodeState.RUNNING:
            machine.actions.suspend = True
        if machine_libcloud.state is NodeState.SUSPENDED:
            machine.actions.resume = True

    def _list_machines__machine_creation_date(self, machine, machine_libcloud):
        created_at = machine_libcloud.extra.get('created_at')
        created_at = iso8601.parse_date(created_at)
        created_at = pytz.UTC.normalize(created_at)
        return created_at

    def _list_machines__postparse_machine(self, machine, machine_libcloud):
        updated = False

        os_type = machine_libcloud.extra.get('operating_system', 'linux')
        # on a VM this has been freebsd and it caused list_machines to raise
        # exception due to validation of machine model
        if os_type not in ('unix', 'linux', 'windows', 'coreos'):
            os_type = 'linux'
        if os_type != machine.os_type:
            machine.os_type = os_type
            updated = True

        image_id = machine.extra.get('template_label') \
            or machine.extra.get('operating_system_distro')
        if image_id != machine.extra['image_id']:
            machine.extra['image_id'] = image_id
            updated = True

        if machine.extra.get('template_label'):
            machine.extra.pop('template_label', None)
            updated = True

        size = "%scpu, %sM ram" % \
            (machine.extra.get('cpus'), machine.extra.get('memory'))
        if size != machine.extra['size']:
            machine.extra['size'] = size
            updated = True

        return updated

    def _list_machines__cost_machine(self, machine, machine_libcloud):
        if machine_libcloud.state == NodeState.STOPPED:
            return machine_libcloud.extra.get('price_per_hour_powered_off',
                                              0), 0
        else:
            return machine_libcloud.extra.get('price_per_hour', 0), 0

    def _list_machines__get_custom_size(self, node):
        # FIXME: resolve circular import issues
        from mist.api.clouds.models import CloudSize
        _size = CloudSize(cloud=self.cloud,
                          external_id=str(node.extra.get('id')))
        _size.ram = node.extra.get('memory')
        _size.cpus = node.extra.get('cpus')
        _size.save()
        return _size

    def _resume_machine(self, machine, machine_libcloud):
        return self.connection.ex_resume_node(machine_libcloud)

    def _suspend_machine(self, machine, machine_libcloud):
        return self.connection.ex_suspend_node(machine_libcloud)

    def _resize_machine(self, machine, machine_libcloud, node_size, kwargs):
        # send only non empty valid args
        valid_kwargs = {}
        for param in kwargs:
            if param in ['memory', 'cpus', 'cpu_shares', 'cpu_units'] \
                    and kwargs[param]:
                valid_kwargs[param] = kwargs[param]
        try:
            return self.connection.ex_resize_node(machine_libcloud,
                                                  **valid_kwargs)
        except Exception as exc:
            raise BadRequestError('Failed to resize node: %s' % exc)

    def _list_locations__fetch_locations(self):
        """Get locations

        We will perform a few calls to get hypervisor_group_id
        paramater sent for create machine, and the max sizes to
        populate the create machine wizard for cpu/disk/memory,
        since this info can be retrieved per location.
        We will also get network information and match it per
        location, useful only to choose network on new VMs

        """
        # calls performed:
        # 1) get list of compute zones - associate
        # location with hypervisor_group_id, max_cpu, max_memory
        # 2) get data store zones and data stores to get max_disk_size
        # 3) get network ids per location

        locations = self.connection.list_locations()
        if locations:
            hypervisors = self.connection.connection.request(
                "/settings/hypervisor_zones.json")
            for l in locations:
                for hypervisor in hypervisors.object:
                    h = hypervisor.get("hypervisor_group")
                    if str(h.get("location_group_id")) == l.id:
                        # get max_memory/max_cpu
                        l.extra["max_memory"] = h.get("max_host_free_memory")
                        l.extra["max_cpu"] = h.get("max_host_cpu")
                        l.extra["hypervisor_group_id"] = h.get("id")
                        break

            try:
                data_store_zones = self.connection.connection.request(
                    "/settings/data_store_zones.json").object
                data_stores = self.connection.connection.request(
                    "/settings/data_stores.json").object
            except:
                pass

            for l in locations:
                # get data store zones, and match with locations
                # through location_group_id
                # then calculate max_disk_size per data store,
                # by matching data store zones and data stores
                try:
                    store_zones = [dsg for dsg in data_store_zones if l.id is
                                   str(dsg['data_store_group']
                                       ['location_group_id'])]
                    for store_zone in store_zones:
                        stores = [store for store in data_stores if
                                  store['data_store']['data_store_group_id'] is
                                  store_zone['data_store_group']['id']]
                        for store in stores:
                            l.extra['max_disk_size'] = store['data_store']
                            ['data_store_size'] - store['data_store']['usage']
                except:
                    pass

            try:
                networks = self.connection.connection.request(
                    "/settings/network_zones.json").object
            except:
                pass

            for l in locations:
                # match locations with network ids (through location_group_id)
                l.extra['networks'] = []

                try:
                    for network in networks:
                        net = network["network_group"]
                        if str(net["location_group_id"]) == l.id:
                            l.extra['networks'].append({'name': net['label'],
                                                        'id': net['id']})
                except:
                    pass

        return locations


class OtherComputeController(BaseComputeController):

    def _connect(self):
        return None

    def _list_machines__fetch_machines(self):
        return []

    def _list_machines__update_generic_machine_state(self, machine):
        """Update generic machine state (based on ping/ssh probes)

        It is only used in generic machines.
        """

        # Defaults
        machine.unreachable_since = None

        # If any of the probes has succeeded, then state is running
        if (
            machine.ssh_probe and not machine.ssh_probe.unreachable_since or
            machine.ping_probe and not machine.ping_probe.unreachable_since
        ):
            machine.state = config.STATES[NodeState.RUNNING]
        # If ssh probe failed, then unreachable since then
        elif machine.ssh_probe and machine.ssh_probe.unreachable_since:
            machine.unreachable_since = machine.ssh_probe.unreachable_since
            machine.state = config.STATES[NodeState.UNKNOWN]
        # Else if ssh probe has never succeeded and ping probe failed,
        # then unreachable since then
        elif (not machine.ssh_probe and
              machine.ping_probe and machine.ping_probe.unreachable_since):
            machine.unreachable_since = machine.ping_probe.unreachable_since
            machine.state = config.STATES[NodeState.UNKNOWN]
        else:  # Asume running if no indication otherwise
            machine.state = config.STATES[NodeState.RUNNING]

    def _list_machines__generic_machine_actions(self, machine):
        """Update an action for a bare metal machine

        Bare metal machines only support remove, reboot and tag actions"""

        super(OtherComputeController,
              self)._list_machines__generic_machine_actions(machine)
        machine.actions.remove = True

    def _get_machine_libcloud(self, machine):
        return None

    def _list_machines__fetch_generic_machines(self):
        from mist.api.machines.models import Machine
        return Machine.objects(cloud=self.cloud, missing_since=None)

    def reboot_machine(self, machine):
        return self.reboot_machine_ssh(machine)

    def remove_machine(self, machine):
        from mist.api.machines.models import KeyMachineAssociation
        KeyMachineAssociation.objects(machine=machine).delete()
        machine.missing_since = datetime.datetime.now()
        machine.save()

    def list_images(self, search=None):
        return []

    def list_sizes(self, persist=True):
        return []

    def list_locations(self, persist=True):
        return []


class KubeVirtComputeController(BaseComputeController):

    def _connect(self):
        host, port = dnat(self.cloud.owner,
                          self.cloud.host, self.cloud.port)
        try:
            socket.setdefaulttimeout(15)
            so = socket.socket(socket.AF_INET, socket.SOCK_STREAM)
            so.connect((sanitize_host(host), int(port)))
            so.close()
        except:
            raise Exception("Make sure host is accessible "
                            "and kubernetes port is specified")

        verify = self.cloud.verify
        ca_cert = None
        if self.cloud.ca_cert_file:
            ca_cert_temp_file = tempfile.NamedTemporaryFile(delete=False)
            ca_cert_temp_file.write(self.cloud.ca_cert_file.encode())
            ca_cert_temp_file.close()
            ca_cert = ca_cert_temp_file.name

        # tls authentication
        if self.cloud.key_file and self.cloud.cert_file:
            key_temp_file = tempfile.NamedTemporaryFile(delete=False)
            key_temp_file.write(self.cloud.key_file.encode())
            key_temp_file.close()
            key_file = key_temp_file.name
            cert_temp_file = tempfile.NamedTemporaryFile(delete=False)
            cert_temp_file.write(self.cloud.cert_file.encode())
            cert_temp_file.close()
            cert_file = cert_temp_file.name

            return get_driver(Provider.KUBEVIRT)(secure=True,
                                                 host=host,
                                                 port=port,
                                                 key_file=key_file,
                                                 cert_file=cert_file,
                                                 ca_cert=ca_cert,
                                                 verify=verify)

        elif self.cloud.token:
            token = self.cloud.token

            return get_driver(Provider.KUBEVIRT)(key=token,
                                                 secure=True,
                                                 host=host,
                                                 port=port,
                                                 ca_cert=ca_cert,
                                                 token_bearer_auth=True,
                                                 verify=verify
                                                 )
        # username/password auth
        elif self.cloud.username and self.cloud.password:
            key = self.cloud.username
            secret = self.cloud.password

            return get_driver(Provider.KUBEVIRT)(key=key,
                                                 secret=secret,
                                                 secure=True,
                                                 host=host,
                                                 port=port,
                                                 verify=verify)
        else:
            msg = '''Necessary parameters for authentication are missing.
            Either a key_file/cert_file pair or a username/pass pair
            or a bearer token.'''
            raise ValueError(msg)

    def _list_machines__machine_actions(self, machine, machine_libcloud):
        super(KubeVirtComputeController,
              self)._list_machines__machine_actions(
            machine, machine_libcloud)
        machine.actions.start = True
        machine.actions.stop = True
        machine.actions.reboot = True
        machine.actions.destroy = True

    def _reboot_machine(self, machine, machine_libcloud):
        return self.connection.reboot_node(machine_libcloud)

    def _start_machine(self, machine, machine_libcloud):
        return self.connection.start_node(machine_libcloud)

    def _stop_machine(self, machine, machine_libcloud):
        return self.connection.stop_node(machine_libcloud)

    def _destroy_machine(self, machine, machine_libcloud):
        res = self.connection.destroy_node(machine_libcloud)
        if res:
            if machine.extra.get('pvcs'):
                # FIXME: resolve circular import issues
                from mist.api.models import Volume
                volumes = Volume.objects.filter(cloud=self.cloud)
                for volume in volumes:
                    if machine.id in volume.attached_to:
                        volume.attached_to.remove(machine.id)

    def _list_machines__postparse_machine(self, machine, machine_libcloud):
        if not machine_libcloud.extra['pvcs']:
            return
        pvcs = machine_libcloud.extra['pvcs']
        # FIXME: resolve circular import issues
        from mist.api.models import Volume
        volumes = Volume.objects.filter(cloud=self.cloud, missing_since=None)
        for volume in volumes:
            if 'pvc' in volume.extra:
                if volume.extra['pvc']['name'] in pvcs:
                    if machine not in volume.attached_to:
                        volume.attached_to.append(machine)
                        volume.save()

    def _list_machines__get_location(self, node):
        return node.extra.get('namespace', "")

    def _list_machines__get_size(self, node):
        return node.size.id

    def _list_sizes__get_cpu(self, size):
        cpu = int(size.extra.get('cpus') or 1)
        if cpu > 1000:
            cpu = cpu / 1000
        elif cpu > 99:
            cpu = 1
        return cpu<|MERGE_RESOLUTION|>--- conflicted
+++ resolved
@@ -1568,11 +1568,7 @@
         if machine_libcloud.state in (ContainerState.RUNNING,):
             machine.actions.rename = True
         elif machine_libcloud.state in (ContainerState.REBOOTING,
-<<<<<<< HEAD
-                                      ContainerState.PENDING):
-=======
                                         ContainerState.PENDING):
->>>>>>> 44692999
             machine.actions.start = False
             machine.actions.stop = False
             machine.actions.reboot = False
