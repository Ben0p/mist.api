--- conflicted
+++ resolved
@@ -842,10 +842,10 @@
                 if 'rhel' in license:
                     extra_os_type = 'rhel'
                 if 'win' in license:
-<<<<<<< HEAD
                     extra_os_type = 'win'
                     os_type = 'windows'
-            if 'windows-cloud' in extra['disks'][0]['licenses'][0]:
+            if extra.get('disks') and extra['disks'][0].get('licenses') and \
+                    'windows-cloud' in extra['disks'][0]['licenses'][0]:
                 os_type = 'windows'
                 extra_os_type = 'win'
             if machine.extra['os_type'] != extra_os_type:
@@ -854,15 +854,6 @@
             if machine.os_type != os_type:
                 machine.os_type = os_type
                 updated = True
-=======
-                    os_type = 'win'
-                    machine.os_type = 'windows'
-                machine.extra['os_type'] = os_type
-            if extra['disks'][0].get('licenses', []):
-                if 'windows-cloud' in extra['disks'][0]['licenses'][0]:
-                    machine.os_type = 'windows'
-                    machine.extra['os_type'] = 'win'
->>>>>>> ea56316c
         except:
             log.exception("Couldn't parse os_type for machine %s:%s for %s",
                           machine.id, machine.name, self.cloud)
