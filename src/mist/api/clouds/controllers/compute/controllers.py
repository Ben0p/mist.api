--- conflicted
+++ resolved
@@ -256,7 +256,6 @@
                 pass
         return locations
 
-<<<<<<< HEAD
     def _list_machines__get_location(self, node):
         return node.extra.get('availability')
 
@@ -299,7 +298,7 @@
                                        "errors": exc.to_dict()})
 
         return sizes
-=======
+
     def _list_sizes__get_cpu(self, size):
         return int(size.extra.get('cpu', 1))
 
@@ -346,7 +345,6 @@
 
     def _list_machines__postparse_machine(self, machine, machine_libcloud):
         machine.machine_type = 'ilo-host'
->>>>>>> 5cfc7bd2
 
     def _list_sizes_get_cpu(self, size):
         if size.extra.get('cpu'):
@@ -387,7 +385,6 @@
     def _stop_machine(self, machine, machine_libcloud):
         self.connection.ex_shutdown_node(machine_libcloud)
 
-<<<<<<< HEAD
     def _list_sizes_get_cpu(self, size):
         return size.extra.get('vcpus')
 
@@ -402,16 +399,6 @@
             return _size
         except CloudSize.DoesNotExist:
             return ''
-=======
-    def _list_machines__get_location(self, node):
-        return node.extra.get('region')
-
-    def _list_machines__get_size(self, node):
-        return node.extra.get('size_slug')
-
-    def _list_sizes__get_cpu(self, size):
-        return size.extra.get('vcpus')
->>>>>>> 5cfc7bd2
 
 
 class LinodeComputeController(BaseComputeController):
@@ -498,7 +485,6 @@
         except:
             machine.os_type = 'linux'
 
-<<<<<<< HEAD
     def _list_sizes_get_cpu(self, size):
         return size.vcpus
 
@@ -507,13 +493,12 @@
 
     def list_images_get_os(self, image):
         return image.extra.get('metadata').get('os_type')
-=======
+
     def _list_machines__get_size(self, node):
         return node.extra.get('flavorId')
 
     def _list_sizes__get_cpu(self, size):
         return size.vcpus
->>>>>>> 5cfc7bd2
 
 
 class SoftLayerComputeController(BaseComputeController):
@@ -564,12 +549,9 @@
     def _list_machines__get_location(self, node):
         return node.extra.get('datacenter')
 
-<<<<<<< HEAD
-=======
     def _list_machines__get_size(self, node):
         return str(node.extra.get('size'))
 
->>>>>>> 5cfc7bd2
     def _reboot_machine(self, machine, machine_libcloud):
         self.connection.reboot_node(machine_libcloud)
         return True
@@ -598,14 +580,11 @@
         if 'windows' in str(machine_libcloud.extra.get('image', '')).lower():
             machine.extra['os_type'] = machine.os_type = 'windows'
 
-<<<<<<< HEAD
-=======
         # Size info in the form of: CS05-SSD - 0,5GB, 4Core, 25GB, 10 Gbps
         regex = r'(?:.*)\ (\d+)Core(?:.*)'
         match = re.match(regex, machine.extra.get('service_type', ''))
         machine.extra['cpus'] = match.groups()[0] if match else 0
 
->>>>>>> 5cfc7bd2
     def _list_machines__cost_machine(self, machine, machine_libcloud):
         size = str(machine_libcloud.extra.get('size_id', ''))
         price = get_size_price(driver_type='compute', driver_name='nephoscale',
@@ -613,9 +592,6 @@
         return price, 0
 
     def _list_machines__get_location(self, node):
-<<<<<<< HEAD
-        return node.extra.get('zone')
-=======
         return str(node.extra.get('zone_data').get('id'))
 
     def _list_machines__get_size(self, node):
@@ -625,7 +601,6 @@
         sizes = self.connection.list_sizes(baremetal=False)
         sizes.extend(self.connection.list_sizes(baremetal=True))
         return sizes
->>>>>>> 5cfc7bd2
 
 
 class AzureComputeController(BaseComputeController):
@@ -750,7 +725,6 @@
         # Fetch mist's recommended images
         images = [NodeImage(id=image, name=name,
                             driver=self.connection, extra={})
-<<<<<<< HEAD
                   for image, name in config.AZURE_ARM_IMAGES.items()]
 
         log.info("List images returned %d results for %s.",
@@ -782,10 +756,6 @@
         #images.sort(key=lambda image: (not image['star'], image['name']))
 
         return [img.as_dict() for img in _images]
-=======
-                  for image, name in list(config.AZURE_ARM_IMAGES.items())]
-        return images
->>>>>>> 5cfc7bd2
 
     def _reboot_machine(self, machine, machine_libcloud):
         self.connection.reboot_node(machine_libcloud)
@@ -795,7 +765,6 @@
 
     def _list_sizes__fetch_sizes(self):
         location = self.connection.list_locations()[0]
-<<<<<<< HEAD
         sizes = self.connection.list_sizes(location)
 
         log.info("List sizes returned %d results for %s.",
@@ -836,8 +805,6 @@
 
     def _list_machines__get_location(self, node):
         return node.extra.get('location')
-=======
-        return self.connection.list_sizes(location)
 
     def _list_sizes__get_cpu(self, size):
         return size.extra.get('numberOfCores')
@@ -846,7 +813,6 @@
         return size.name + ' ' + str(size.extra['numberOfCores']) \
                          + ' cpus/' + str(size.ram / 1024) + 'G RAM/ ' \
                          + str(size.disk) + 'GB SSD'
->>>>>>> 5cfc7bd2
 
 
 class GoogleComputeController(BaseComputeController):
@@ -945,8 +911,6 @@
                           "for machine %s:%s for %s",
                           machine.id, machine.name, self.cloud)
 
-<<<<<<< HEAD
-=======
         network_interface = machine_libcloud.extra.get('networkInterfaces')[0]
 
         network = network_interface.get('network')
@@ -989,7 +953,6 @@
             image.extra.pop('licenses', None)
         return images
 
->>>>>>> 5cfc7bd2
     def _list_machines__cost_machine(self, machine, machine_libcloud):
         if machine_libcloud.state == NodeState.STOPPED:
             return 0, 0
@@ -1062,17 +1025,6 @@
         except:
             pass
 
-<<<<<<< HEAD
-    def _list_sizes_get_cpu(self, size):
-        return size.extra.get('guestCpus')
-
-    def _list_sizes_set_description(self, size, cpu):
-        return "%s (%s)" % (size.name,
-                            size.extra.get('description'))
-
-    def _list_machines__get_location(self, node):
-        return node.extra.get('zone').name
-=======
     def _list_machines__get_location(self, node):
         return node.extra.get('zone').id
 
@@ -1095,7 +1047,6 @@
             self.connection.ex_start_node(machine_libcloud)
         except Exception as exc:
             raise BadRequestError('Failed to resize node: %s' % exc)
->>>>>>> 5cfc7bd2
 
 
 class HostVirtualComputeController(BaseComputeController):
@@ -1122,13 +1073,11 @@
     def _list_machines__get_location(self, node):
         return node.extra.get('facility')
 
-<<<<<<< HEAD
     def _list_machines__fetch_machines(self):
         return self.connection.list_nodes(self.cloud.project_id)
-=======
+
     def _list_machines__get_size(self, node):
         return node.extra.get('plan')
->>>>>>> 5cfc7bd2
 
 
 class VultrComputeController(BaseComputeController):
@@ -1145,8 +1094,8 @@
     def _list_machines__cost_machine(self, machine, machine_libcloud):
         return 0, machine_libcloud.extra.get('cost_per_month', 0)
 
-<<<<<<< HEAD
     def _list_machines_get_size(self, node):
+        # TODO: check node.extra.get('VPSPLANID')
         cpus = node.extra.get('vcpu_count')
         if node.extra.get('ram'):
             node.ram = [int(s) for s in node.extra.get('ram').split()
@@ -1169,24 +1118,14 @@
         return size.name + ' (%d cpus)' % cpu
 
     def _list_machines__get_location(self, node):
-        return node.extra.get('location')
+        return node.extra.get('location') or node.extra.get('DCID')
 
     def list_images_get_os(self, image):
         return image.extra.get('family')
-=======
-    def _list_machines__get_size(self, node):
-        return node.extra.get('VPSPLANID')
-
-    def _list_machines__get_location(self, node):
-        return node.extra.get('DCID')
-
-    def _list_sizes__get_cpu(self, size):
-        return size.extra.get('vcpu_count')
 
     def _list_sizes__fetch_sizes(self):
         sizes = self.connection.list_sizes()
         return [size for size in sizes if not size.extra.get('deprecated')]
->>>>>>> 5cfc7bd2
 
 
 class VSphereComputeController(BaseComputeController):
@@ -1798,14 +1737,10 @@
             raise BadRequestError('Cannot undefine an active domain')
         self.connection.ex_undefine_node(machine_libcloud)
 
-<<<<<<< HEAD
-    def _list_sizes_get_cpu(self, size):
-=======
     def _clone_machine(self, machine, machine_libcloud, name, resume):
         self.connection.ex_clone_node(machine_libcloud, name, resume)
 
     def _list_sizes__get_cpu(self, size):
->>>>>>> 5cfc7bd2
         return size.extra.get('cpu')
 
 
