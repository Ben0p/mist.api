import logging
import copy
import json
import time
import datetime
import jsonpatch
import mongoengine.errors

from requests import ConnectionError

import mist.api.exceptions

from mist.api.clouds.utils import LibcloudExceptionHandler
from mist.api.clouds.controllers.base import BaseController

from mist.api.concurrency.models import PeriodicTaskInfo

from mist.api.helpers import amqp_publish_user
from mist.api.helpers import amqp_owner_listening


log = logging.getLogger(__name__)


class BaseStorageController(BaseController):
    """Abstract base class for volume-specific subcontrollers.

    This base controller factors out all the steps common to all or most
    clouds into a base class, and defines an interface for provider
    or technology specific cloud controllers.

    Subclasses are meant to extend or override methods of this base class to
    account for differences between different cloud types.

    Care should be taken when considering to add new methods to a subclass.
    All controllers should have the same interface, to the degree this is
    feasible. That is to say, don't add a new method to a subclass unless
    there is a very good reason to do so.

    The following convention is followed:

    Any methods and attributes that don't start with an underscore are the
    controller's public API.

    In the `BaseStorageController`, these public methods will contain all steps
    for volume object management which are common to all cloud types.In almost
    all cases, subclasses SHOULD NOT override or extend the public methods of
    `BaseStorageController`. To account for cloud/subclass specific behaviour,
    one is expected to override the internal/private methods of the
    `BaseStorageController`.

    Any methods and attributes that start with an underscore are the
    controller's internal/private API.

    To account for cloud/subclass specific behaviour, the public methods of
    `BaseStorageController` call a number of private methods. These methods
    will always start with an underscore. When an internal method is only ever
    used in the process of one public method, it is prefixed as such to make
    identification and purpose more obvious.

    For each different cloud type, a subclass needs to be defined. To provide
    cloud specific processing, hook the code on the appropriate private method.
    Each method defined here documents its intended purpose and use.
    """
    def list_volumes(self, persist=True):
        """Return list of volumes for cloud

        A list of volumes is fetched from libcloud, data is processed, stored
        on volume models, and a list of volume models is returned.

        Subclasses SHOULD NOT override or extend this method.

        This method wraps `_list_volumes` which contains the core
        implementation.

        """
        task_key = 'cloud:list_volumes:%s' % self.cloud.id
        task = PeriodicTaskInfo.get_or_add(task_key)
        first_run = False if task.last_success else True
        with task.task_runner(persist=persist):
            cached_volumes = {'%s-%s' % (v.id, v.external_id): v.as_dict()
                              for v in self.list_cached_volumes()}

            volumes = self._list_volumes()

        volumes_dict = [v.as_dict() for v in volumes]
<<<<<<< HEAD
        if not first_run and (cached_volumes or volumes):
=======
        if cached_volumes or volumes:
>>>>>>> a9de0737
            # Publish patches to rabbitmq.
            new_volumes = {'%s-%s' % (v['id'], v['external_id']): v
                           for v in volumes_dict}
            patch = jsonpatch.JsonPatch.from_diff(cached_volumes,
                                                  new_volumes).patch
            if patch:
<<<<<<< HEAD
                if self.cloud.observation_logs_enabled:
=======
                if not first_run and self.cloud.observation_logs_enabled:
>>>>>>> a9de0737
                    from mist.api.logs.methods import log_observations
                    log_observations(self.cloud.owner.id, self.cloud.id,
                                     'volume', patch, cached_volumes,
                                     new_volumes)
                if amqp_owner_listening(self.cloud.owner.id):
                    amqp_publish_user(self.cloud.owner.id,
                                      routing_key='patch_volumes',
                                      data={'cloud_id': self.cloud.id,
                                            'patch': patch})
        # FIXME: remove this block, once patches
        # are implemented in the UI
        else:
            if amqp_owner_listening(self.cloud.owner.id):
                amqp_publish_user(self.cloud.owner.id,
                                  routing_key='list_volumes',
                                  data={'cloud_id': self.cloud.id,
                                        'volumes': volumes_dict})
        return volumes

    @LibcloudExceptionHandler(mist.api.exceptions.VolumeListingError)
    def _list_volumes(self):
        """Lists all volumes present on the Cloud.

        Fetches all Volumes via libcloud, applies cloud-specific processing,
        and syncs the state of the database with the state of the Cloud.

        Subclasses SHOULD NOT override or extend this method.


        There are instead a number of methods that are called from this method,
        to allow subclasses to modify the data according to the specific of
        their cloud type. These methods currently are:

            `self._list_volumes__postparse_volume`

        More private methods may be added in the future. Subclasses that
        require special handling should override this, by default, dummy
        method.
        """
        # FIXME: Move these imports to the top of the file when circular
        # import issues are resolved
        from mist.api.volumes.models import Volume

        try:
            libcloud_volumes = self._list_volumes__fetch_volumes()
        except ConnectionError as e:
            raise mist.api.exceptions.CloudUnavailableError(e)
        except Exception as exc:
            log.exception("Error while running list_volumes on %s", self.cloud)
            raise mist.api.exceptions.CloudUnavailableError(exc)

        volumes, new_volumes = [], []
        for libcloud_volume in libcloud_volumes:
            try:
                volume = Volume.objects.get(cloud=self.cloud,
                                            external_id=libcloud_volume.id)
            except Volume.DoesNotExist:
                volume = Volume(cloud=self.cloud,
                                external_id=libcloud_volume.id)
                new_volumes.append(volume)

            volume.name = libcloud_volume.name
            volume.size = libcloud_volume.size
            volume.extra = copy.copy(libcloud_volume.extra)
            volume.missing_since = None

            # Apply cloud-specific processing.
            try:
                self._list_volumes__postparse_volume(volume, libcloud_volume)
            except Exception as exc:
                log.exception('Error post-parsing %s: %s', volume, exc)

            # Update with available volume actions.
            try:
                self._list_volumes__volume_actions(volume, libcloud_volume)
            except Exception as exc:
                log.exception("Error while finding volume actions "
                              "for volume %s:%s for %s",
                              volume.id, libcloud_volume.name, self.cloud)

            # Ensure JSON-encoding.
            for key, value in volume.extra.items():
                try:
                    json.dumps(value)
                except TypeError:
                    volume.extra[key] = str(value)

            try:
                volume.save()
            except mongoengine.errors.ValidationError as exc:
                log.error("Error updating %s: %s", volume, exc.to_dict())
                raise mist.api.exceptions.BadRequestError(
                    {"msg": str(exc), "errors": exc.to_dict()}
                )
            except mongoengine.errors.NotUniqueError as exc:
                log.error("Volume %s is not unique: %s", volume.name, exc)
                raise mist.api.exceptions.VolumeExistsError()

            volumes.append(volume)

        # Set missing_since for volumes not returned by libcloud.
        Volume.objects(
            cloud=self.cloud, id__nin=[v.id for v in volumes],
            missing_since=None
        ).update(missing_since=datetime.datetime.utcnow())

        # Update RBAC Mappings given the list of new volumes.
        self.cloud.owner.mapper.update(new_volumes, asynchronous=False)

        return volumes

    def list_cached_volumes(self):
        """Returns volumes stored in database for a specific cloud"""
        # FIXME: Move these imports to the top of the file when circular
        # import issues are resolved
        from mist.api.volumes.models import Volume
        return Volume.objects(cloud=self.cloud, missing_since=None)

    def _list_volumes__fetch_volumes(self):
        """Return the original list of libcloud Volume objects"""
        return self.cloud.ctl.compute.connection.list_volumes()

    @LibcloudExceptionHandler(mist.api.exceptions.VolumeCreationError)
    def create_volume(self, **kwargs):
        """Create a new volume.

        This method parses and validates the arguments provided , performs
        the necessary libcloud call, and returns the created volume object
        after invoking `self.list_volumes` to update the db.

        Subclasses SHOULD NOT override or extend this method.

        Instead, there is a private method that is called from this method, to
        allow subclasses to modify the data according to the specific of their
        cloud type. This method currently is:

            `self._create_volume__prepare_args`

        Subclasses that require special handling should override this, by
        default, dummy method. More private methods may be added in the future.

        :param kwargs: A dict of parameters required for volume creation.
        """
        for param in ('size', ):
            if not kwargs.get(param):
                raise mist.api.exceptions.RequiredParameterMissingError(param)

        # Cloud-specific kwargs pre-processing.
        self._create_volume__prepare_args(kwargs)

        # Create the volume.
        try:
            libvol = self.cloud.ctl.compute.connection.create_volume(**kwargs)
        except Exception as exc:
            log.exception('Error creating volume in %s: %r', self.cloud, exc)
            raise mist.api.exceptions.CloudUnavailableError(exc=exc)

        # Invoke `self.list_volumes` to update the UI and return the Volume
        # object at the API. Try 3 times before failing
        for _ in range(3):
            for volume in self.list_volumes():
                # ARM is inconsistent when it comes to lowercase...
                if volume.external_id.lower() == libvol.id.lower():
                    return volume
            time.sleep(5)
        raise mist.api.exceptions.VolumeListingError()

    def _create_volume__prepare_args(self, kwargs):
        """Parses keyword arguments on behalf of `self.create_volume`.

        Creates the parameter structure required by the libcloud method
        that handles volume creation.

        Subclasses MAY override this method.
        """
        return

    def _list_volumes__postparse_volume(self, volume, libcloud_volume):
        """Parses a libcloud volume object on behalf of `self._list_volumes`.

        Any subclass that needs to perform custom parsing of a volume object
        returned by libcloud SHOULD override this private method.

        This method is expected to edit the volume objects in place and not
        return anything.

        Subclasses MAY override this method.

        :param volume: A volume mongoengine model. The model may not have yet
                        been saved in the database.
        :param libcloud_volume: A libcloud volume object.
        """
        return

    def _list_volumes__volume_actions(self, volume, libcloud_volume):
        """Add metadata on the volume dict on the allowed actions

        Any subclass that wishes to specially handle its allowed actions, can
        implement this internal method.

        volume: A volume mongoengine model. The model may not have yet
            been saved in the database.
        libcloud_volume: An instance of a libcloud volume, as
            returned by libcloud's list_volumes.
        This method is expected to edit `volume` in place and not return
        anything.

        Subclasses MAY extend this method.

        """
        volume.actions.tag = True
        if volume.attached_to:
            volume.actions.detach = True
            volume.actions.attach = False
            volume.actions.delete = False
        else:
            volume.actions.attach = True
            volume.actions.delete = True
            volume.actions.detach = False

    @LibcloudExceptionHandler(mist.api.exceptions.VolumeDeletionError)
    def delete_volume(self, volume):
        """Deletes a volume.

        Subclasses SHOULD NOT override or extend this method.

        If a subclass needs to override the way volumes are deleted, it
        should override the private method `_delete_volume` instead.
        """
        assert volume.cloud == self.cloud
        libcloud_volume = self.get_libcloud_volume(volume)
        self._delete_volume(libcloud_volume)
        self.list_volumes()

    def _delete_volume(self, libcloud_volume):
        self.cloud.ctl.compute.connection.destroy_volume(libcloud_volume)

    @LibcloudExceptionHandler(mist.api.exceptions.VolumeAttachmentError)
    def attach_volume(self, volume, machine, **kwargs):
        """Attaches a volume to a node.

        Subclasses SHOULD NOT override or extend this method.

        If a subclass needs to override the way volumes are deleted, it
        should override the private method `_attach_volume` instead.
        """
        assert volume.cloud == self.cloud
        assert machine.cloud == self.cloud
        libcloud_volume = self.get_libcloud_volume(volume)
        libcloud_node = self.cloud.ctl.compute._get_machine_libcloud(machine)
        self._attach_volume(libcloud_volume, libcloud_node, **kwargs)

    def _attach_volume(self, libcloud_volume, libcloud_node, **kwargs):
        self.cloud.ctl.compute.connection.attach_volume(libcloud_node,
                                                        libcloud_volume)
        self.list_volumes()

    @LibcloudExceptionHandler(mist.api.exceptions.VolumeAttachmentError)
    def detach_volume(self, volume, machine):
        """Detaches a volume to a node.

        Subclasses SHOULD NOT override or extend this method.

        If a subclass needs to override the way volumes are deleted, it
        should override the private method `_detach_volume` instead.
        """
        assert volume.cloud == self.cloud
        assert machine.cloud == self.cloud
        libcloud_volume = self.get_libcloud_volume(volume)
        libcloud_node = self.cloud.ctl.compute._get_machine_libcloud(machine)
        self._detach_volume(libcloud_volume, libcloud_node)

    def _detach_volume(self, libcloud_volume, libcloud_node):
        try:
            self.cloud.ctl.compute.connection.detach_volume(
                libcloud_volume, ex_node=libcloud_node)
        except TypeError:
            self.cloud.ctl.compute.connection.detach_volume(libcloud_volume)
        self.list_volumes()

    def get_libcloud_volume(self, volume):
        """Returns an instance of a libcloud volume.

        This method receives a Volume mongoengine object and queries libcloud
        for the corresponding volume instance.

        Subclasses SHOULD NOT override this method.
        """
        volumes = self._list_volumes__fetch_volumes()
        for vol in volumes:
            if vol.id == volume.external_id:
                return vol
        raise mist.api.exceptions.VolumeNotFoundError(
            'Volume %s with external_id %s' % (volume.name, volume.external_id)
        )<|MERGE_RESOLUTION|>--- conflicted
+++ resolved
@@ -84,22 +84,14 @@
             volumes = self._list_volumes()
 
         volumes_dict = [v.as_dict() for v in volumes]
-<<<<<<< HEAD
-        if not first_run and (cached_volumes or volumes):
-=======
         if cached_volumes or volumes:
->>>>>>> a9de0737
             # Publish patches to rabbitmq.
             new_volumes = {'%s-%s' % (v['id'], v['external_id']): v
                            for v in volumes_dict}
             patch = jsonpatch.JsonPatch.from_diff(cached_volumes,
                                                   new_volumes).patch
             if patch:
-<<<<<<< HEAD
-                if self.cloud.observation_logs_enabled:
-=======
                 if not first_run and self.cloud.observation_logs_enabled:
->>>>>>> a9de0737
                     from mist.api.logs.methods import log_observations
                     log_observations(self.cloud.owner.id, self.cloud.id,
                                      'volume', patch, cached_volumes,
