--- conflicted
+++ resolved
@@ -720,71 +720,6 @@
             return 60 * 10  # Retry in 10mins after the third error
 
 
-<<<<<<< HEAD
-class ListNetworks(UserTask):
-    abstract = False
-    task_key = 'list_networks'
-    result_expires = 60 * 60 * 24
-    result_fresh = 0
-    polling = False
-    soft_time_limit = 60
-
-    def execute(self, owner_id, cloud_id):
-        owner = Owner.objects.get(id=owner_id)
-        log.warn('Running list networks for user %s cloud %s'
-                 % (owner.id, cloud_id))
-        from mist.api.networks.methods import list_networks
-        networks = list_networks(owner, cloud_id)
-        log.warn('Returning list networks for user %s cloud %s'
-                 % (owner.id, cloud_id))
-        return {'cloud_id': cloud_id, 'networks': networks}
-
-
-class ListZones(UserTask):
-    abstract = False
-    task_key = 'list_zones'
-    result_expires = 60 * 60 * 24
-    result_fresh = 0
-    polling = False
-    soft_time_limit = 60
-
-    def execute(self, owner_id, cloud_id):
-        owner = Owner.objects.get(id=owner_id)
-        log.warn('Running list zones for user %s cloud %s'
-                 % (owner.id, cloud_id))
-        from mist.api.dns.methods import list_zones
-        try:
-            cloud = Cloud.objects.get(owner=owner, id=cloud_id)
-        except Cloud.DoesNotExist:
-            raise CloudNotFoundError
-        if not hasattr(cloud.ctl, 'dns'):
-            return {'cloud_id': cloud_id, 'zones': []}
-        ret = []
-        if cloud.dns_enabled:
-            ret = list_zones(owner, cloud.id)
-            log.warn('Returning list zones for user %s cloud %s'
-                     % (owner.id, cloud_id))
-        return {'cloud_id': cloud_id, 'zones': ret}
-=======
-class ListImages(UserTask):
-    task_key = 'list_images'
-    result_expires = 60 * 60 * 24 * 7
-    result_fresh = 60 * 60
-    polling = False
-    soft_time_limit = 60 * 2
-
-    def execute(self, owner_id, cloud_id):
-        from mist.api import methods
-        owner = Owner.objects.get(id=owner_id)
-        log.warn('Running list images for user %s cloud %s',
-                 owner.id, cloud_id)
-        images = methods.list_images(owner, cloud_id)
-        log.warn('Returning list images for user %s cloud %s',
-                 owner.id, cloud_id)
-        return {'cloud_id': cloud_id, 'images': images}
->>>>>>> 5cfc7bd2
-
-
 class ListProjects(UserTask):
     task_key = 'list_projects'
     result_expires = 60 * 60 * 24 * 7
@@ -1341,7 +1276,6 @@
     for cloud in Cloud.objects(owner=org, deleted=None, enabled=True):
         log.info("Updating poller for cloud %s", cloud)
         ListMachinesPollingSchedule.add(cloud=cloud, interval=10, ttl=120)
-<<<<<<< HEAD
         ListLocationsPollingSchedule.add(cloud=cloud, interval=60*60*24, ttl=120)
         ListSizesPollingSchedule.add(cloud=cloud, interval=60*60*24, ttl=120)
         ListImagesPollingSchedule.add(cloud=cloud, interval=60*60*24, ttl=120)
@@ -1351,7 +1285,6 @@
                                                 interval=90, ttl=120)
             SSHProbeMachinePollingSchedule.add(machine=machine,
                                                interval=90, ttl=120)
-=======
         if hasattr(cloud.ctl, 'network'):
             ListNetworksPollingSchedule.add(cloud=cloud, interval=60, ttl=120)
         if hasattr(cloud.ctl, 'dns') and cloud.dns_enabled:
@@ -1455,7 +1388,6 @@
                 config.BACKUP['key'], config.BACKUP['secret'],
                 config.BACKUP['bucket'], config.CORE_URI.split('//')[1],
                 datetime.datetime.now().strftime('%Y%m%d%H%M')))
->>>>>>> 5cfc7bd2
 
 
 @app.task
